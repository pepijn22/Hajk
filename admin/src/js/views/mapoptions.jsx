--- conflicted
+++ resolved
@@ -49,14 +49,11 @@
         zoom: config.zoom,
         center: config.center,
         logo: config.logo,
-<<<<<<< HEAD
-        extent: config.extent
-=======
+        extent: config.extent,
         infologo: config.infologo,
         mobileleft: config.mobileleft,
         mobileright: config.mobileright,
         mobile: config.mobile
->>>>>>> 53c7e5fa
       });
     });
     this.validate();
@@ -83,12 +80,9 @@
     this.state.zoom = mapConfig.zoom;
     this.state.center = mapConfig.center;
     this.state.logo = mapConfig.logo;
-<<<<<<< HEAD
     this.state.extent = mapConfig.extent;
-=======
     this.state.infologo = mapConfig.infologo;
     this.state.mobile = mapConfig.mobile;
->>>>>>> 53c7e5fa
   }
 
   getValue(fieldName) {
@@ -205,12 +199,9 @@
       config.zoom = this.getValue('zoom');
       config.center = this.getValue('center');
       config.logo = this.getValue('logo');
-<<<<<<< HEAD
       config.extent = this.getValue('extent');
-=======
       config.infologo = this.getValue("infologo");
       config.mobile = this.state.mobile;
->>>>>>> 53c7e5fa
       this.props.model.updateMapConfig(config, success => {
         var msg = success
         ? "Uppdateringen lyckades."
@@ -314,7 +305,6 @@
               />
             </div>
             <div>
-<<<<<<< HEAD
               <label>Extent (bounding box)</label>
               <input
                 type="text"
@@ -326,7 +316,7 @@
                 }}
               />
             </div>
-=======
+            <div>
               <label>Logo infoknapp</label>
               <input
                 type="text"
@@ -349,7 +339,6 @@
                 }}
                 checked={this.state.mobile}/>&nbsp;
             </div>
->>>>>>> 53c7e5fa
             <div className="col-md-12">
               <span className="pull-left">
                 <div>Huvudfärg</div>
