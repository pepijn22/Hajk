--- conflicted
+++ resolved
@@ -56,29 +56,13 @@
     "wms_url": "http://giscloud.se/mapservice/lmproxy/wms/topowebb",
     "wms_layers": "topowebbkartan"
   },
-<<<<<<< HEAD
-  "documenthandler": {
-=======
   "menueditor": {
->>>>>>> 7f743744
     "url_proxy": "",
     "url_map": "http://localhost:55630/config",
     "url_map_list": "http://localhost:55630/config/list",
     "url_layers": "http://localhost:55630/config/layers",
-<<<<<<< HEAD
-    "url_document_list": "http://localhost:55630/informative/list",
-    "url_load": "http://localhost:55630/informative/load",
-    "url_save": "http://localhost:55630/informative/save",
-    "url_create": "http://localhost:55630/informative/create",
-    "url_delete": "http://localhost:55630/informative/delete",
-    "default_coordinate": [320564, 6471766],
-    "wms_url": "http://giscloud.se/mapservice/lmproxy/wms/topowebb",
-    "wms_layers": "topowebbkartan",
-    "list_images": "http://localhost:55630/config/listimage"
-=======
     "url_tool_settings": "http://localhost:55630/settings/toolsettings",
     "url_document_list": "http://localhost:55630/informative/list"
->>>>>>> 7f743744
   },
   "router": [
     { "name": "layermanager", "title": "Lager", "default": true },
