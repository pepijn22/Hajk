--- conflicted
+++ resolved
@@ -31,22 +31,6 @@
   },
   "mapsettings": {
     "url_proxy": "",
-<<<<<<< HEAD
-    "url_base": "http://localhost:55630",
-    "url_map": "http://localhost:55630/config",
-    "url_map_create": "http://localhost:55630/config/create",
-    "url_map_delete": "http://localhost:55630/config/delete",
-    "url_map_list": "http://localhost:55630/config/list",
-    "url_layers": "http://localhost:55630/config/layers",
-    "url_layermenu_settings": "http://localhost:55630/settings/layermenu",
-    "url_map_settings": "http://localhost:55630/settings/mapsettings",
-    "url_tool_settings": "http://localhost:55630/settings/toolsettings",
-    "url_document_list": "http://localhost:55630/informative/list",
-    "url_surveys_list": "http://localhost:3002/api/v2/surveys/list/",
-    "url_surveys_load": "http://localhost:3002/api/v2/surveys/",
-    "url_surveys_answers_save": "http://localhost:3002/api/v2/surveys/answers/",
-    "url_surveys_answers_load": "http://localhost:3002/api/v2/survey/answers/",
-=======
     "url_base": "http://localhost:3002/api/v1",
     "url_map": "http://localhost:3002/api/v1/mapconfig",
     "url_map_create": "http://localhost:3002/api/v1/mapconfig/create",
@@ -58,7 +42,6 @@
     "url_tool_settings": "http://localhost:3002/api/v1/settings/toolsettings",
     "url_folder_list": "http://localhost:3002/api/v2/informative/folderlist",
     "url_document_list": "http://localhost:3002/api/v2/informative/list",
->>>>>>> 8aef7fcc
     "url_client_ui": "http://localhost:3000/",
     "authentication_active": false,
     "use_document_folders": true
