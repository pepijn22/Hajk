{
  "layermanager": {
    "url_proxy": "",
    "url_map_list": "http://localhost:3002/api/v1/mapconfig/list",
    "url_map": "http://localhost:3002/api/v1/mapconfig",
    "url_import": "http://localhost:3002/api/v1/import/image",
    "url_layers": "http://localhost:3002/api/v1/mapconfig/layers",
    "url_layer_settings": "http://localhost:3002/api/v1/settings/wmslayer",
    "url_layer_settings_extended": "http://localhost:3002/api/v1/settings/extendedwmslayer",
    "url_wmtslayer_settings": "http://localhost:3002/api/v1/settings/wmtslayer",
    "url_arcgislayer_settings": "http://localhost:3002/api/v1/settings/arcgislayer",
    "url_vectorlayer_settings": "http://localhost:3002/api/v1/settings/vectorlayer",
    "url_default_server": "https://geoservertest.halmstad.se/geoserver/wms",
    "owner_options": [
      { "value": "SBK", "title": "SBK" },
      { "value": "Lantmäterienheten", "title": "Lantmäterienheten" }
    ]
  },
  "search": {
    "url_proxy": "",
    "url_layers": "http://localhost:3002/api/v1/mapconfig/layers",
    "url_layer_settings": "http://localhost:3002/api/v1/settings/wfslayer",
    "url_default_server": "https://giscloud.se/geoserver/wfs"
  },
  "edit": {
    "url_proxy": "",
    "url_layers": "http://localhost:3002/api/v1/mapconfig/layers",
    "url_layer_settings": "http://localhost:3002/api/v1/settings/wfstlayer",
    "url_default_server": "https://giscloud.se/geoserver/wfs",
    "projections": ["EPSG:3006", "EPSG:3007", "EPSG:3008"]
  },
  "mapsettings": {
    "url_proxy": "",
<<<<<<< HEAD
    "url_base": "http://localhost:3002",
=======
    "url_base": "http://localhost:3002/api/v1",
>>>>>>> 1814a2b0
    "url_map": "http://localhost:3002/api/v1/mapconfig",
    "url_map_create": "http://localhost:3002/api/v1/mapconfig/create",
    "url_map_delete": "http://localhost:3002/api/v1/mapconfig/delete",
    "url_map_list": "http://localhost:3002/api/v1/mapconfig/list",
    "url_layers": "http://localhost:3002/api/v1/mapconfig/layers",
    "url_layermenu_settings": "http://localhost:3002/api/v1/settings/layermenu",
    "url_map_settings": "http://localhost:3002/api/v1/settings/mapsettings",
    "url_tool_settings": "http://localhost:3002/api/v1/settings/toolsettings",
<<<<<<< HEAD
    "url_document_list": "http://localhost:3002/api/v1/informative/list",
    "authentication_active": false
=======
    "url_folder_list": "http://localhost:3002/api/v2/informative/folderlist",
    "url_document_list": "http://localhost:3002/api/v2/informative/list",
    "url_client_ui": "http://localhost:3000/",
    "authentication_active": false,
    "use_document_folders": true
>>>>>>> 1814a2b0
  },
  "informative": {
    "url_proxy": "",
    "url_map": "http://localhost:3002/api/v1/mapconfig",
    "url_map_list": "http://localhost:3002/api/v1/mapconfig/list",
    "url_layers": "http://localhost:3002/api/v1/mapconfig/layers",
<<<<<<< HEAD
    "url_document_list": "http://localhost:3002/api/v1/informative/list",
    "url_load": "http://localhost:3002/api/v1/informative/load",
    "url_save": "http://localhost:3002/api/v1/informative/save",
    "url_create": "http://localhost:3002/api/v1/informative/create",
    "url_delete": "http://localhost:3002/api/v1/informative/delete",
=======
    "url_document_list": "http://localhost:3002/api/v2/informative/list",
    "url_folder_list": "http://localhost:3002/api/v2/informative/folderlist",
    "url_load": "http://localhost:3002/api/v2/informative/load",
    "url_save": "http://localhost:3002/api/v2/informative/save",
    "url_create": "http://localhost:3002/api/v2/informative/create",
    "url_delete": "http://localhost:3002/api/v2/informative/delete",
>>>>>>> 1814a2b0
    "default_coordinate": [320564, 6471766],
    "wms_url": "http://giscloud.se/mapservice/lmproxy/wms/topowebb",
    "wms_layers": "topowebbkartan"
  },
  "menueditor": {
    "url_proxy": "",
    "url_map": "http://localhost:3002/api/v1/mapconfig",
    "url_map_list": "http://localhost:3002/api/v1/mapconfig/list",
    "url_layers": "http://localhost:3002/api/v1/mapconfig/layers",
    "url_tool_settings": "http://localhost:3002/api/v1/settings/toolsettings",
<<<<<<< HEAD
    "url_document_list": "http://localhost:3002/api/v1/informative/list"
=======
    "url_folder_list": "http://localhost:3002/api/v2/informative/folderlist",
    "url_document_list": "http://localhost:3002/api/v2/informative/list"
>>>>>>> 1814a2b0
  },
  "documenthandler": {
    "url_proxy": "",
    "url_map": "http://localhost:3002/api/v1/mapconfig",
    "url_map_list": "http://localhost:3002/api/v1/mapconfig/list",
    "url_layers": "http://localhost:3002/api/v1/mapconfig/layers",
<<<<<<< HEAD
    "url_document_list": "http://localhost:3002/api/v1/informative/list",
    "url_load": "http://localhost:3002/api/v1/informative/load",
    "url_save": "http://localhost:3002/api/v1/informative/save",
    "url_create": "http://localhost:3002/api/v1/informative/create",
    "url_delete": "http://localhost:3002/api/v1/informative/delete",
=======
    "url_document_list": "http://localhost:3002/api/v2/informative/list",
    "url_load": "http://localhost:3002/api/v2/informative/load",
    "url_save": "http://localhost:3002/api/v2/informative/save",
    "url_create": "http://localhost:3002/api/v2/informative/create",
    "url_create_folder": "http://localhost:3002/api/v2/informative/createfolder",
    "url_folder_list": "http://localhost:3002/api/v2/informative/folderlist",
    "url_delete": "http://localhost:3002/api/v2/informative/delete",
>>>>>>> 1814a2b0
    "default_coordinate": [320564, 6471766],
    "wms_url": "http://giscloud.se/mapservice/lmproxy/wms/topowebb",
    "wms_layers": "topowebbkartan",
    "list_images": "http://localhost:3002/api/v1/mapconfig/listimage",
    "list_videos": "http://localhost:3002/api/v1/mapconfig/listvideo",
<<<<<<< HEAD
    "list_audios": "http://localhost:3002/api/v1/mapconfig/listaudio"
=======
    "list_audios": "http://localhost:3002/api/v1/mapconfig/listaudio",
    "use_document_folders": true
>>>>>>> 1814a2b0
  },
  "router": [
    { "name": "layermanager", "title": "Lager", "default": true },
    { "name": "search", "title": "Söktjänster" },
    { "name": "edit", "title": "Redigeringstjänster" },
    { "name": "mapsettings", "title": "Kartor" },
    { "name": "informative", "title": "Dokumenthanterare" },
    { "name": "documenthandler", "title": "Dokumenthanterare 2.0" }
  ]
}<|MERGE_RESOLUTION|>--- conflicted
+++ resolved
@@ -31,11 +31,7 @@
   },
   "mapsettings": {
     "url_proxy": "",
-<<<<<<< HEAD
-    "url_base": "http://localhost:3002",
-=======
     "url_base": "http://localhost:3002/api/v1",
->>>>>>> 1814a2b0
     "url_map": "http://localhost:3002/api/v1/mapconfig",
     "url_map_create": "http://localhost:3002/api/v1/mapconfig/create",
     "url_map_delete": "http://localhost:3002/api/v1/mapconfig/delete",
@@ -44,36 +40,23 @@
     "url_layermenu_settings": "http://localhost:3002/api/v1/settings/layermenu",
     "url_map_settings": "http://localhost:3002/api/v1/settings/mapsettings",
     "url_tool_settings": "http://localhost:3002/api/v1/settings/toolsettings",
-<<<<<<< HEAD
-    "url_document_list": "http://localhost:3002/api/v1/informative/list",
-    "authentication_active": false
-=======
     "url_folder_list": "http://localhost:3002/api/v2/informative/folderlist",
     "url_document_list": "http://localhost:3002/api/v2/informative/list",
     "url_client_ui": "http://localhost:3000/",
     "authentication_active": false,
     "use_document_folders": true
->>>>>>> 1814a2b0
   },
   "informative": {
     "url_proxy": "",
     "url_map": "http://localhost:3002/api/v1/mapconfig",
     "url_map_list": "http://localhost:3002/api/v1/mapconfig/list",
     "url_layers": "http://localhost:3002/api/v1/mapconfig/layers",
-<<<<<<< HEAD
-    "url_document_list": "http://localhost:3002/api/v1/informative/list",
-    "url_load": "http://localhost:3002/api/v1/informative/load",
-    "url_save": "http://localhost:3002/api/v1/informative/save",
-    "url_create": "http://localhost:3002/api/v1/informative/create",
-    "url_delete": "http://localhost:3002/api/v1/informative/delete",
-=======
     "url_document_list": "http://localhost:3002/api/v2/informative/list",
     "url_folder_list": "http://localhost:3002/api/v2/informative/folderlist",
     "url_load": "http://localhost:3002/api/v2/informative/load",
     "url_save": "http://localhost:3002/api/v2/informative/save",
     "url_create": "http://localhost:3002/api/v2/informative/create",
     "url_delete": "http://localhost:3002/api/v2/informative/delete",
->>>>>>> 1814a2b0
     "default_coordinate": [320564, 6471766],
     "wms_url": "http://giscloud.se/mapservice/lmproxy/wms/topowebb",
     "wms_layers": "topowebbkartan"
@@ -84,25 +67,14 @@
     "url_map_list": "http://localhost:3002/api/v1/mapconfig/list",
     "url_layers": "http://localhost:3002/api/v1/mapconfig/layers",
     "url_tool_settings": "http://localhost:3002/api/v1/settings/toolsettings",
-<<<<<<< HEAD
-    "url_document_list": "http://localhost:3002/api/v1/informative/list"
-=======
     "url_folder_list": "http://localhost:3002/api/v2/informative/folderlist",
     "url_document_list": "http://localhost:3002/api/v2/informative/list"
->>>>>>> 1814a2b0
   },
   "documenthandler": {
     "url_proxy": "",
     "url_map": "http://localhost:3002/api/v1/mapconfig",
     "url_map_list": "http://localhost:3002/api/v1/mapconfig/list",
     "url_layers": "http://localhost:3002/api/v1/mapconfig/layers",
-<<<<<<< HEAD
-    "url_document_list": "http://localhost:3002/api/v1/informative/list",
-    "url_load": "http://localhost:3002/api/v1/informative/load",
-    "url_save": "http://localhost:3002/api/v1/informative/save",
-    "url_create": "http://localhost:3002/api/v1/informative/create",
-    "url_delete": "http://localhost:3002/api/v1/informative/delete",
-=======
     "url_document_list": "http://localhost:3002/api/v2/informative/list",
     "url_load": "http://localhost:3002/api/v2/informative/load",
     "url_save": "http://localhost:3002/api/v2/informative/save",
@@ -110,18 +82,13 @@
     "url_create_folder": "http://localhost:3002/api/v2/informative/createfolder",
     "url_folder_list": "http://localhost:3002/api/v2/informative/folderlist",
     "url_delete": "http://localhost:3002/api/v2/informative/delete",
->>>>>>> 1814a2b0
     "default_coordinate": [320564, 6471766],
     "wms_url": "http://giscloud.se/mapservice/lmproxy/wms/topowebb",
     "wms_layers": "topowebbkartan",
     "list_images": "http://localhost:3002/api/v1/mapconfig/listimage",
     "list_videos": "http://localhost:3002/api/v1/mapconfig/listvideo",
-<<<<<<< HEAD
-    "list_audios": "http://localhost:3002/api/v1/mapconfig/listaudio"
-=======
     "list_audios": "http://localhost:3002/api/v1/mapconfig/listaudio",
     "use_document_folders": true
->>>>>>> 1814a2b0
   },
   "router": [
     { "name": "layermanager", "title": "Lager", "default": true },
