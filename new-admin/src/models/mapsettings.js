--- conflicted
+++ resolved
@@ -39,16 +39,8 @@
   },
 
   loadMaps: function(callback) {
-<<<<<<< HEAD
-    $.ajax({
-      url: this.prepareProxyUrl(this.get("config").url_map_list),
-      method: "GET",
-      contentType: "application/json",
-      success: data => {
-=======
-    fetch(this.get("config").url_map_list).then(response =>  {
+    fetch(this.prepareProxyUrl(this.get("config").url_map_list).then(response =>  {
       response.json().then(data => {
->>>>>>> 1938fd68
         var name = data[0];
         if (name === undefined) {
           name = "";
