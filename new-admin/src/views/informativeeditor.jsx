// Copyright (C) 2016 Göteborgs Stad
//
// Denna programvara är fri mjukvara: den är tillåten att distribuera och modifiera
// under villkoren för licensen CC-BY-NC-SA 4.0.
//
// This program is free software: you can redistribute it and/or modify
// it under the terms of the CC-BY-NC-SA 4.0 licence.
//
// http://creativecommons.org/licenses/by-nc-sa/4.0/
//
// Det är fritt att dela och anpassa programvaran för valfritt syfte
// med förbehåll att följande villkor följs:
// * Copyright till upphovsmannen inte modifieras.
// * Programvaran används i icke-kommersiellt syfte.
// * Licenstypen inte modifieras.
//
// Den här programvaran är öppen i syfte att den skall vara till nytta för andra
// men UTAN NÅGRA GARANTIER; även utan underförstådd garanti för
// SÄLJBARHET eller LÄMPLIGHET FÖR ETT VISST SYFTE.
//
// https://github.com/hajkmap/Hajk

import React from "react";
import { Component } from "react";
import ReactModal from "react-modal";
import RichEditor from "./components/RichEditor.jsx";
import ChapterAdder from "./components/ChapterAdder.jsx";
import Map from "./components/Map.jsx";

class Chapter {
  constructor(settings) {
    settings = settings || {};
    this.header = settings.header || "";
    this.html = settings.html || "";
    this.mapSettings = {
      layers: settings.layers || [],
      center: settings.center || [900000, 8500000],
      zoom: settings.zoom || 10
    };
    this.chapters = [];
  }
}

class InformativeEditor extends Component {
  constructor() {
    super();
    this.state = {
      showModal: false,
      data: undefined
    };
    this.editors = [];
  }

  componentDidMount() {
<<<<<<< HEAD
    this.props.model.set('config', this.props.config);
=======
    this.props.model.set("config", this.props.config);
>>>>>>> 361c87b0
    this.props.model.load(data => {
      this.setState({
        data: data
      });
    });
<<<<<<< HEAD
    this.props.model.loadMaps(maps => {
      this.setState({
        maps: maps,
        map: maps[0]
      });
    });
=======
>>>>>>> 361c87b0
  }

  save() {
    this.props.model.save(JSON.stringify(this.state.data), result => {
      if (result === "File saved") {
        result = "Filen sparades utan problem.";
      }
      this.setState({
        showModal: true,
        modalContent: result,
        showAbortButton: false,
        modalConfirmCallback: () => {}
      });
    });
  }

  addChapter(title) {
<<<<<<< HEAD
    this.state.data.chapters.push(new Chapter({
      header: title
    }));
=======
    this.state.data.chapters.push(
      new Chapter({
        header: title
      })
    );
>>>>>>> 361c87b0
    this.setState({
      data: this.state.data
    });
  }

  removeChapter(parentChapters, index) {
    this.setState({
      showModal: true,
      modalContent:
        "Detta kapitel och dess underkapitel kommer att tas bort, det går inte att ångra ditt val. Vill du verkställa ändringen?",
      showAbortButton: true,
      modalConfirmCallback: () => {
        parentChapters.splice(index, 1);
        this.forceUpdate();
      }
    });
  }

  hideModal() {
    this.setState({
      showModal: false,
      modalStyle: {},
      modalConfirmCallback: () => {}
    });
  }

  renderMapDialog(chapter) {
<<<<<<< HEAD

    var mapState = {},
        checkedLayers = [],
        updateMapSettings = (state) => {
          mapState = state;
        },
        updateLayersSettings = (state) => {
          checkedLayers = state;
        };
=======
    var mapState = {},
      checkedLayers = [],
      updateMapSettings = state => {
        mapState = state;
      },
      updateLayersSettings = state => {
        checkedLayers = state;
      };
>>>>>>> 361c87b0

    this.setState({
      showModal: true,
      showAbortButton: true,
<<<<<<< HEAD
      modalContent: <Map
        config={this.props.config}
        map={this.state.map}
        chapter={chapter}
        onMapUpdate={state => updateMapSettings(state)}
        onLayersUpdate={state => updateLayersSettings(state)} />,
=======
      modalContent: (
        <Map
          chapter={chapter}
          onMapUpdate={state => updateMapSettings(state)}
          onLayersUpdate={state => updateLayersSettings(state)}
        />
      ),
>>>>>>> 361c87b0
      modalConfirmCallback: () => {
        this.hideModal();
        chapter.mapSettings = {
          center: mapState.center,
          zoom: mapState.zoom
        };
        chapter.layers = checkedLayers;
      },
      modalStyle: {
        overlay: {},
        content: {
          left: "30px",
          top: "30px",
          right: "30px",
          bottom: "30px",
          width: "auto",
          margin: 0
        }
      }
    });
  }

  renderChapter(parentChapters, chapter, index) {
<<<<<<< HEAD

    var arrowStyle = !!chapter.expanded
          ? "fa fa-chevron-down pointer"
          : "fa fa-chevron-right pointer";

    return (
      <div key={Math.random() * 1E8} className="chapter">
        <h1><span className={arrowStyle} onClick={() => {
          chapter.expanded = !chapter.expanded;
          this.forceUpdate();
        }} />{chapter.header}</h1>
        <ChapterAdder onAddChapter={title => {
          chapter.chapters.push(new Chapter({
            header: title
          }));
          this.forceUpdate();
        }} />&nbsp;
        <span className="btn btn-success" onClick={() => {
          this.renderMapDialog(chapter);
        }} >Kartinställningar</span>&nbsp;
        <span className="btn btn-danger" onClick={() => {
          this.removeChapter(parentChapters, index);
        }} >Ta bort rubrik</span>
        <RichEditor
          display={chapter.expanded}
          html={chapter.html}
          onUpdate={(html) => {
            chapter.html = html;
          }
        } />
        {
          chapter.chapters.map((innerChapter, innerIndex) => {
            return this.renderChapter(chapter.chapters, innerChapter, innerIndex);
          })
        }
=======
    var arrowStyle = !!chapter.expanded
      ? "fa fa-chevron-down pointer"
      : "fa fa-chevron-right pointer";

    return (
      <div key={Math.random() * 1e8} className="chapter">
        <h1>
          <span
            className={arrowStyle}
            onClick={() => {
              chapter.expanded = !chapter.expanded;
              this.forceUpdate();
            }}
          />
          {chapter.header}
        </h1>
        <ChapterAdder
          onAddChapter={title => {
            chapter.chapters.push(
              new Chapter({
                header: title
              })
            );
            this.forceUpdate();
          }}
        />
        &nbsp;
        <span
          className="btn btn-success"
          onClick={() => {
            this.renderMapDialog(chapter);
          }}
        >
          Kartinställningar
        </span>
        &nbsp;
        <span
          className="btn btn-danger"
          onClick={() => {
            this.removeChapter(parentChapters, index);
          }}
        >
          Ta bort rubrik
        </span>
        <RichEditor
          display={chapter.expanded}
          html={chapter.html}
          onUpdate={html => {
            chapter.html = html;
          }}
        />
        {chapter.chapters.map((innerChapter, innerIndex) => {
          return this.renderChapter(chapter.chapters, innerChapter, innerIndex);
        })}
>>>>>>> 361c87b0
      </div>
    );
  }

  renderData() {
    if (this.state.data) {
<<<<<<< HEAD
      return (
        this.state.data.chapters.map((chapter, index) =>
          this.renderChapter(this.state.data.chapters, chapter, index))
=======
      return this.state.data.chapters.map((chapter, index) =>
        this.renderChapter(this.state.data.chapters, chapter, index)
>>>>>>> 361c87b0
      );
    }
  }

  renderModal() {
<<<<<<< HEAD
    var abortButton = this.state.showAbortButton
      ? <button className="btn btn-danger" onClick={(e) => this.hideModal()}>Avbryt</button>
      : "";
=======
    var abortButton = this.state.showAbortButton ? (
      <button className="btn btn-danger" onClick={e => this.hideModal()}>
        Avbryt
      </button>
    ) : (
      ""
    );
>>>>>>> 361c87b0

    return (
      <ReactModal
        isOpen={this.state.showModal}
        contentLabel="Bekräfta"
        className="Modal"
        overlayClassName="Overlay"
        style={this.state.modalStyle}
        appElement={document.getElementById("root")}
      >
<<<<<<< HEAD
        <div style={{height: '100%'}}>
          <div style={{
            height: '100%',
            paddingBottom: '45px',
            marginBottom: '-35px',
          }}>{this.state.modalContent}</div>
          <button className="btn btn-success" onClick={(e) => {
            if (this.state.modalConfirmCallback) {
              this.state.modalConfirmCallback();
            }
            this.hideModal();
          }}>Ok</button>&nbsp;
=======
        <div style={{ height: "100%" }}>
          <div
            style={{
              height: "100%",
              paddingBottom: "45px",
              marginBottom: "-35px"
            }}
          >
            {this.state.modalContent}
          </div>
          <button
            className="btn btn-success"
            onClick={e => {
              if (this.state.modalConfirmCallback) {
                this.state.modalConfirmCallback();
              }
              this.hideModal();
            }}
          >
            Ok
          </button>
          &nbsp;
>>>>>>> 361c87b0
          {abortButton}
        </div>
      </ReactModal>
    );
  }

<<<<<<< HEAD
  renderMaps() {
    if (this.state.maps) {
      return this.state.maps.map((map, i) => {
        return <option onChange={() => {
          this.setState({
            map: map
          });
        }} key={i}>{map}</option>
      });
    } else {
      return null;
    }
  }

=======
>>>>>>> 361c87b0
  render() {
    return (
      <div>
        {this.renderModal()}
        <div class="inset-form">
          <label>Välj karta:&nbsp;</label>
          <select>{this.renderMaps()}</select>
        </div>
        <div className="padded">
          <span className="btn btn-success" onClick={() => this.save()}>
            Spara
          </span>
          &nbsp;
          <ChapterAdder onAddChapter={title => this.addChapter(title)} />
        </div>
        {this.renderData()}
      </div>
    );
  }
}

export default InformativeEditor;<|MERGE_RESOLUTION|>--- conflicted
+++ resolved
@@ -52,25 +52,18 @@
   }
 
   componentDidMount() {
-<<<<<<< HEAD
-    this.props.model.set('config', this.props.config);
-=======
     this.props.model.set("config", this.props.config);
->>>>>>> 361c87b0
     this.props.model.load(data => {
       this.setState({
         data: data
       });
     });
-<<<<<<< HEAD
     this.props.model.loadMaps(maps => {
       this.setState({
         maps: maps,
         map: maps[0]
       });
     });
-=======
->>>>>>> 361c87b0
   }
 
   save() {
@@ -88,17 +81,11 @@
   }
 
   addChapter(title) {
-<<<<<<< HEAD
-    this.state.data.chapters.push(new Chapter({
-      header: title
-    }));
-=======
     this.state.data.chapters.push(
       new Chapter({
         header: title
       })
     );
->>>>>>> 361c87b0
     this.setState({
       data: this.state.data
     });
@@ -126,17 +113,6 @@
   }
 
   renderMapDialog(chapter) {
-<<<<<<< HEAD
-
-    var mapState = {},
-        checkedLayers = [],
-        updateMapSettings = (state) => {
-          mapState = state;
-        },
-        updateLayersSettings = (state) => {
-          checkedLayers = state;
-        };
-=======
     var mapState = {},
       checkedLayers = [],
       updateMapSettings = state => {
@@ -145,27 +121,16 @@
       updateLayersSettings = state => {
         checkedLayers = state;
       };
->>>>>>> 361c87b0
 
     this.setState({
       showModal: true,
       showAbortButton: true,
-<<<<<<< HEAD
       modalContent: <Map
         config={this.props.config}
         map={this.state.map}
         chapter={chapter}
         onMapUpdate={state => updateMapSettings(state)}
         onLayersUpdate={state => updateLayersSettings(state)} />,
-=======
-      modalContent: (
-        <Map
-          chapter={chapter}
-          onMapUpdate={state => updateMapSettings(state)}
-          onLayersUpdate={state => updateLayersSettings(state)}
-        />
-      ),
->>>>>>> 361c87b0
       modalConfirmCallback: () => {
         this.hideModal();
         chapter.mapSettings = {
@@ -189,43 +154,6 @@
   }
 
   renderChapter(parentChapters, chapter, index) {
-<<<<<<< HEAD
-
-    var arrowStyle = !!chapter.expanded
-          ? "fa fa-chevron-down pointer"
-          : "fa fa-chevron-right pointer";
-
-    return (
-      <div key={Math.random() * 1E8} className="chapter">
-        <h1><span className={arrowStyle} onClick={() => {
-          chapter.expanded = !chapter.expanded;
-          this.forceUpdate();
-        }} />{chapter.header}</h1>
-        <ChapterAdder onAddChapter={title => {
-          chapter.chapters.push(new Chapter({
-            header: title
-          }));
-          this.forceUpdate();
-        }} />&nbsp;
-        <span className="btn btn-success" onClick={() => {
-          this.renderMapDialog(chapter);
-        }} >Kartinställningar</span>&nbsp;
-        <span className="btn btn-danger" onClick={() => {
-          this.removeChapter(parentChapters, index);
-        }} >Ta bort rubrik</span>
-        <RichEditor
-          display={chapter.expanded}
-          html={chapter.html}
-          onUpdate={(html) => {
-            chapter.html = html;
-          }
-        } />
-        {
-          chapter.chapters.map((innerChapter, innerIndex) => {
-            return this.renderChapter(chapter.chapters, innerChapter, innerIndex);
-          })
-        }
-=======
     var arrowStyle = !!chapter.expanded
       ? "fa fa-chevron-down pointer"
       : "fa fa-chevron-right pointer";
@@ -280,31 +208,19 @@
         {chapter.chapters.map((innerChapter, innerIndex) => {
           return this.renderChapter(chapter.chapters, innerChapter, innerIndex);
         })}
->>>>>>> 361c87b0
       </div>
     );
   }
 
   renderData() {
     if (this.state.data) {
-<<<<<<< HEAD
-      return (
-        this.state.data.chapters.map((chapter, index) =>
-          this.renderChapter(this.state.data.chapters, chapter, index))
-=======
       return this.state.data.chapters.map((chapter, index) =>
         this.renderChapter(this.state.data.chapters, chapter, index)
->>>>>>> 361c87b0
       );
     }
   }
 
   renderModal() {
-<<<<<<< HEAD
-    var abortButton = this.state.showAbortButton
-      ? <button className="btn btn-danger" onClick={(e) => this.hideModal()}>Avbryt</button>
-      : "";
-=======
     var abortButton = this.state.showAbortButton ? (
       <button className="btn btn-danger" onClick={e => this.hideModal()}>
         Avbryt
@@ -312,7 +228,6 @@
     ) : (
       ""
     );
->>>>>>> 361c87b0
 
     return (
       <ReactModal
@@ -323,20 +238,6 @@
         style={this.state.modalStyle}
         appElement={document.getElementById("root")}
       >
-<<<<<<< HEAD
-        <div style={{height: '100%'}}>
-          <div style={{
-            height: '100%',
-            paddingBottom: '45px',
-            marginBottom: '-35px',
-          }}>{this.state.modalContent}</div>
-          <button className="btn btn-success" onClick={(e) => {
-            if (this.state.modalConfirmCallback) {
-              this.state.modalConfirmCallback();
-            }
-            this.hideModal();
-          }}>Ok</button>&nbsp;
-=======
         <div style={{ height: "100%" }}>
           <div
             style={{
@@ -359,14 +260,12 @@
             Ok
           </button>
           &nbsp;
->>>>>>> 361c87b0
           {abortButton}
         </div>
       </ReactModal>
     );
   }
 
-<<<<<<< HEAD
   renderMaps() {
     if (this.state.maps) {
       return this.state.maps.map((map, i) => {
@@ -381,8 +280,6 @@
     }
   }
 
-=======
->>>>>>> 361c87b0
   render() {
     return (
       <div>
