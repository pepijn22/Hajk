--- conflicted
+++ resolved
@@ -60,18 +60,14 @@
     sldUrl: "",
     url: "",
     validationErrors: [],
-    version: "1.1.0"
+    version: "1.1.0",
   };
 
   componentDidMount() {
     this.props.model.on("change:select-image", () => {
       this.setState(
         {
-<<<<<<< HEAD
-          legend: this.props.model.get("legend")
-=======
           legend: this.props.model.get("select-image"),
->>>>>>> 76f9858d
         },
         () => this.validateField("select-image")
       );
@@ -95,15 +91,15 @@
     this.props.model.getWFSLayerDescription(
       this.state.url,
       layer.name,
-      layerDescription => {
+      (layerDescription) => {
         if (Array.isArray(layerDescription)) {
           this.props.parent.setState({
-            layerProperties: layerDescription.map(d => {
+            layerProperties: layerDescription.map((d) => {
               return {
                 name: d.name,
-                type: d.localType
+                type: d.localType,
               };
-            })
+            }),
           });
         }
       }
@@ -142,7 +138,7 @@
       sldUrl: this.getValue("sldUrl"),
       url: this.getValue("url"),
       type: this.state.layerType,
-      version: this.getValue("version")
+      version: this.getValue("version"),
     };
   }
 
@@ -175,7 +171,7 @@
 
     var errors = [];
 
-    validationFields.forEach(field => {
+    validationFields.forEach((field) => {
       var valid = this.validateField(field, false, false);
       if (!valid) {
         errors.push(field);
@@ -183,7 +179,7 @@
     });
 
     this.setState({
-      validationErrors: errors
+      validationErrors: errors,
     });
 
     return errors.length === 0;
@@ -237,13 +233,13 @@
     if (updateState !== false) {
       if (!valid) {
         this.setState({
-          validationErrors: [...this.state.validationErrors, fieldName]
+          validationErrors: [...this.state.validationErrors, fieldName],
         });
       } else {
         this.setState({
           validationErrors: this.state.validationErrors.filter(
-            v => v !== fieldName
-          )
+            (v) => v !== fieldName
+          ),
         });
       }
     }
@@ -252,7 +248,7 @@
   }
 
   getValidationClass(inputName) {
-    return this.state.validationErrors.find(v => v === inputName)
+    return this.state.validationErrors.find((v) => v === inputName)
       ? "validation-error"
       : "";
   }
@@ -267,7 +263,7 @@
       addedLayers: [],
       capabilities: false,
       layerProperties: undefined,
-      layerPropertiesName: undefined
+      layerPropertiesName: undefined,
     });
 
     if (this.state.capabilities) {
@@ -276,7 +272,7 @@
       });
     }
 
-    this.props.model.getWFSCapabilities(this.state.url, capabilities => {
+    this.props.model.getWFSCapabilities(this.state.url, (capabilities) => {
       var projection = "";
       if (Array.isArray(capabilities) && capabilities.length > 0) {
         projection = capabilities[0].projection;
@@ -285,12 +281,8 @@
         capabilities: capabilities,
         projection: this.state.projection || projection || "",
         legend: this.state.legend || capabilities.legend || "",
-<<<<<<< HEAD
-        load: false
-=======
         legendIcon: this.state.legendIcon || "",
         load: false,
->>>>>>> 76f9858d
       });
 
       this.validate();
@@ -298,7 +290,7 @@
       if (capabilities === false) {
         this.props.parent.setState({
           alert: true,
-          alertMessage: "Servern svarar inte. Försök med en annan URL."
+          alertMessage: "Servern svarar inte. Försök med en annan URL.",
         });
       }
       if (callback) {
@@ -319,25 +311,25 @@
 
   setLineWidth(e) {
     this.setState({
-      lineWidth: e.target.value
+      lineWidth: e.target.value,
     });
   }
 
   setFilterAttribute(e) {
     this.setState({
-      filterAttribute: e.target.value
+      filterAttribute: e.target.value,
     });
   }
 
   setFilterValue(e) {
     this.setState({
-      filterValue: e.target.value
+      filterValue: e.target.value,
     });
   }
 
   setFilterComparer(e) {
     this.setState({
-      filterComparer: e.target.value
+      filterComparer: e.target.value,
     });
   }
 
@@ -345,7 +337,7 @@
     if (e.target.checked === true) {
       this.setState(
         {
-          addedLayers: [checkedLayer]
+          addedLayers: [checkedLayer],
         },
         () => this.validate()
       );
@@ -353,8 +345,8 @@
       this.setState(
         {
           addedLayers: this.state.addedLayers.filter(
-            layer => layer !== checkedLayer
-          )
+            (layer) => layer !== checkedLayer
+          ),
         },
         () => this.validate()
       );
@@ -365,9 +357,9 @@
     if (this.state.dataFormat === "WFS") {
       this.loadWFSCapabilities(undefined, () => {
         this.setState({
-          addedLayers: [layer.layer]
+          addedLayers: [layer.layer],
         });
-        Object.keys(this.refs).forEach(element => {
+        Object.keys(this.refs).forEach((element) => {
           if (this.refs[element].dataset.type === "wms-layer") {
             this.refs[element].checked = false;
           }
@@ -395,7 +387,7 @@
               type="radio"
               name="featureType"
               data-type="wms-layer"
-              onChange={e => {
+              onChange={(e) => {
                 this.appendLayer(e, layer.name);
               }}
             />
@@ -403,7 +395,7 @@
             <label htmlFor={"layer" + i}>{layer.title}</label>
             <i
               className={classNames}
-              onClick={e => this.describeLayer(layer)}
+              onClick={(e) => this.describeLayer(layer)}
             />
           </li>
         );
@@ -420,8 +412,8 @@
       this.appendLayer(
         {
           target: {
-            checked: false
-          }
+            checked: false,
+          },
         },
         layer
       );
@@ -471,9 +463,9 @@
             ref="input_dataFormat"
             value={this.state.dataFormat}
             className="control-fixed-width"
-            onChange={e => {
+            onChange={(e) => {
               this.setState({
-                dataFormat: e.target.value
+                dataFormat: e.target.value,
               });
             }}
           >
@@ -493,9 +485,9 @@
             ref="input_version"
             value={this.state.version}
             className="control-fixed-width"
-            onChange={e => {
+            onChange={(e) => {
               this.setState({
-                version: e.target.value
+                version: e.target.value,
               });
             }}
           >
@@ -520,13 +512,13 @@
             ref="input_url"
             value={this.state.url}
             className={this.getValidationClass("url")}
-            onChange={e => {
+            onChange={(e) => {
               const v = e.target.value;
               this.setState({ url: v }, () => this.validateField("url"));
             }}
           />
           <span
-            onClick={e => {
+            onClick={(e) => {
               this.loadWFSCapabilities(e);
             }}
             className="btn btn-default"
@@ -556,7 +548,7 @@
             ref="input_caption"
             value={this.state.caption}
             className={this.getValidationClass("caption")}
-            onChange={e => {
+            onChange={(e) => {
               const v = e.target.value;
               this.setState({ caption: v }, () =>
                 this.validateField("caption")
@@ -571,7 +563,7 @@
             ref="input_projection"
             value={this.state.projection}
             className={this.getValidationClass("projection")}
-            onChange={e => {
+            onChange={(e) => {
               const v = e.target.value;
               this.setState({ projection: v }, () =>
                 this.validateField("projection")
@@ -591,7 +583,7 @@
             className={
               (this.getValidationClass("opacity"), "control-fixed-width")
             }
-            onChange={e => {
+            onChange={(e) => {
               const v = e.target.value;
               this.setState({ opacity: v }, () =>
                 this.validateField("opacity")
@@ -614,7 +606,7 @@
             ref="input_minZoom"
             value={this.state.minZoom}
             className={this.getValidationClass("minZoom")}
-            onChange={e => {
+            onChange={(e) => {
               const v = e.target.value;
               this.setState({ minZoom: v });
             }}
@@ -635,7 +627,7 @@
             ref="input_maxZoom"
             value={this.state.maxZoom}
             className={this.getValidationClass("maxZoom")}
-            onChange={e => {
+            onChange={(e) => {
               const v = e.target.value;
               this.setState({ maxZoom: v }, () =>
                 this.validateField("maxZoom")
@@ -654,7 +646,7 @@
             type="text"
             ref="input_sldUrl"
             value={this.state.sldUrl}
-            onChange={e => {
+            onChange={(e) => {
               const v = e.target.value;
               this.setState({ sldUrl: v });
             }}
@@ -670,7 +662,7 @@
           <textarea
             ref="input_sldText"
             value={this.state.sldText}
-            onChange={e => this.setState({ sldText: e.target.value })}
+            onChange={(e) => this.setState({ sldText: e.target.value })}
           />
         </div>
         <div>
@@ -684,7 +676,7 @@
             type="text"
             ref="input_sldStyle"
             value={this.state.sldStyle}
-            onChange={e => {
+            onChange={(e) => {
               const v = e.target.value;
               this.setState({ sldStyle: v });
             }}
@@ -701,7 +693,7 @@
           <input
             type="text"
             ref="input_attribution"
-            onChange={e => {
+            onChange={(e) => {
               this.setState({ attribution: e.target.value });
               this.validateField("attribution", e);
             }}
@@ -714,7 +706,7 @@
             type="checkbox"
             ref="input_queryable"
             id="queryable"
-            onChange={e => {
+            onChange={(e) => {
               this.setState({ queryable: e.target.checked });
             }}
             checked={this.state.queryable}
@@ -727,7 +719,7 @@
           <textarea
             ref="input_infobox"
             value={this.state.infobox}
-            onChange={e => this.setState({ infobox: e.target.value })}
+            onChange={(e) => this.setState({ infobox: e.target.value })}
           />
         </div>
         <div className="separator">Filtrering</div>
@@ -736,7 +728,7 @@
             type="checkbox"
             ref="input_filterable"
             id="filterable"
-            onChange={e => {
+            onChange={(e) => {
               this.setState({ filterable: e.target.checked });
             }}
             checked={this.state.filterable}
@@ -755,7 +747,7 @@
             type="text"
             ref="input_filterAttribute"
             value={this.state.filterAttribute}
-            onChange={e => {
+            onChange={(e) => {
               this.setState({ filterAttribute: e.target.value });
             }}
           />
@@ -766,9 +758,9 @@
             ref="input_filterComparer"
             value={this.state.filterComparer}
             className="control-fixed-width"
-            onChange={e => {
+            onChange={(e) => {
               this.setState({
-                filterComparer: e.target.value
+                filterComparer: e.target.value,
               });
             }}
           >
@@ -784,7 +776,7 @@
             type="text"
             ref="input_filterValue"
             value={this.state.filterValue}
-            onChange={e => {
+            onChange={(e) => {
               this.setState({ filterValue: e.target.value });
             }}
           />
@@ -797,15 +789,11 @@
             ref="input_legend"
             value={this.state.legend}
             className={this.getValidationClass("legend")}
-            onChange={e => {
+            onChange={(e) => {
               this.setState({ legend: e.target.value });
             }}
           />
           <span
-<<<<<<< HEAD
-            onClick={e => {
-              this.loadLegendImage(e);
-=======
             onClick={(e) => {
               this.loadLegend(e);
             }}
@@ -829,7 +817,6 @@
           <span
             onClick={(e) => {
               this.loadLegendIcon(e);
->>>>>>> 76f9858d
             }}
             className="btn btn-default"
           >
@@ -843,7 +830,7 @@
             type="text"
             ref="input_content"
             value={this.state.content}
-            onChange={e => {
+            onChange={(e) => {
               this.setState({ content: e.target.value });
             }}
           />
@@ -861,7 +848,7 @@
               type="checkbox"
               ref="input_infoVisible"
               id="info-document"
-              onChange={e => {
+              onChange={(e) => {
                 this.setState({ infoVisible: e.target.checked });
               }}
               checked={this.state.infoVisible}
@@ -874,7 +861,7 @@
             <input
               type="text"
               ref="input_infoTitle"
-              onChange={e => {
+              onChange={(e) => {
                 const v = e.target.value;
                 this.setState({ infoTitle: v }, () =>
                   this.validateField("infoTitle", v)
@@ -889,7 +876,7 @@
             <textarea
               type="text"
               ref="input_infoText"
-              onChange={e => {
+              onChange={(e) => {
                 const v = e.target.value;
                 this.setState({ infoText: v }, () =>
                   this.validateField("infoText", v)
@@ -904,7 +891,7 @@
             <input
               type="text"
               ref="input_infoUrl"
-              onChange={e => {
+              onChange={(e) => {
                 const v = e.target.value;
                 this.setState({ infoUrl: v }, () =>
                   this.validateField("infoUrl", v)
@@ -919,7 +906,7 @@
             <input
               type="text"
               ref="input_infoUrlText"
-              onChange={e => {
+              onChange={(e) => {
                 const v = e.target.value;
                 this.setState({ infoUrlText: v }, () =>
                   this.validateField("infoUrlText", v)
@@ -934,7 +921,7 @@
             <input
               type="text"
               ref="input_infoOwner"
-              onChange={e => {
+              onChange={(e) => {
                 const v = e.target.value;
                 this.setState({ infoOwner: v }, () =>
                   this.validateField("infoOwner", v)
