--- conflicted
+++ resolved
@@ -58,7 +58,7 @@
     "10",
     "11",
     "12",
-    "13"
+    "13",
   ],
   layerType: "WMTS",
   attribution: "",
@@ -67,7 +67,7 @@
   infoText: "",
   infoUrl: "",
   infoUrlText: "",
-  infoOwner: ""
+  infoOwner: "",
 };
 
 /**
@@ -79,16 +79,12 @@
     this.setState(defaultState);
     this.props.model.on("change:select-image", () => {
       this.setState({
-<<<<<<< HEAD
-        legend: this.props.model.get("legend")
-=======
         legend: this.props.model.get("select-image"),
       });
     });
     this.props.model.on("change:select-legend-icon", () => {
       this.setState({
         legendIcon: this.props.model.get("select-legend-icon"),
->>>>>>> 76f9858d
       });
     });
   }
@@ -137,7 +133,7 @@
       infoText: this.getValue("infoText"),
       infoUrl: this.getValue("infoUrl"),
       infoUrlText: this.getValue("infoUrlText"),
-      infoOwner: this.getValue("infoOwner")
+      infoOwner: this.getValue("infoOwner"),
     };
   }
 
@@ -147,7 +143,7 @@
     }
 
     function format_layers(layers) {
-      return layers.map(layer => layer);
+      return layers.map((layer) => layer);
     }
 
     var input = this.refs["input_" + fieldName],
@@ -179,11 +175,11 @@
       "projection",
       "origin",
       "resolutions",
-      "matrixIds"
+      "matrixIds",
     ];
     var errors = [];
 
-    validationFields.forEach(field => {
+    validationFields.forEach((field) => {
       var valid = this.validateField(field, false, false);
       if (!valid) {
         errors.push(field);
@@ -191,7 +187,7 @@
     });
 
     this.setState({
-      validationErrors: errors
+      validationErrors: errors,
     });
 
     return errors.length === 0;
@@ -227,13 +223,13 @@
     if (updateState !== false) {
       if (!valid) {
         this.setState({
-          validationErrors: [...this.state.validationErrors, fieldName]
+          validationErrors: [...this.state.validationErrors, fieldName],
         });
       } else {
         this.setState({
           validationErrors: this.state.validationErrors.filter(
-            v => v !== fieldName
-          )
+            (v) => v !== fieldName
+          ),
         });
       }
     }
@@ -242,7 +238,7 @@
   }
 
   getValidationClass(inputName) {
-    return this.state.validationErrors.find(v => v === inputName)
+    return this.state.validationErrors.find((v) => v === inputName)
       ? "validation-error"
       : "";
   }
@@ -264,7 +260,7 @@
             ref="input_url"
             value={this.state.url}
             className={this.getValidationClass("url")}
-            onChange={e => {
+            onChange={(e) => {
               this.setState({ url: e.target.value }, () =>
                 this.validateField("url")
               );
@@ -276,7 +272,7 @@
           <input
             type="text"
             ref="input_layer"
-            onChange={e => {
+            onChange={(e) => {
               const v = e.target.value;
               this.setState({ layer: v }, () => this.validateField("layer", v));
             }}
@@ -291,7 +287,7 @@
             ref="input_caption"
             value={this.state.caption}
             className={this.getValidationClass("caption")}
-            onChange={e => {
+            onChange={(e) => {
               this.setState({ caption: e.target.value }, () =>
                 this.validateField("caption")
               );
@@ -304,13 +300,9 @@
             type="text"
             ref="input_legend"
             value={this.state.legend}
-            onChange={e => this.setState({ legend: e.target.value })}
+            onChange={(e) => this.setState({ legend: e.target.value })}
           />
           <span
-<<<<<<< HEAD
-            onClick={e => {
-              this.props.parent.loadLegendImage(e);
-=======
             onClick={(e) => {
               this.loadLegend(e);
             }}
@@ -334,7 +326,6 @@
           <span
             onClick={(e) => {
               this.loadLegendIcon(e);
->>>>>>> 76f9858d
             }}
             className="btn btn-default"
           >
@@ -347,7 +338,7 @@
           <input
             type="text"
             ref="input_matrixSet"
-            onChange={e => {
+            onChange={(e) => {
               const v = e.target.value;
               this.setState({ matrixSet: v }, () =>
                 this.validateField("matrixSet", v)
@@ -362,7 +353,7 @@
           <input
             type="text"
             ref="input_style"
-            onChange={e => {
+            onChange={(e) => {
               const v = e.target.value;
               this.setState({ style: v }, () => this.validateField("style", v));
             }}
@@ -375,7 +366,7 @@
           <input
             type="text"
             ref="input_projection"
-            onChange={e => {
+            onChange={(e) => {
               const v = e.target.value;
               this.setState({ projection: v }, () =>
                 this.validateField("projection", v)
@@ -390,7 +381,7 @@
           <input
             type="text"
             ref="input_origin"
-            onChange={e => {
+            onChange={(e) => {
               const v = e.target.value;
               this.setState({ origin: v }, () =>
                 this.validateField("origin", v)
@@ -405,7 +396,7 @@
           <input
             type="text"
             ref="input_resolutions"
-            onChange={e => {
+            onChange={(e) => {
               const v = e.target.value;
               this.setState({ resolutions: v }, () =>
                 this.validateField("resolutions", v)
@@ -420,7 +411,7 @@
           <input
             type="text"
             ref="input_matrixIds"
-            onChange={e => {
+            onChange={(e) => {
               const v = e.target.value;
               this.setState({ matrixIds: v }, () =>
                 this.validateField("matrixIds", v)
@@ -437,7 +428,7 @@
             type="text"
             ref="input_content"
             value={this.state.content}
-            onChange={e => {
+            onChange={(e) => {
               this.setState({ content: e.target.value });
             }}
           />
@@ -453,7 +444,7 @@
           <input
             type="text"
             ref="input_attribution"
-            onChange={e => {
+            onChange={(e) => {
               const v = e.target.value;
               this.setState({ attribution: e.target.value }, () =>
                 this.validateField("attribution", v)
@@ -469,7 +460,7 @@
               type="checkbox"
               ref="input_infoVisible"
               id="info-document"
-              onChange={e => {
+              onChange={(e) => {
                 this.setState({ infoVisible: e.target.checked });
               }}
               checked={this.state.infoVisible}
@@ -482,7 +473,7 @@
             <input
               type="text"
               ref="input_infoTitle"
-              onChange={e => {
+              onChange={(e) => {
                 const v = e.target.value;
                 this.setState({ infoTitle: v }, () =>
                   this.validateField("infoTitle", v)
@@ -497,7 +488,7 @@
             <textarea
               type="text"
               ref="input_infoText"
-              onChange={e => {
+              onChange={(e) => {
                 const v = e.target.value;
                 this.setState({ infoText: v }, () =>
                   this.validateField("infoText", v)
@@ -512,7 +503,7 @@
             <input
               type="text"
               ref="input_infoUrl"
-              onChange={e => {
+              onChange={(e) => {
                 const v = e.target.value;
                 this.setState({ infoUrl: v }, () =>
                   this.validateField("infoUrl", v)
@@ -527,7 +518,7 @@
             <input
               type="text"
               ref="input_infoUrlText"
-              onChange={e => {
+              onChange={(e) => {
                 const v = e.target.value;
                 this.setState({ infoUrlText: v }, () =>
                   this.validateField("infoUrlText", v)
@@ -542,7 +533,7 @@
             <input
               type="text"
               ref="input_infoOwner"
-              onChange={e => {
+              onChange={(e) => {
                 const v = e.target.value;
                 this.setState({ infoOwner: v }, () =>
                   this.validateField("infoOwner", v)
