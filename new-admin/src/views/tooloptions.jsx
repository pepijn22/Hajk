--- conflicted
+++ resolved
@@ -41,11 +41,7 @@
 import Routing from "./tools/routing.jsx";
 import Collector from "./tools/collector.jsx";
 import Dummy from "./tools/dummy.jsx";
-<<<<<<< HEAD
-import DocumentHandler from "./tools/documenthandler.jsx";
-=======
 import MenuEditor from "./tools/MenuEditor/menuEditor.jsx";
->>>>>>> 7f743744
 
 var defaultState = {
   activeTool: ""
@@ -127,11 +123,7 @@
       case "collector":
         return <Collector parent={this} model={this.props.model} />;
       case "documenthandler":
-<<<<<<< HEAD
-        return <DocumentHandler parent={this} model={this.props.model} />;
-=======
         return <MenuEditor parent={this} model={this.props.model} />;
->>>>>>> 7f743744
       default:
         return null;
     }
@@ -193,11 +185,7 @@
       routing: "Navigation",
       collector: "Tyck till",
       dummy: "Dummy plugin",
-<<<<<<< HEAD
-      documenthandler: "Dokumenthanterare 2.0"
-=======
       documenthandler: "Menyhantering"
->>>>>>> 7f743744
     };
 
     return (
