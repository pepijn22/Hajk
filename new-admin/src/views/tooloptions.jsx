// Copyright (C) 2016 Göteborgs Stad
//
// Denna programvara är fri mjukvara: den är tillåten att distribuera och modifiera
// under villkoren för licensen CC-BY-NC-SA 4.0.
//
// This program is free software: you can redistribute it and/or modify
// it under the terms of the CC-BY-NC-SA 4.0 licence.
//
// http://creativecommons.org/licenses/by-nc-sa/4.0/
//
// Det är fritt att dela och anpassa programvaran för valfritt syfte
// med förbehåll att följande villkor följs:
// * Copyright till upphovsmannen inte modifieras.
// * Programvaran används i icke-kommersiellt syfte.
// * Licenstypen inte modifieras.
//
// Den här programvaran är öppen i syfte att den skall vara till nytta för andra
// men UTAN NÅGRA GARANTIER; även utan underförstådd garanti för
// SÄLJBARHET eller LÄMPLIGHET FÖR ETT VISST SYFTE.
//
// https://github.com/hajkmap/Hajk

import React from "react";
import { Component } from "react";
import Anchor from "./tools/anchor.jsx";
import Buffer from "./tools/buffer.jsx";
import Bookmark from "./tools/bookmark.jsx";
import Coordinates from "./tools/coordinates.jsx";
import Draw from "./tools/draw.jsx";
import Edit from "./tools/edit.jsx";
import Export from "./tools/export.jsx";
import Print from "./tools/print.jsx";
import Infoclick from "./tools/infoclick.jsx";
import Information from "./tools/information.jsx";
import Informative from "./tools/informative.jsx";
import Location from "./tools/location.jsx";
import Search from "./tools/search.jsx";
import StreetView from "./tools/streetview.jsx";
import Preset from "./tools/preset.jsx";
import Measure from "./tools/measure.jsx";
import Routing from "./tools/routing.jsx";
import Collector from "./tools/collector.jsx";
import Dummy from "./tools/dummy.jsx";
import MenuEditor from "./tools/MenuEditor/menuEditor.jsx";
import VtSearch from "./tools/vtsearch.jsx";

var defaultState = {
  activeTool: "",
};

class ToolOptions extends Component {
  /**
   *
   */
  constructor() {
    super();
    this.state = defaultState;
  }

  componentDidMount() {
    this.props.model.on(
      "change:urlMapConfig",
      this.onUrlMapConfigChanged.bind(this)
    );
  }

  componentWillUnmount() {
    this.props.model.off(
      "change:urlMapConfig",
      this.onUrlMapConfigChanged.bind(this)
    );
  }

  onUrlMapConfigChanged() {
    const t = this.state.activeTool;
    this.setState({
      activeTool: "",
    });
    setTimeout(() => {
      this.setState({
        activeTool: t,
      });
    }, 20);
  }

  getActiveTool(tool) {
    switch (tool) {
      case "anchor":
        return <Anchor parent={this} model={this.props.model} />;
      case "buffer":
        return <Buffer parent={this} model={this.props.model} />;
      case "bookmark":
        return <Bookmark parent={this} model={this.props.model} />;
      case "coordinates":
        return <Coordinates parent={this} model={this.props.model} />;
      case "draw":
        return <Draw parent={this} model={this.props.model} />;
      case "edit":
        return <Edit parent={this} model={this.props.model} />;
      case "export":
        return <Export parent={this} model={this.props.model} />;
      case "print":
        return <Print parent={this} model={this.props.model} />;
      case "infoclick":
        return <Infoclick parent={this} model={this.props.model} />;
      case "information":
        return <Information parent={this} model={this.props.model} />;
      case "informative":
        return <Informative parent={this} model={this.props.model} />;
      case "dummy":
        return <Dummy parent={this} model={this.props.model} />;
      case "location":
        return <Location parent={this} model={this.props.model} />;
      case "search":
        return <Search parent={this} model={this.props.model} />;
      case "streetview":
        return <StreetView parent={this} model={this.props.model} />;
      case "preset":
        return <Preset parent={this} model={this.props.model} />;
      case "measure":
        return <Measure parent={this} model={this.props.model} />;
      case "routing":
        return <Routing parent={this} model={this.props.model} />;
      case "collector":
        return <Collector parent={this} model={this.props.model} />;
      case "documenthandler":
        return <MenuEditor parent={this} model={this.props.model} />;
      case "vtsearch":
        return <VtSearch parent={this} model={this.props.model} />;
      default:
        return null;
    }
  }

  toggleTool(tool) {
    this.setState({
      activeTool: tool,
    });
  }

  getIndexForTool(tool) {
    var found = false;
    if (Array.isArray(this.props.model.get("toolConfig"))) {
      found = this.props.model.get("toolConfig").filter((t) => t.type === tool);
    }

    if (found[0]) {
      return found[0].index;
    } else {
      return -1;
    }
  }

  getClassNamesForActive(tool) {
    var found = false;
    if (Array.isArray(this.props.model.get("toolConfig"))) {
      found =
        this.props.model.get("toolConfig").filter((t) => t.type === tool)
          .length > 0;
    }
    return found ? "fa fa-check-square-o" : "fa fa-square-o";
  }

  getClassNamesForSelected(tool) {
    return this.state.activeTool === tool
      ? "layer-item selected"
      : "layer-item";
  }

  render() {
    var toolTypes = {
      anchor: "Länk till kartan",
      buffer: "Skapa buffertzon",
      bookmark: "Bokmärken",
      coordinates: "Fånga koordinat",
      draw: "Rita och mäta",
      edit: "Editering",
      export: "Utskrift",
      print: "Utskrift (på klienten)",
      infoclick: "Infoklick",
      information: "Om kartan",
      informative: "Dokumenthanterare",
      search: "Sök",
      streetview: "Google Street View",
      preset: "Snabbval",
      measure: "Mät",
      location: "Visa min position",
      routing: "Navigation",
      collector: "Tyck till",
      dummy: "Dummy plugin",
<<<<<<< HEAD
      documenthandler: "Menyhantering",
      vtsearch: "VT Sök"
=======
      documenthandler: "Dokumenthanterare 2.0",
>>>>>>> 5a3ca874
    };

    return (
      <div>
        <aside>
          <ul className="config-layer-list">
            {Object.keys(toolTypes)
              .sort((a, b) =>
                this.getIndexForTool(a) === this.getIndexForTool(b)
                  ? 0
                  : this.getIndexForTool(a) > this.getIndexForTool(b)
                  ? 1
                  : -1
              )
              .map((key, i) => {
                var index = this.getIndexForTool(key);
                return (
                  <li
                    key={i}
                    className={this.getClassNamesForSelected(key)}
                    onClick={() => this.toggleTool(key)}
                  >
                    <span className={this.getClassNamesForActive(key)} />
                    &nbsp;
                    <span>
                      {toolTypes[key]} ({index})
                    </span>
                  </li>
                );
              })}
          </ul>
        </aside>
        <article>
          <fieldset className="tree-view">
            <legend>Verktygsinställningar</legend>
            <div>{this.getActiveTool(this.state.activeTool)}</div>
          </fieldset>
        </article>
      </div>
    );
  }
}

export default ToolOptions;<|MERGE_RESOLUTION|>--- conflicted
+++ resolved
@@ -188,12 +188,7 @@
       routing: "Navigation",
       collector: "Tyck till",
       dummy: "Dummy plugin",
-<<<<<<< HEAD
-      documenthandler: "Menyhantering",
-      vtsearch: "VT Sök"
-=======
       documenthandler: "Dokumenthanterare 2.0",
->>>>>>> 5a3ca874
     };
 
     return (
