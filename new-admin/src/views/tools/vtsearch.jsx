--- conflicted
+++ resolved
@@ -186,32 +186,6 @@
     displayName: "NÄRTRAFIK",
     key: "IsFlexibleTaxiService",
   },
-<<<<<<< HEAD
-  searchColor: {
-    fillColorRed: 255,
-    fillColorGreen: 255,
-    fillColorBlue: 255,
-    fillColorOpacity: 0,
-    strokeColorRed: 255,
-    strokeColorGreen: 255,
-    strokeColorBlue: 255,
-    strokeColorOpacity: 0,
-    strokePointWidth: 5,
-    strokeLineWidth: 2,
-  },
-  highlightColor: {
-    fillColorRed: 255,
-    fillColorGreen: 255,
-    fillColorBlue: 255,
-    fillColorOpacity: 0,
-    strokeColorRed: 255,
-    strokeColorGreen: 255,
-    strokeColorBlue: 255,
-    strokeColorOpacity: 0,
-    strokePointWidth: 5,
-    strokeLineWidth: 2,
-  },
-=======
   searchFillColor: {
     r: 255,
     g: 255,
@@ -240,7 +214,6 @@
   },
   highlightStrokePointWidth: 5,
   highlightStrokeLineWidth: 2,
->>>>>>> 604bae4f
 };
 
 const ColorButtonBlue = withStyles((theme) => ({
@@ -381,10 +354,6 @@
         height: this.state.height,
         visibleAtStart: this.state.visibleAtStart,
         mapColors: {
-<<<<<<< HEAD
-          searchColor: this.state.searchColor,
-          highlightColor: this.state.highlightColor,
-=======
           searchFillColor: this.state.searchFillColor,
           searchStrokeColor: this.state.searchStrokeColor,
           searchStrokePointWidth: this.state.searchStrokePointWidth,
@@ -393,7 +362,6 @@
           highlightStrokeColor: this.state.highlightStrokeColor,
           highlightStrokePointWidth: this.state.highlightStrokePointWidth,
           highlightStrokeLineWidth: this.state.highlightStrokeLineWidth,
->>>>>>> 604bae4f
         },
         geoServer: {
           lineNumberAndPublicLineNumbers: this.state
@@ -576,53 +544,6 @@
             </select>
           </div>
           <div>
-<<<<<<< HEAD
-=======
-            <label htmlFor="width">
-              Fönsterbredd{" "}
-              <i
-                className="fa fa-question-circle"
-                data-toggle="tooltip"
-                title="Bredd i pixlar på verktygets fönster. Anges som ett numeriskt värde. Lämna tomt för att använda standardbredd."
-              />
-            </label>
-            <input
-              id="width"
-              name="width"
-              placeholder={defaultState.width}
-              type="number"
-              min="0"
-              className="control-fixed-width"
-              onChange={(e) => {
-                this.handleInputChange(e);
-              }}
-              value={this.state.width}
-            />
-          </div>
-          <div>
-            <label htmlFor="height">
-              Fönsterhöjd{" "}
-              <i
-                className="fa fa-question-circle"
-                data-toggle="tooltip"
-                title="Höjd i pixlar på verktygets fönster. Anges som ett numeriskt värde. Lämna tomt för att använda maximal höjd."
-              />
-            </label>
-            <input
-              id="height"
-              name="height"
-              placeholder={defaultState.height}
-              type="number"
-              min="0"
-              className="control-fixed-width"
-              onChange={(e) => {
-                this.handleInputChange(e);
-              }}
-              value={this.state.height || ""}
-            />
-          </div>
-          <div>
->>>>>>> 604bae4f
             <input
               id="visibleAtStart"
               name="visibleAtStart"
@@ -648,15 +569,6 @@
               <div>
                 <SketchPicker
                   color={{
-<<<<<<< HEAD
-                    r: this.state.searchColor.fillColorRed,
-                    b: this.state.searchColor.fillColorBlue,
-                    g: this.state.searchColor.fillColorGreen,
-                    a: this.state.searchColor.fillColorOpacity,
-                  }}
-                  onChangeComplete={(color) =>
-                    this.handleColorChange("searchColor", color)
-=======
                     r: this.state.searchFillColor.r,
                     g: this.state.searchFillColor.g,
                     b: this.state.searchFillColor.b,
@@ -664,7 +576,6 @@
                   }}
                   onChangeComplete={(color) =>
                     this.handleColorChange("searchFillColor", color)
->>>>>>> 604bae4f
                   }
                 />
               </div>
@@ -678,15 +589,6 @@
               <div>
                 <SketchPicker
                   color={{
-<<<<<<< HEAD
-                    r: this.state.searchColor.strokeColorRed,
-                    b: this.state.searchColor.strokeColorBlue,
-                    g: this.state.searchColor.strokeColorGreen,
-                    a: this.state.searchColor.strokeColorOpacity,
-                  }}
-                  onChangeComplete={(color) =>
-                    this.handleColorChange("searchColor", color)
-=======
                     r: this.state.searchStrokeColor.r,
                     g: this.state.searchStrokeColor.g,
                     b: this.state.searchStrokeColor.b,
@@ -694,7 +596,6 @@
                   }}
                   onChangeComplete={(color) =>
                     this.handleColorChange("searchStrokeColor", color)
->>>>>>> 604bae4f
                   }
                 />
               </div>
@@ -745,15 +646,6 @@
               <div>
                 <SketchPicker
                   color={{
-<<<<<<< HEAD
-                    r: this.state.highlightColor.fillColorRed,
-                    b: this.state.highlightColor.fillColorBlue,
-                    g: this.state.highlightColor.fillColorGreen,
-                    a: this.state.highlightColor.fillColorOpacity,
-                  }}
-                  onChangeComplete={(color) =>
-                    this.handleColorChange("highlightColor", color)
-=======
                     r: this.state.highlightFillColor.r,
                     g: this.state.highlightFillColor.g,
                     b: this.state.highlightFillColor.b,
@@ -761,7 +653,6 @@
                   }}
                   onChangeComplete={(color) =>
                     this.handleColorChange("highlightFillColor", color)
->>>>>>> 604bae4f
                   }
                 />
               </div>
@@ -775,15 +666,6 @@
               <div>
                 <SketchPicker
                   color={{
-<<<<<<< HEAD
-                    r: this.state.highlightColor.strokeColorRed,
-                    b: this.state.highlightColor.strokeColorBlue,
-                    g: this.state.highlightColor.strokeColorGreen,
-                    a: this.state.highlightColor.strokeColorOpacity,
-                  }}
-                  onChangeComplete={(color) =>
-                    this.handleColorChange("highlightColor", color)
-=======
                     r: this.state.highlightStrokeColor.r,
                     g: this.state.highlightStrokeColor.g,
                     b: this.state.highlightStrokeColor.b,
@@ -791,7 +673,6 @@
                   }}
                   onChangeComplete={(color) =>
                     this.handleColorChange("highlightStrokeColor", color)
->>>>>>> 604bae4f
                   }
                 />
               </div>
