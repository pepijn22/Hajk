--- conflicted
+++ resolved
@@ -28,14 +28,14 @@
 import { withStyles } from "@material-ui/core/styles";
 import { blue } from "@material-ui/core/colors";
 
-const ColorButtonBlue = withStyles(theme => ({
+const ColorButtonBlue = withStyles((theme) => ({
   root: {
     color: theme.palette.getContrastText(blue[500]),
     backgroundColor: blue[500],
     "&:hover": {
-      backgroundColor: blue[700]
-    }
-  }
+      backgroundColor: blue[700],
+    },
+  },
 }))(Button);
 
 const defaultState = {
@@ -92,7 +92,7 @@
   // Only local state, not used in save()
   validationErrors: [],
   searchableLayers: {},
-  tree: ""
+  tree: "",
 };
 
 class RGBA {
@@ -159,16 +159,6 @@
           delayBeforeAutoSearch:
             tool.options.delayBeforeAutoSearch ||
             this.state.delayBeforeAutoSearch,
-<<<<<<< HEAD
-          selectedSources: tool.options.selectedSources
-            ? tool.options.selectedSources
-            : [],
-
-          layers: tool.options.layers ? tool.options.layers : [],
-          visibleForGroups: tool.options.visibleForGroups
-            ? tool.options.visibleForGroups
-            : []
-=======
           searchBarPlaceholder:
             tool.options.searchBarPlaceholder ||
             this.state.searchBarPlaceholder,
@@ -239,7 +229,6 @@
           highlightStrokeColor:
             tool.options.highlightStrokeColor ||
             this.state.highlightStrokeColor,
->>>>>>> 5a3ca874
         },
         () => {
           this.loadLayers();
@@ -248,7 +237,7 @@
       );
     } else {
       this.setState({
-        active: false
+        active: false,
       });
     }
   }
@@ -284,16 +273,16 @@
       value = !isNaN(Number(value)) ? Number(value) : value;
     }
     this.setState({
-      [name]: value
+      [name]: value,
     });
   }
 
   loadSearchableLayers() {
     this.props.model.getConfig(
       this.props.model.get("config").url_layers,
-      layers => {
+      (layers) => {
         this.setState({
-          searchableLayers: layers.wfslayers
+          searchableLayers: layers.wfslayers,
         });
 
         this.setState({
@@ -305,7 +294,7 @@
               loadLayers={this.loadLayers}
               authActive={this.props.parent.props.parent.state.authActive}
             />
-          )
+          ),
         });
       }
     );
@@ -314,7 +303,7 @@
   getTool() {
     return this.props.model
       .get("toolConfig")
-      .find(tool => tool.type === this.type);
+      .find((tool) => tool.type === this.type);
   }
 
   add(tool) {
@@ -325,12 +314,12 @@
     this.props.model.set({
       toolConfig: this.props.model
         .get("toolConfig")
-        .filter(tool => tool.type !== this.type)
+        .filter((tool) => tool.type !== this.type),
     });
   }
 
   replace(tool) {
-    this.props.model.get("toolConfig").forEach(t => {
+    this.props.model.get("toolConfig").forEach((t) => {
       if (t.type === this.type) {
         t.options = tool.options;
         t.index = tool.index;
@@ -347,10 +336,6 @@
         visibleForGroups: this.state.visibleForGroups.map(
           Function.prototype.call,
           String.prototype.trim
-<<<<<<< HEAD
-        )
-      }
-=======
         ),
         maxResultsPerDataset: this.state.maxResultsPerDataset,
         anchor: [this.state.anchorX, this.state.anchorY],
@@ -393,7 +378,6 @@
         highlightFillColor: this.state.highlightFillColor,
         highlightStrokeColor: this.state.highlightStrokeColor,
       },
->>>>>>> 5a3ca874
     };
 
     const existing = this.getTool();
@@ -404,7 +388,7 @@
         () => {
           this.props.parent.props.parent.setState({
             alert: true,
-            alertMessage: "Uppdateringen lyckades"
+            alertMessage: "Uppdateringen lyckades",
           });
         }
       );
@@ -421,7 +405,7 @@
             this.remove();
             update.call(this);
             this.setState(defaultState);
-          }
+          },
         });
       } else {
         this.remove();
@@ -449,7 +433,7 @@
     }
 
     this.setState({
-      visibleForGroups: value !== "" ? groups : []
+      visibleForGroups: value !== "" ? groups : [],
     });
   }
 
@@ -465,7 +449,7 @@
               value={this.state.visibleForGroups}
               type="text"
               name="visibleForGroups"
-              onChange={e => {
+              onChange={(e) => {
                 this.handleAuthGrpsChange(e);
               }}
             />
@@ -487,31 +471,31 @@
       if (e.target.checked) {
         let toAdd = {
           id: layer.id.toString(),
-          visibleForGroups: []
+          visibleForGroups: [],
         };
         this.setState({
-          layers: [...this.state.layers, toAdd]
+          layers: [...this.state.layers, toAdd],
         });
       } else {
         let newArray = this.state.layers.filter(
-          o => o.id !== layer.id.toString()
+          (o) => o.id !== layer.id.toString()
         );
 
         this.setState({
-          layers: newArray
+          layers: newArray,
         });
       }
     }
     if (e.target.type.toLowerCase() === "text") {
-      let obj = this.state.layers.find(o => o.id === layer.id.toString());
+      let obj = this.state.layers.find((o) => o.id === layer.id.toString());
       let newArray = this.state.layers.filter(
-        o => o.id !== layer.id.toString()
+        (o) => o.id !== layer.id.toString()
       );
 
       // Skapar array och trimmar whitespace från start och slut av varje cell
       if (typeof obj !== "undefined") {
         obj.visibleForGroups = e.target.value.split(",");
-        obj.visibleForGroups = obj.visibleForGroups.map(el => el.trim());
+        obj.visibleForGroups = obj.visibleForGroups.map((el) => el.trim());
       }
 
       newArray.push(obj);
@@ -527,7 +511,7 @@
       }
 
       this.setState({
-        layers: newArray
+        layers: newArray,
       });
     }
   }
@@ -561,63 +545,24 @@
 
   loadSources = () => {
     var urlLayers = this.props.model.get("config").url_layers;
-    this.props.model.getConfig(urlLayers, layersConfig => {
+    this.props.model.getConfig(urlLayers, (layersConfig) => {
       var layers = this.flattern(
         this.props.model.get("layerMenuConfig").groups
       );
 
-      layers = layers.map(layer => {
+      layers = layers.map((layer) => {
         return {
           id: layer.id,
-          name: this.lookup(layer.id, layersConfig)
+          name: this.lookup(layer.id, layersConfig),
         };
       });
 
       this.setState({
-        sources: layers
+        sources: layers,
       });
     });
   };
 
-<<<<<<< HEAD
-  selectedSourceChange = (id, checked) => e => {
-    var selectedSources = checked
-      ? this.state.selectedSources.filter(
-          selectedSource => selectedSource !== id
-        )
-      : [id, ...this.state.selectedSources];
-
-    this.setState({
-      selectedSources: selectedSources
-    });
-  };
-
-  renderSources(sources) {
-    if (!sources) return null;
-    return (
-      <ul>
-        {sources.map((source, i) => {
-          var id = "layer_" + source.id;
-          var checked = this.state.selectedSources.some(id => id === source.id);
-          return (
-            <li key={i}>
-              <input
-                id={id}
-                type="checkbox"
-                checked={checked}
-                onChange={this.selectedSourceChange(source.id, checked)}
-              />
-              &nbsp;
-              <label htmlFor={id}>{source.name}</label>
-            </li>
-          );
-        })}
-      </ul>
-    );
-  }
-
-=======
->>>>>>> 5a3ca874
   /**
    * Infoclick's stroke and fill color are set by the React
    * color picker. This method handles change event for those
@@ -642,7 +587,7 @@
             <ColorButtonBlue
               variant="contained"
               className="btn"
-              onClick={e => {
+              onClick={(e) => {
                 e.preventDefault();
                 this.save();
               }}
@@ -656,7 +601,7 @@
               id="active"
               name="active"
               type="checkbox"
-              onChange={e => {
+              onChange={(e) => {
                 this.handleInputChange(e);
               }}
               checked={this.state.active}
@@ -690,7 +635,7 @@
               step="10"
               name="maxResultsPerDataset"
               className="control-fixed-width"
-              onChange={e => {
+              onChange={(e) => {
                 this.handleInputChange(e);
               }}
             />
@@ -729,7 +674,7 @@
               step="100"
               name="delayBeforeAutoSearch"
               className="control-fixed-width"
-              onChange={e => {
+              onChange={(e) => {
                 this.handleInputChange(e);
               }}
             />
@@ -760,12 +705,7 @@
               id="enableRadiusSearch"
               name="enableRadiusSearch"
               type="checkbox"
-<<<<<<< HEAD
-              name="showInMapOnSearchResult"
-              onChange={e => {
-=======
-              onChange={(e) => {
->>>>>>> 5a3ca874
+              onChange={(e) => {
                 this.handleInputChange(e);
               }}
               checked={this.state.enableRadiusSearch}
@@ -781,7 +721,7 @@
               id="enableSelectSearch"
               name="enableSelectSearch"
               type="checkbox"
-              onChange={e => {
+              onChange={(e) => {
                 this.handleInputChange(e);
               }}
               checked={this.state.enableSelectSearch}
@@ -1012,14 +952,8 @@
               value={this.state.markerImg}
               placeholder="Lämnas tomt för standardikon"
               type="text"
-<<<<<<< HEAD
-              name="src"
-              placeholder="URL till bild eller lämna tomt för grå punkt"
-              onChange={e => {
-=======
               name="markerImg"
               onChange={(e) => {
->>>>>>> 5a3ca874
                 this.handleInputChange(e);
               }}
             />
@@ -1036,7 +970,7 @@
               step="0.1"
               name="anchorX"
               className="control-fixed-width"
-              onChange={e => {
+              onChange={(e) => {
                 this.handleInputChange(e);
               }}
             />
@@ -1053,7 +987,7 @@
               step="0.1"
               name="anchorY"
               className="control-fixed-width"
-              onChange={e => {
+              onChange={(e) => {
                 this.handleInputChange(e);
               }}
             />
@@ -1074,33 +1008,14 @@
               max="10"
               name="scale"
               className="control-fixed-width"
-              onChange={e => {
-                this.handleInputChange(e);
-              }}
-            />
-          </div>
-<<<<<<< HEAD
-          <div className="separator">Träffmarkering (polygon)</div>
-          <div>
-            <label htmlFor="strokeWidth">Bredd på ramen (px)</label>
-            <input
-              value={this.state.strokeWidth}
-              type="number"
-              placeholder={defaultState.strokeWidth}
-              min="0"
-              max="100"
-              step="1"
-              name="strokeWidth"
-              className="control-fixed-width"
-              onChange={e => {
-                this.handleInputChange(e);
-              }}
-            />
-=======
+              onChange={(e) => {
+                this.handleInputChange(e);
+              }}
+            />
+          </div>
 
           <div className="separator">
             Standardutseende för resultat i kartan
->>>>>>> 5a3ca874
           </div>
 
           <div className="clearfix">
@@ -1118,20 +1033,6 @@
                   }
                 />
               </div>
-<<<<<<< HEAD
-              <SketchPicker
-                color={{
-                  r: this.state.strokeColor.r,
-                  g: this.state.strokeColor.g,
-                  b: this.state.strokeColor.b,
-                  a: this.state.strokeColor.a
-                }}
-                onChangeComplete={color =>
-                  this.handleColorChange("strokeColor", color)
-                }
-              />
-=======
->>>>>>> 5a3ca874
             </span>
             <span className="pull-left" style={{ marginLeft: "10px" }}>
               <div>
@@ -1141,20 +1042,9 @@
                   </label>
                 </div>
                 <SketchPicker
-<<<<<<< HEAD
-                  color={{
-                    r: this.state.fillColor.r,
-                    g: this.state.fillColor.g,
-                    b: this.state.fillColor.b,
-                    a: this.state.fillColor.a
-                  }}
-                  onChangeComplete={color =>
-                    this.handleColorChange("fillColor", color)
-=======
                   color={RGBA.parse(this.state.displayStrokeColor)}
                   onChangeComplete={(color) =>
                     this.handleColorChange("displayStrokeColor", color)
->>>>>>> 5a3ca874
                   }
                 />
               </div>
@@ -1177,33 +1067,6 @@
                     this.handleColorChange("selectionTextFill", color)
                   }
                 />
-<<<<<<< HEAD
-              </label>
-            </strong>
-          </div>
-          <div>
-            <div>
-              <input
-                id="polygonSearch"
-                name="polygonSearch"
-                type="checkbox"
-                onChange={e => {
-                  this.handleInputChange(e);
-                }}
-                checked={this.state.polygonSearch}
-              />
-              &nbsp;
-              <label htmlFor="polygonSearch">Polygon</label>
-              <div>
-                <input
-                  id="radiusSearch"
-                  name="radiusSearch"
-                  type="checkbox"
-                  onChange={e => {
-                    this.handleInputChange(e);
-                  }}
-                  checked={this.state.radiusSearch}
-=======
               </div>
             </span>
             <span className="pull-left" style={{ marginLeft: "10px" }}>
@@ -1218,22 +1081,11 @@
                   onChangeComplete={(color) =>
                     this.handleColorChange("selectionTextStroke", color)
                   }
->>>>>>> 5a3ca874
                 />
               </div>
             </span>
             <span className="pull-left" style={{ marginLeft: "10px" }}>
               <div>
-<<<<<<< HEAD
-                <input
-                  id="selectionSearch"
-                  name="selectionSearch"
-                  type="checkbox"
-                  onChange={e => {
-                    this.handleInputChange(e);
-                  }}
-                  checked={this.state.selectionSearch}
-=======
                 <div>
                   <label className="long-label" htmlFor="selectionFillColor">
                     Markeringsfyllnad
@@ -1244,7 +1096,6 @@
                   onChangeComplete={(color) =>
                     this.handleColorChange("selectionFillColor", color)
                   }
->>>>>>> 5a3ca874
                 />
               </div>
             </span>
@@ -1264,25 +1115,9 @@
               </div>
             </span>
           </div>
-<<<<<<< HEAD
-          <div>
-            <label htmlFor="searchWithinButtonText">
-              Text för knapp som visas bredvid varje sökresultat om radiesök är
-              aktivt
-            </label>
-            <input
-              value={this.state.searchWithinButtonText}
-              type="text"
-              name="searchWithinButtonText"
-              onChange={e => {
-                this.handleInputChange(e);
-              }}
-            />
-=======
 
           <div className="separator">
             Utseende för det aktiva ("highlightade") resultatet
->>>>>>> 5a3ca874
           </div>
 
           <div className="clearfix">
