import React from "react";
import { Component } from "react";
import MapOptions from "./mapoptions.jsx";
import ToolOptions from "./tooloptions.jsx";
import Button from "@material-ui/core/Button";
import $ from "jquery";
import Alert from "../views/alert.jsx";
import ListProperties from "../views/listproperties.jsx";
import Divider from "@material-ui/core/Divider";
import DeleteIcon from "@material-ui/icons/DeleteForever";
import AddIcon from "@material-ui/icons/Add";
import SaveIcon from "@material-ui/icons/SaveSharp";
import CreateNewFolderIcon from "@material-ui/icons/CreateNewFolder";
import LayersIcon from "@material-ui/icons/Layers";
import SwapVertIcon from "@material-ui/icons/SwapVert";
import SettingsIcon from "@material-ui/icons/Settings";
import BuildIcon from "@material-ui/icons/Build";
import { withStyles } from "@material-ui/core/styles";
import { red, green, blue } from "@material-ui/core/colors";

var defaultState = {
  alert: false,
  corfirm: false,
  alertMessage: "",
  content: "",
  maps: [],
  confirmAction: () => {},
  denyAction: () => {},
};

const ColorButtonRed = withStyles((theme) => ({
  root: {
    color: theme.palette.getContrastText(red[500]),
    backgroundColor: red[500],
    "&:hover": {
      backgroundColor: red[700],
    },
  },
}))(Button);

const ColorButtonGreen = withStyles((theme) => ({
  root: {
    color: theme.palette.getContrastText(green[700]),
    backgroundColor: green[500],
    "&:hover": {
      backgroundColor: green[700],
    },
  },
}))(Button);

const ColorButtonBlue = withStyles((theme) => ({
  root: {
    color: theme.palette.getContrastText(blue[500]),
    backgroundColor: blue[500],
    "&:hover": {
      backgroundColor: blue[700],
    },
  },
}))(Button);

$.fn.editable = function (component) {
  function edit(node, e) {
    function reset() {
      ok.remove();
      abort.remove();
      remove.remove();
      toggled.remove();
      expanded.remove();
      tools.remove();
      layerTools.remove();
      presetTools.remove();
      elem.editing = false;
    }

    function store() {
      let name = input.val();
      let toggled = checkbox2.is(":checked");
      let expanded = checkbox.is(":checked");
      node.html(name);
      node.parent().attr("data-name", name);
      node.parent().attr("data-toggled", toggled);
      node.parent().attr("data-expanded", expanded);
      reset();
    }

    function saveLayer() {
      let visible = checkbox3.is(":checked");

      if (component.state.authActive) {
        node.parent().attr("data-visibleforgroups", input3.val());
      }
      node.parent().attr("data-infobox", input4.val());
      node.parent().attr("data-visibleatstart", visible);
      if (visible) {
        node.parent().addClass("visible");
      } else {
        node.parent().removeClass("visible");
      }
      reset();
    }

    var btnCSS = {
        marginLeft: "4px",
        position: "relative",
        top: "-1px",
      },
      prev = node.html(),
      id = Math.floor(Math.random() * 1e5),
      id2 = Math.floor(Math.random() * 1e5),
      id3 = Math.floor(Math.random() * 1e5),
      id4 = Math.floor(Math.random() * 1e5),
      id5 = Math.floor(Math.random() * 1e5),
      id6 = Math.floor(Math.random() * 1e5),
      id7 = Math.floor(Math.random() * 1e5),
      ok = $('<span class="btn btn-success">OK</span>'),
      layerOk = $('<span class="btn btn-success">OK</span>'),
      layerOk2 = $('<span class="btn btn-success">OK</span>'),
      presetTools = $("<div></div>"),
      tools = $("<div></div>"),
      layerTools = $("<div></div>"),
      abort = $('<span class="btn btn-default">Avbryt</span>'),
      abort2 = $('<span class="btn btn-default">Avbryt</span>'),
      label = $(`<label for="${id}">Expanderad vid start&nbsp;</label>`),
      label2 = $(`<label for="${id2}">Toggla alla-knapp&nbsp;</label>`),
      label3 = $(`<label for="${id3}">Synlig vid start&nbsp;</label><br />`),
      label4 = $(`<label for="${id4}">Redigera snabbval&nbsp;</label><br />`),
      label5 = $(`<br /><label for="${id6}">Tillträde</label><br />`),
      label6 = $(`<label for="${id7}">Infobox</label><br />`),
      checkbox = $(`<input id="${id}" type="checkbox"/>`),
      checkbox2 = $(`<input id="${id2}" type="checkbox"/>`),
      checkbox3 = $(`<input id="${id3}" type="checkbox"/>`),
      checkbox4 = $(`<input id="${id4}" type="text" value="Nytt namn"/><br />`),
      remove = $('<span class="fa fa-minus-circle"></span>'),
      input = $("<input />"),
      input2 = $(
        `<input id="${id5}" type="text" placeholder="Ny länk"/><br />`
      ),
      input3 = $(`<input id="${id6}" type="text" /><br />`),
      input4 = $(`<textarea id="${id7}" type="text"></textarea>`),
      expanded = $('<div class="expanded-at-start"></div>'),
      toggled = $('<div class="expanded-at-start"></div>'),
      visible = $('<div class=""></div>'),
      editPreset = $('<div class=""></div>'),
      elem = node.get(0) || {};

    ok.css(btnCSS).click(store);

    layerOk.css(btnCSS).click(saveLayer);

    layerOk2.css(btnCSS).click(saveLayer);

    abort.css(btnCSS).click((e) => {
      node.html(prev);
      reset();
    });

    abort2.css(btnCSS).click((e) => {
      node.html(prev);
      reset();
    });

    if (node.parent().attr("data-expanded")) {
      checkbox.attr("checked", JSON.parse(node.parent().attr("data-expanded")));
    }
    if (node.parent().attr("data-toggled")) {
      checkbox2.attr("checked", JSON.parse(node.parent().attr("data-toggled")));
    }
    if (node.parent().attr("data-visibleatstart")) {
      checkbox3.attr(
        "checked",
        JSON.parse(node.parent().attr("data-visibleatstart"))
      );
    }
    if (node.parent().attr("data-visibleforgroups")) {
      input3.val(node.parent().attr("data-visibleforgroups"));
    }
    if (node.parent().attr("data-infobox")) {
      input4.val(node.parent().attr("data-infobox"));
    }

    if (
      node.parent().attr("data-expanded") !== undefined &&
      node.parent().attr("data-toggled") !== undefined
    ) {
      expanded.append(checkbox, label);
      toggled.append(checkbox2, label2);
    }
    visible.append(checkbox3, label3);

    if (component.state.authActive) {
      visible.append(label5, input3);
    }

    visible.append(label6, input4);
    editPreset.append(label4, checkbox4, input2);

    remove.css({ color: "red", marginRight: "4px" }).click((e) => {
      component.setState({
        alert: true,
        confirm: true,
        alertMessage:
          "Objektet kommer att tas bort från lagermenyn, om det är en grupp som innehåller lager kommer alla undergrupper och ingående lager att tas bort. Är detta ok?",
        confirmAction: () => {
          node.parent().remove();
        },
      });
    });

    // For Group Nodes we want to grab value from data-name attribute, where it's encoded properly.
    const inputValue = node.parent()[0].classList.contains("group-node")
      ? node.parent()[0].attributes.getNamedItem("data-name").value
      : node.html();

    input
      .val(inputValue)
      .keydown((e) => {
        if (e.keyCode === 13) {
          store();
        }
      })
      .css({
        marginButtom: "4px",
        padding: "4px",
      });

    tools.css({
      marginLeft: "13px",
      marginTop: "7px",
    });

    tools.append(ok, abort, toggled, expanded);
    layerTools.append(visible, layerOk, abort);
    presetTools.append(editPreset, layerOk2, abort2);

    if (node.hasClass("group-name")) {
      node.html(input).after(tools).before(remove);
    }

    if (node.hasClass("layer-name") && !elem.editing) {
      elem.editing = true;
      node.before(remove).after(layerTools);
    }

    if (node.hasClass("preset-name") && !elem.editing) {
      elem.editing = true;
      node.before(remove).after(presetTools);
    }
  }

  var enableEdit = (e) => {
    var node = $(e.target);

    if (node.hasClass("group-name")) {
      edit(node, e);
    }

    if (node.hasClass("layer-name")) {
      edit(node, e);
    }

    if (node.hasClass("preset-name")) {
      edit(node, e);
    }
  };

  var onClick = (e) => {
    enableEdit(e);
    e.stopPropagation();
  };

  this.off("click");
  this.on("click", onClick);
};

/**
 *
 */
class Menu extends Component {
  state = {
    adGroups: [],
    isHidden: true,
    drawOrder: false,
    layerMenu: true,
    addedLayers: [],
    maps: [],
    active: true,
    visibleAtStart: true,
    visibleAtStartMobile: false,
    backgroundSwitcherBlack: true,
    backgroundSwitcherWhite: true,
    enableOSM: false,
    showBreadcrumbs: false,
    showActiveLayersView: false,
    enableTransparencySlider: true,
    instruction: "",
    dropdownThemeMaps: false,
    themeMapHeaderCaption: "Temakartor",
    visibleForGroups: [],
    adList: null,
    target: "toolbar",
    position: "left",
    width: "",
    height: "",
    title: "Innehåll",
    description: "Välj innehåll att visa i kartan",
  };

  /**
   *
   */
  init() {
    this.props.model.set("config", this.props.config);
    this.load("maps");
    this.load("layers");
    this.load("auth");

    this.props.model.on("change:urlMapConfig", () => {
      this.setState({
        reset: true,
      });

      this.load("layermenu", () => {
        const existingConfig = this.props.model.get("layerMenuConfig");
        this.setState({
          reset: false,
          active: existingConfig.active,
          visibleAtStart:
            existingConfig.visibleAtStart ?? this.state.visibleAtStart,
          visibleAtStartMobile:
            existingConfig.visibleAtStartMobile ??
            this.state.visibleAtStartMobile,
          backgroundSwitcherBlack:
            existingConfig.backgroundSwitcherBlack ??
            this.state.backgroundSwitcherBlack,
          backgroundSwitcherWhite:
            existingConfig.backgroundSwitcherWhite ??
            this.state.backgroundSwitcherWhite,
          enableOSM: existingConfig.enableOSM ?? this.state.enableOSM,
          showBreadcrumbs:
<<<<<<< HEAD
            this.props.model.get("layerMenuConfig").showBreadcrumbs,
          showActiveLayersView:
            this.props.model.get("layerMenuConfig").showActiveLayersView,
=======
            existingConfig.showBreadcrumbs ?? this.state.showBreadcrumbs,
>>>>>>> 1f71010e
          enableTransparencySlider:
            existingConfig.enableTransparencySlider ??
            this.state.enableTransparencySlider,
          instruction: existingConfig.instruction,
          dropdownThemeMaps:
            existingConfig.dropdownThemeMaps ?? this.state.dropdownThemeMaps,
          themeMapHeaderCaption: existingConfig.themeMapHeaderCaption,
          visibleForGroups: existingConfig.visibleForGroups
            ? existingConfig.visibleForGroups
            : [],
          target: existingConfig.target || "toolbar",
          position: existingConfig.position || "left",
          width: existingConfig.width || "",
          height: existingConfig.height || "",
          title: existingConfig.title || "",
          description: existingConfig.description || "",
        });
        $(".tree-view li").editable(this);
        $(".tree-view > ul").sortable();
      });
    });

    this.props.model.on("change:layers", () => {
      this.setState({
        layers: this.props.model.get("layers"),
      });
    });

    this.props.model.on("change:layerMenuConfig", () => {
      this.setState({
        layerMenuConfig: this.props.model.get("layerMenuConfig"),
      });

      setTimeout(() => {
        this.setState({
          layers: this.props.model.get("layers"),
        });
      }, 0);

      $(".tree-view li").editable(this);
      $(".tree-view > ul").sortable();
    });

    defaultState.layers = this.props.model.get("layers");
    this.setState(defaultState);
  }

  /**
   *
   */
  update() {
    $(".tree-view li").editable(this);
    $(".tree-view > ul").sortable();
  }

  /**
   *
   */
  componentDidMount() {
    this.init();
  }

  /**
   *
   */

  /**
   *
   */
  componentWillUnmount() {
    this.props.model.off("change:layers");
    this.props.model.off("change:urlMapConfig");
    this.props.model.off("change:layerMenuConfig");
  }

  /**
   *
   */
  createGuid() {
    function s4() {
      return Math.floor((1 + Math.random()) * 0x10000)
        .toString(16)
        .substring(1);
    }
    return (
      s4() +
      s4() +
      "-" +
      s4() +
      "-" +
      s4() +
      "-" +
      s4() +
      "-" +
      s4() +
      s4() +
      s4()
    );
  }

  /**
   *
   */
  load(type, callback) {
    switch (type) {
      case "auth":
        this.props.model.getAuthSetting((auth) => {
          this.setState({ authActive: auth });
        });
        break;
      case "maps":
        this.props.model.loadMaps((maps) => {
          this.setState({
            maps: maps,
          });
          if (callback) callback();
        });
        break;
      case "layers":
        this.props.model.getConfig(
          this.props.model.get("config").url_layers,
          (data) => {
            var layers = [];
            data.wmslayers.forEach((l) => {
              l.type = "WMS";
            });
            data.wmtslayers.forEach((l) => {
              l.type = "WMTS";
            });
            data.arcgislayers.forEach((l) => {
              l.type = "ArcGIS";
            });
            data.vectorlayers.forEach((l) => {
              l.type = "Vector";
            });
            layers = data.wmslayers
              .concat(data.wmtslayers)
              .concat(data.arcgislayers)
              .concat(data.vectorlayers);
            layers.sort((a, b) => {
              var d1 = parseInt(a.date, 10),
                d2 = parseInt(b.date, 10);
              return d1 === d2 ? 0 : d1 < d2 ? 1 : -1;
            });
            this.props.model.set("layers", layers);
            if (callback) callback();
          }
        );
        break;
      case "layermenu":
        this.props.model.getConfig(
          this.props.model.get("urlMapConfig"),
          (data) => {
            this.props.model.set("projectionConfig", data.projection);
            this.props.model.set("toolConfig", data.tools);
            this.props.model.set("mapConfig", data.map);
            this.props.model.set(
              "layerMenuConfig",
              data.tools.find((tool) => tool.type === "layerswitcher").options
            );
            if (callback) callback();
          }
        );
        break;
      default:
        break;
    }
  }

  /**
   *
   */
  filterLayers(e) {
    this.setState({
      filter: e.target.value,
    });
  }

  /**
   *
   */
  getLayersWithFilter(filter) {
    return this.props.model.get("layers").filter((layer) => {
      return (
        new RegExp(this.state.filter.toLowerCase()).test(
          layer.caption.toLowerCase()
        ) ||
        new RegExp(this.state.filter.toLowerCase()).test(
          layer.internalLayerName?.toLowerCase()
        )
      );
    });
  }

  /**
   *
   */
  getLayerNameFromIdForDisplay(id) {
    var layer = this.props.model.get("layers").find((layer) => layer.id === id);
    let ret = "";
    if (layer) {
      if (layer.internalLayerName?.length > 0) {
        ret = layer.internalLayerName;
      } else {
        ret = layer.caption;
      }
    } else {
      ret = `---[layer id ${id} not found]---`;
    }
    return ret;
  }

  /**
   *
   */
  parseSettings() {
    var settings = {
      groups: [],
      baselayers: [],
      active: this.state.active,
      visibleAtStart: this.state.visibleAtStart,
      visibleAtStartMobile: this.state.visibleAtStartMobile,
      backgroundSwitcherBlack: this.state.backgroundSwitcherBlack,
      backgroundSwitcherWhite: this.state.backgroundSwitcherWhite,
      enableOSM: this.state.enableOSM,
      showBreadcrumbs: this.state.showBreadcrumbs,
      showActiveLayersView: this.state.showActiveLayersView,
      enableTransparencySlider: this.state.enableTransparencySlider,
      instruction: this.state.instruction,
      dropdownThemeMaps: this.state.dropdownThemeMaps,
      themeMapHeaderCaption: this.state.themeMapHeaderCaption,
      visibleForGroups: this.state.visibleForGroups.map(
        Function.prototype.call,
        String.prototype.trim
      ),
      target: this.state.target,
      position: this.state.position,
      width: this.state.width,
      height: this.state.height,
      title: this.state.title,
      description: this.state.description,
    };

    var roots = $(".tree-view > ul > li");
    let that = this;
    function layers(node) {
      return $(node)
        .find("> ul > li.layer-node")
        .toArray()
        .map((node) => {
          let infobox = node.dataset.infobox ? node.dataset.infobox : "";
          if (that.state.authActive) {
            let visibleForGroups = node.dataset.visibleforgroups
              ? node.dataset.visibleforgroups.split(",")
              : [];
            if (Array.isArray(visibleForGroups)) {
              visibleForGroups = visibleForGroups.map(
                Function.prototype.call,
                String.prototype.trim
              );
            } else {
              visibleForGroups = String.prototype.trim(visibleForGroups);
            }
            return {
              id: node.dataset.id,
              drawOrder: node.dataset.draworder
                ? parseInt(node.dataset.draworder)
                : 1000,
              visibleAtStart: checkIfTrue(node.dataset.visibleatstart),
              visibleForGroups: visibleForGroups || [],
              infobox: infobox || "",
            };
          } else {
            return {
              id: node.dataset.id,
              drawOrder: node.dataset.draworder
                ? parseInt(node.dataset.draworder)
                : 1000,
              visibleAtStart: checkIfTrue(node.dataset.visibleatstart),
              infobox: infobox || "",
            };
          }
        });
    }

    function checkIfTrue(value) {
      return value === "true";
    }

    function groups(node) {
      var groups = [];
      $(node)
        .find("> ul > li.group-node")
        .toArray()
        .forEach((node) => {
          groups.push(groupItem(node));
        });
      return groups;
    }

    function groupItem(node) {
      function getParent(node) {
        var parent = $(node).parents(".group-node").first();
        if (parent.length === 1) {
          return parent[0].dataset.id;
        }
        return "-1";
      }
      return {
        id: node.dataset.id,
        type: node.dataset.type,
        name: node.dataset.name,
        toggled: checkIfTrue(node.dataset.toggled),
        expanded: checkIfTrue(node.dataset.expanded),
        parent: getParent(node),
        layers: layers(node),
        groups: groups(node),
      };
    }

    roots.toArray().forEach((root) => {
      let visibleForGroups = root.dataset.visibleforgroups
        ? root.dataset.visibleforgroups.split(",")
        : [];
      if (Array.isArray(visibleForGroups)) {
        visibleForGroups = visibleForGroups.map(
          Function.prototype.call,
          String.prototype.trim
        );
      } else {
        visibleForGroups = String.prototype.trim(visibleForGroups);
      }

      if (this.state.authActive) {
        root.dataset.type === "layer"
          ? settings.baselayers.push({
              id: root.dataset.id,
              visibleAtStart: checkIfTrue(root.dataset.visibleatstart),
              drawOrder: 0,
              visibleForGroups: visibleForGroups || [],
              infobox: "",
            })
          : settings.groups.push(groupItem(root));
      } else {
        root.dataset.type === "layer"
          ? settings.baselayers.push({
              id: root.dataset.id,
              visibleAtStart: checkIfTrue(root.dataset.visibleatstart),
              drawOrder: 0,
              infobox: "",
            })
          : settings.groups.push(groupItem(root));
      }
    });
    return settings;
  }
  /**
   *
   */
  parseDrawSettings() {
    var result = [],
      layers = $(".tree-view > ul > li"),
      j = layers.length;
    layers.each((i, layer) => {
      result.push({
        drawOrder: j,
        id: $(layer).data("id").toString(),
      });
      j--;
    });
    console.log("result: ", result);
    return result;
  }

  /**
   *
   */
  save(settings) {
    this.props.model.updateConfig(settings, (success) => {
      if (success) {
        this.setState({
          reset: true,
        });

        this.props.model.set({ layerMenuConfig: settings });

        this.setState({
          reset: false,
        });

        $(".tree-view li").editable(this);
        $(".tree-view > ul").sortable();

        this.setState({
          content: "mapsettings",
          alert: true,
          alertMessage: "Uppdateringen lyckades.",
        });
      } else {
        this.setState({
          alert: true,
          alertMessage: "Uppdateringen misslyckades.",
        });
      }
    });
  }

  /**
   *
   */
  saveSettings() {
    this.save(this.parseSettings());
  }

  /**
   *
   */
  saveDrawOrder() {
    var settings = this.parseDrawSettings();

    settings.forEach((setting) => {
      var layer = this.props.model.findLayerInConfig(setting.id);
      if (layer) {
        layer.drawOrder = setting.drawOrder;
      }
    });

    var config = this.props.model.get("layerMenuConfig");

    this.props.model.updateConfig(config, (success) => {
      if (success) {
        this.setState({
          content: "mapsettings",
          alert: true,
          alertMessage: "Uppdateringen lyckades.",
        });
        this.forceUpdate();
      } else {
        this.setState({
          alert: true,
          alertMessage: "Uppdateringen misslyckades.",
        });
      }
    });
  }

  /**
   *
   */
  isLayerIncludedInConfig(id) {
    return $('.tree-view li.layer-node[data-id="' + id + '"]').length > 0;
  }

  createLayer(id) {
    var layerName = this.getLayerNameFromIdForDisplay(id);

    var layer = $(`
      <li
        class="layer-node"
        data-id=${id}
        data-type="layer">
        <span class="layer-name">${layerName}</span>
      </li>
    `);

    $(".tree-view > ul").prepend(layer);
    layer.editable(this);
    this.forceUpdate();
  }

  /**
   *
   */
  createGroup(name, expanded, toggled) {
    var id = this.createGuid();
    var group = $(`
      <li
        class="group-node"
        data-id="${id}"
        data-type="group"
        data-toggled="${toggled}"
        data-expanded="${expanded}"
        data-name="${name}">
        <span class="group-name">${name}</span>
        <ul></ul>
      </li>
      `);
    $(".tree-view > ul").prepend(group);
    group.editable(this);
  }

  /**
   *
   */
  addLayerToMenu(id, layer, included) {
    if (included) {
      this.setState({
        alert: true,
        confirm: false,
        alertMessage:
          "Detta lager är redan tillagt i lagerlistan. Klicka på lagret i lagerlistan och därefter på den röda symbolen för att ta bort det.",
        confirmAction: () => {},
      });
      return;
    }
    this.createLayer(id);
  }

  /**
   *
   */
  renderLayersFromConfig(layers) {
    layers = this.state.filter
      ? this.getLayersWithFilter()
      : this.props.model.get("layers");

    var startsWith = [];
    var alphabetically = [];

    if (this.state.filter) {
      layers.forEach((layer) => {
        layer.caption.toLowerCase().indexOf(this.state.filter.toLowerCase()) ===
          0 ||
        layer.internalLayerName
          ?.toLowerCase()
          .indexOf(this.state.filter.toLowerCase()) === 0
          ? startsWith.push(layer)
          : alphabetically.push(layer);
      });

      startsWith.sort(function (a, b) {
        let aName = a.internalLayerName ? a.internalLayerName : a.caption;
        aName = aName.toLowerCase();
        let bName = b.internalLayerName ? b.internalLayerName : b.caption;
        bName = bName.toLowerCase();
        if (aName < bName) return -1;
        if (aName > bName) return 1;
        return 0;
      });

      alphabetically.sort(function (a, b) {
        let aName = a.internalLayerName ? a.internalLayerName : a.caption;
        aName = aName.toLowerCase();
        let bName = b.internalLayerName ? b.internalLayerName : b.caption;
        bName = bName.toLowerCase();
        if (aName < bName) return -1;
        if (aName > bName) return 1;
        return 0;
      });

      layers = startsWith.concat(alphabetically);
    }

    return layers.map((layer, i) => {
      var included = this.isLayerIncludedInConfig(layer.id);
      var cls = "fa fa-square-o";

      if (included) {
        cls = "fa fa-check-square-o";
      }

      var displayType = "";

      switch (layer.type) {
        case "WMS":
          displayType = "";
          break;
        case "WMTS":
          displayType = "(WMTS)";
          break;
        case "ArcGIS":
          displayType = "(ArcGIS)";
          break;
        case "Vector":
          displayType = "(Vektor)";
          break;
        default:
          break;
      }

      return (
        <li
          className="layer-item"
          onClick={() => this.addLayerToMenu(layer.id, layer, included)}
          key={i}
        >
          <span className={cls} />
          &nbsp;
          <span className="main-box">
            {layer.internalLayerName?.length > 0
              ? layer.internalLayerName
              : layer.caption}{" "}
            {displayType}
          </span>
        </li>
      );
    });
  }

  /**
   *
   */
  renderLayerMenu() {
    if (!this.props.model.get("layerMenuConfig")) return null;
    var layerMenuConfig = this.props.model.get("layerMenuConfig"),
      that = this;

    function buildTree(config) {
      function leafs(group) {
        var leafs = [],
          layers = group.layers || group;

        layers.forEach((layer, i) => {
          var visible = false;
          if (typeof layer === "object") {
            if (layer.visibleAtStart === "false") {
              visible = false;
            } else {
              visible = layer.visibleAtStart;
            }
          }
          var className = visible ? "layer-node visible" : "layer-node";
          let infobox = layer.infobox ? layer.infobox : "";
          if (that.state.authActive) {
            let visibleForGroups = layer.visibleForGroups
              ? layer.visibleForGroups
              : [];

            leafs.push(
              <li
                className={className}
                key={i}
                data-id={typeof layer === "object" ? layer.id : layer}
                data-draworder={typeof layer === "object" ? layer.drawOrder : 0}
                data-visibleatstart={visible}
                data-type="layer"
                data-visibleforgroups={
                  Array.isArray(visibleForGroups)
                    ? visibleForGroups.join(",")
                    : visibleForGroups
                }
                data-infobox={infobox}
              >
                <span className="layer-name">
                  {that.getLayerNameFromIdForDisplay(
                    typeof layer === "object" ? layer.id : layer
                  )}
                </span>
              </li>
            );
          } else {
            leafs.push(
              <li
                className={className}
                key={i}
                data-id={typeof layer === "object" ? layer.id : layer}
                data-draworder={typeof layer === "object" ? layer.drawOrder : 0}
                data-visibleatstart={visible}
                data-type="layer"
                data-infobox={infobox}
              >
                <span className="layer-name">
                  {that.getLayerNameFromIdForDisplay(
                    typeof layer === "object" ? layer.id : layer
                  )}
                </span>
              </li>
            );
          }
        });
        if (group.hasOwnProperty("groups") && group.groups) {
          leafs.push(roots(group.groups));
        }
        return leafs;
      }

      function roots(groups) {
        return groups.map((group, i) => {
          return (
            <li
              className="group-node"
              key={i}
              data-id={group.id}
              data-type="group"
              data-expanded={group.expanded}
              data-toggled={group.toggled}
              data-name={group.name}
            >
              <span className="group-name">{group.name}</span>
              <ul>{leafs(group)}</ul>
            </li>
          );
        });
      }

      return (
        <ul ref="layerMenu">
          {leafs(config.baselayers)}
          {roots(config.groups)}
        </ul>
      );
    }

    if (this.state.reset) {
      return <div />;
    }

    return buildTree(layerMenuConfig);
  }

  /**
   *
   */
  toggleDrawOrderMenu() {
    this.setState({
      drawOrder: true,
      layerMenu: false,
      mapOptions: false,
      toolOptions: false,
    });

    setTimeout(() => {
      $(".tree-view > ul").sortable();
      this.setState({
        drawOrder: true,
      });
    }, 0);
  }

  /**
   *
   */
  toggleLayerMenu() {
    this.setState({
      layerMenu: true,
      drawOrder: false,
      mapOptions: false,
      toolOptions: false,
    });

    setTimeout(() => {
      this.update();
      this.setState({
        layerMenu: true,
      });
    }, 0);
  }
  /**
   *
   */
  toggleMapOptionsMenu() {
    this.setState({
      drawOrder: false,
      layerMenu: false,
      mapOptions: true,
      toolOptions: false,
    });
  }
  /**
   *
   */
  toggleToolMenu() {
    this.setState({
      drawOrder: false,
      layerMenu: false,
      mapOptions: false,
      toolOptions: true,
    });
  }

  setSelectedConfig(e) {
    var url = this.props.model.get("config").url_map + "/" + e.target.value;
    this.props.model.set({
      urlMapConfig: url,
      mapFile: e.target.value,
    });
  }

  /**
   *
   */
  renderDrawOrder() {
    function flatten(config) {
      var layerList = [];
      function fromGroups(groups) {
        if (groups) {
          return groups.reduce((list, n, index, array) => {
            var g = array[index];
            if (g.hasOwnProperty("groups") && g.groups) {
              list = list.concat(fromGroups(g.groups));
            }
            return list.concat(g.layers);
          }, []);
        }
      }
      layerList = layerList.concat(fromGroups(config.groups));
      return layerList;
    }

    var layers = flatten(this.props.model.get("layerMenuConfig"));

    layers.sort((a, b) =>
      a.drawOrder === b.drawOrder ? 0 : a.drawOrder < b.drawOrder ? -1 : 1
    );
    layers = layers.reverse();

    return layers.map((layer, i) => {
      var name = this.getLayerNameFromIdForDisplay(layer.id);
      return (
        <li
          className="layer-node"
          key={Math.round(Math.random() * 1e6)}
          data-id={layer.id}
        >
          {name}
        </li>
      );
    });
  }

  handleInputChange = (event) => {
    const target = event.target;
    const name = target.name;
    var value = target.type === "checkbox" ? target.checked : target.value;

    if (typeof value === "string" && /^[\d., ]+$/.test(value)) {
      value = Number(value.replace(/,/g, "").replace(/ /g, ""));
    }

    if (name === "instruction") {
      value = btoa(value);
    }

    this.setState({
      [name]: value,
    });
  };

  /**
   * Hanterar event för inmatningsfält för Active Directory-grupper
   * @param {*} event
   */
  handleAuthGrpsChange(event) {
    const target = event.target;
    const value = target.value;
    let groups = [];

    try {
      groups = value.split(",");
    } catch (error) {
      console.log(`Någonting gick fel: ${error}`);
    }

    this.setState({
      visibleForGroups: value !== "" ? groups : [],
    });
  }

  /**
   * Visar / döljer lista över tillgängliga AD-grupper
   */
  toggleHidden() {
    if (this.state.authActive) {
      this.setState({
        isHidden: !this.state.isHidden,
      });

      this.state.isHidden
        ? this.renderAdList()
        : this.setState({ adList: null });
    }
  }

  /**
   * Renderar lista över tillgängliga AD-grupper då modellen fått dessa från backend
   */
  renderAdList() {
    if (this.state.authActive) {
      this.props.model.fetchADGroups((grps) => {
        this.setState({ adGroups: grps });

        this.setState({
          adList: (
            <ListProperties
              properties={this.state.adGroups}
              show={this.state.isHidden}
            />
          ),
        });
      });
    }
  }

  /**
   * Renderar inmatningsfält för AD-grupper
   */
  renderAuthGrps() {
    if (this.state.authActive) {
      return (
        <div className="col-sm-12">
          <label htmlFor="authGroups">
            Tillträde &nbsp;
            <i
              className="fa fa-question-circle"
              data-toggle="tooltip"
              title="Ange AD-grupper separerade med kommatecken"
            />
          </label>
          <input
            id="authGroups"
            name="authGroups"
            type="text"
            onChange={(e) => {
              this.handleAuthGrpsChange(e);
            }}
            value={this.state.visibleForGroups}
          />
          <i
            className="fa fa-bars"
            data-toggle="tooltip"
            title="Visa tillgängliga AD-grupper"
            onClick={() => {
              this.toggleHidden();
            }}
          />
        </div>
      );
    } else {
      return null;
    }
  }

  /**
   * Renderar konfigurationsmöjlighet för temakartor-dropdown
   */
  renderThemeMapCheckbox() {
    return (
      <div>
        <input
          id="dropdownThemeMaps"
          name="dropdownThemeMaps"
          type="checkbox"
          onChange={this.handleInputChange}
          checked={this.state.dropdownThemeMaps}
        />
        &nbsp;
        <label className="long-label" htmlFor="dropdownThemeMaps">
          Visa kartan i lista över tillgängliga kartor
        </label>
      </div>
    );
  }

  /**
   * Renderar inmatningsfält för rubriksättning till temakartor
   */
  renderThemeMapHeaderInput() {
    return (
      <div className="row">
        <div className="col-sm-12">
          <label htmlFor="themeMapHeaderCaption">
            Kartans titel i listan över tillgängliga kartor
          </label>
          <input
            id="themeMapHeaderCaption"
            name="themeMapHeaderCaption"
            type="text"
            value={this.state.themeMapHeaderCaption}
            onChange={(e) => {
              this.setState({ themeMapHeaderCaption: e.target.value });
            }}
          />
        </div>
      </div>
    );
  }

  /**
   *
   */
  renderArticleContent() {
    if (this.state.mapOptions) {
      return <MapOptions parent={this} model={this.props.model} />;
    }
    if (this.state.toolOptions) {
      return <ToolOptions parent={this} model={this.props.model} />;
    }
    if (this.state.drawOrder) {
      return (
        <div>
          <aside>Drag och släpp lager för att redigera ritordning.</aside>
          <article>
            <fieldset className="tree-view">
              <legend>Hantera ritordning</legend>
              <ColorButtonBlue
                variant="contained"
                className="btn"
                onClick={(e) => this.saveDrawOrder(e)}
                startIcon={<SaveIcon />}
              >
                Spara
              </ColorButtonBlue>
              &nbsp;
              <ul>{this.renderDrawOrder()}</ul>
              <ColorButtonBlue
                variant="contained"
                className="btn"
                onClick={(e) => this.saveDrawOrder(e)}
                startIcon={<SaveIcon />}
              >
                Spara
              </ColorButtonBlue>
            </fieldset>
          </article>
        </div>
      );
    }
    if (this.state.layerMenu) {
      return (
        <div>
          <aside>
            <input
              placeholder="filtrera"
              type="text"
              onChange={(e) => this.filterLayers(e)}
            />
            <ul className="config-layer-list">
              {this.renderLayersFromConfig()}
            </ul>
          </aside>
          <article>
            <fieldset className="tree-view">
              <legend>Hantera lagermeny</legend>
              <ColorButtonBlue
                variant="contained"
                className="btn"
                onClick={(e) => this.saveSettings(e)}
                startIcon={<SaveIcon />}
              >
                Spara
              </ColorButtonBlue>
              &nbsp;
              <div>
                <input
                  id="active"
                  name="active"
                  type="checkbox"
                  onChange={this.handleInputChange}
                  checked={this.state.active}
                />
                &nbsp;
                <label className="long-label" htmlFor="active">
                  Aktiverad
                </label>
              </div>
              <div className="separator">Fönsterinställningar</div>
              <div className="row">
                <div className="col-sm-12">
                  <label htmlFor="target">
                    Verktygsplacering{" "}
                    <i
                      className="fa fa-question-circle"
                      data-toggle="tooltip"
                      title="Avgör om verktyget visas som en Widget Plugin (om 'left' eller 'right' anges här) eller Drawer Plugin (om 'toolbar' anges här)."
                    />
                  </label>
                  <select
                    id="target"
                    name="target"
                    className="control-fixed-width"
                    onChange={(e) => {
                      this.handleInputChange(e);
                    }}
                    value={this.state.target}
                  >
                    <option value="toolbar">Drawer</option>
                    <option value="left">Widget left</option>
                    <option value="right">Widget right</option>
                    <option value="control">Control button</option>
                  </select>
                  {/* <input
                    id="target"
                    name="target"
                    type="text"
                    onChange={this.handleInputChange}
                    value={this.state.target}
                  /> */}
                </div>
              </div>
              <div className="row">
                <div className="col-sm-12">
                  <label htmlFor="position">
                    Fönsterplacering{" "}
                    <i
                      className="fa fa-question-circle"
                      data-toggle="tooltip"
                      title="Placering av verktygets fönster. Anges som antingen 'left' eller 'right'."
                    />
                  </label>
                  <select
                    id="position"
                    name="position"
                    className="control-fixed-width"
                    onChange={(e) => {
                      this.handleInputChange(e);
                    }}
                    value={this.state.position}
                  >
                    <option value="left">Left</option>
                    <option value="right">Right</option>
                  </select>
                </div>
              </div>
              <div className="row">
                <div className="col-sm-12">
                  <label htmlFor="width">
                    Fönsterbredd{" "}
                    <i
                      className="fa fa-question-circle"
                      data-toggle="tooltip"
                      title="Bredd i pixlar på verktygets fönster. Anges som ett numeriskt värde. Lämna tomt för att använda standardbredd."
                    />
                  </label>
                  <input
                    id="width"
                    name="width"
                    type="number"
                    min="0"
                    className="control-fixed-width"
                    onChange={this.handleInputChange}
                    value={this.state.width}
                  />
                </div>
              </div>
              <div className="row">
                <div className="col-sm-12">
                  <label htmlFor="height">
                    Fönsterhöjd{" "}
                    <i
                      className="fa fa-question-circle"
                      data-toggle="tooltip"
                      title="Höjd i pixlar på verktygets fönster. Anges antingen numeriskt (pixlar), 'dynamic' för att automatiskt anpassa höjden efter innehållet eller 'auto' att använda maximal höjd."
                    />
                  </label>
                  <input
                    id="height"
                    name="height"
                    type="text"
                    min="0"
                    className="control-fixed-width"
                    onChange={this.handleInputChange}
                    value={this.state.height}
                  />
                </div>
              </div>
              <div className="row">
                <div className="col-sm-12">
                  <label htmlFor="title">
                    Rubrik
                    <br />
                    (Widget Plugin)
                  </label>
                  <input
                    value={this.state.title}
                    type="text"
                    name="title"
                    onChange={this.handleInputChange}
                  />
                </div>
              </div>
              <div className="row">
                <div className="col-sm-12">
                  <label htmlFor="description">
                    Beskrivning
                    <br />
                    (Widget Plugin){" "}
                    <i
                      className="fa fa-question-circle"
                      data-toggle="tooltip"
                      title="Om verktyget visas som widget (inställningen 'Verktygsplacering' sätts till 'left' eller 'right) så kommer denna beskrivning att visas inne i widget-knappen."
                    />
                  </label>
                  <input
                    value={this.state.description}
                    type="text"
                    name="description"
                    onChange={this.handleInputChange}
                  />
                </div>
              </div>
              <div className="separator">Inställningar för Lagerhanteraren</div>
              <div>
                <input
                  id="visibleAtStart"
                  name="visibleAtStart"
                  type="checkbox"
                  onChange={this.handleInputChange}
                  checked={this.state.visibleAtStart}
                />
                &nbsp;
                <label className="long-label" htmlFor="visibleAtStart">
                  Synlig vid start
                </label>
              </div>
              <div>
                <input
                  id="visibleAtStartMobile"
                  name="visibleAtStartMobile"
                  type="checkbox"
                  onChange={this.handleInputChange}
                  checked={this.state.visibleAtStartMobile}
                />
                &nbsp;
                <label className="long-label" htmlFor="visibleAtStartMobile">
                  Synlig vid start (mobil)
                </label>
              </div>
              <div>
                <input
                  id="showBreadcrumbs"
                  name="showBreadcrumbs"
                  type="checkbox"
                  onChange={this.handleInputChange}
                  checked={this.state.showBreadcrumbs}
                />
                &nbsp;
                <label className="long-label" htmlFor="showBreadcrumbs">
                  Visa brödsmulor{" "}
                  <i
                    className="fa fa-question-circle"
                    data-toggle="tooltip"
                    title="När rutan är ikryssad visas små kort längst ned på skärmen, ett för varje lager som är aktivt"
                  />
                </label>
              </div>
              <div>
                <input
                  id="showActiveLayersView"
                  name="showActiveLayersView"
                  type="checkbox"
                  onChange={this.handleInputChange}
                  checked={this.state.showActiveLayersView}
                />
                &nbsp;
                <label className="long-label" htmlFor="showActiveLayersView">
                  Visa en flik med aktiva lager (beta){" "}
                  <i
                    className="fa fa-question-circle"
                    data-toggle="tooltip"
                    title="När rutan är ikryssad visas en tredje flik i Lagerhanteraren. Där kan användaren bland annat styra ritordningen av aktiva lager."
                  />
                </label>
              </div>
              <div>
                <input
                  id="enableTransparencySlider"
                  name="enableTransparencySlider"
                  type="checkbox"
                  onChange={this.handleInputChange}
                  checked={this.state.enableTransparencySlider}
                />
                &nbsp;
                <label
                  className="long-label"
                  htmlFor="enableTransparencySlider"
                >
                  Visa transparensreglage{" "}
                  <i
                    className="fa fa-question-circle"
                    data-toggle="tooltip"
                    title="Global inställning för att välja om transparensreglage ska vara aktiv eller inte. Om inställningen är aktiv går det då att konfigurera individer lager om transparensreglage ska visas till lagret.  Om denna ruta inte är ikryssad kommer transparensreglage inte visas till någon lager."
                  />
                </label>
              </div>
              <div className="row">
                <div className="col-sm-12">
                  <label htmlFor="instruction">Instruktion</label>
                  <textarea
                    id="instruction"
                    name="instruction"
                    type="text"
                    onChange={this.handleInputChange}
                    value={
                      this.state.instruction ? atob(this.state.instruction) : ""
                    }
                  />
                </div>
              </div>
              <div className="row">{this.renderAuthGrps()}</div>
              <div className="separator">Kartinställningar</div>
              {this.renderThemeMapCheckbox()}
              {this.renderThemeMapHeaderInput()}
              <div className="separator">Inställningar för bakgrundslager</div>
              <div>
                <input
                  id="backgroundSwitcherBlack"
                  name="backgroundSwitcherBlack"
                  type="checkbox"
                  onChange={this.handleInputChange}
                  checked={this.state.backgroundSwitcherBlack}
                />
                &nbsp;
                <label className="long-label" htmlFor="backgroundSwitcherBlack">
                  Svart bakgrundskarta
                </label>
              </div>
              <div>
                <input
                  id="backgroundSwitcherWhite"
                  name="backgroundSwitcherWhite"
                  type="checkbox"
                  onChange={this.handleInputChange}
                  checked={this.state.backgroundSwitcherWhite}
                />
                &nbsp;
                <label htmlFor="backgroundSwitcherWhite">
                  Vit bakgrundskarta
                </label>
              </div>
              <div>
                <input
                  id="enableOSM"
                  name="enableOSM"
                  type="checkbox"
                  onChange={this.handleInputChange}
                  checked={this.state.enableOSM}
                />
                &nbsp;
                <label htmlFor="enableOSM">OpenStreetMap</label>
              </div>
              <div className="separator">Justera lagerhanteraren</div>
              <div className="margined">
                <ColorButtonBlue
                  variant="contained"
                  className="btn"
                  onClick={(e) => this.saveSettings(e)}
                  startIcon={<SaveIcon />}
                >
                  Spara
                </ColorButtonBlue>
                &nbsp;
                <ColorButtonGreen
                  variant="contained"
                  className="btn"
                  onClick={(e) => this.createGroup("Ny grupp", false, false)}
                  startIcon={<CreateNewFolderIcon />}
                >
                  Ny grupp
                </ColorButtonGreen>
              </div>
              {this.renderLayerMenu()}
              <div>
                <ColorButtonBlue
                  variant="contained"
                  className="btn"
                  onClick={(e) => this.saveSettings(e)}
                  startIcon={<SaveIcon />}
                >
                  Spara
                </ColorButtonBlue>
              </div>
            </fieldset>
          </article>
          {this.state.adList}
        </div>
      );
    }
  }

  /**
   *
   */
  getAlertOptions() {
    return {
      visible: this.state.alert,
      message: this.state.alertMessage,
      confirm: this.state.confirm,
      confirmAction: () => {
        this.state.confirmAction();
        this.setState({
          alert: false,
          confirm: false,
          alertMessage: "",
        });
      },
      denyAction: () => {
        this.state.denyAction();
        this.setState({
          alert: false,
          confirm: false,
          alertMessage: "",
        });
      },
      onClick: () => {
        this.setState({
          alert: false,
          alertMessage: "",
        });
      },
    };
  }

  deleteMap() {
    this.setState({
      alert: true,
      confirm: true,
      alertMessage:
        "Vill du verkligen radera kartan '" +
        this.props.model.attributes.mapFile +
        "'?",
      confirmAction: () => {
        this.props.model.deleteMap((err) => {
          var msg = err || "Kartan raderades";
          this.setState({
            content: "mapsettings",
            alert: true,
            alertMessage: msg,
          });
          this.load("maps");
        });
      },
    });
  }

  createMap() {
    var name = this.refs.mapName.value;
    if (!/[^0-9a-zA-Z_]/.test(name) && name.trim().length > 0) {
      this.props.model.createMap(name, (d, s) => {
        if (s === "success") {
          this.setState({
            content: "mapsettings",
            alert: true,
            alertMessage: "En ny karta skapades utan problem.",
          });
          this.load("maps");
        } else {
          this.setState({
            alert: true,
            alertMessage: "Karta kunde INTE skapas.",
          });
          console.error(d);
        }
      });
    } else {
      this.setState({
        alert: true,
        alertMessage:
          "Felaktigt namn på kartan \nInga eller ogiltiga tecken har angivits. \n\nGiltiga tecken: 0-9 a-z A-Z _",
      });
    }
  }

  /**
   *
   */
  render() {
    var options = [];
    if (Array.isArray(this.state.maps)) {
      options = this.state.maps.map((map, i) => <option key={i}>{map}</option>);
    }
    return (
      <section className="tab-pane active">
        <Alert options={this.getAlertOptions()} />
        <div>
          <h1>Kartinställningar</h1>
          <div className="separator set-width">
            <h4>Hantera / Skapa karta</h4>
          </div>
          <div className="map-management">
            <div className="inset-form margined">
              <label>Välj karta</label>
              &nbsp;
              <select
                className="control-fixed"
                onChange={(e) => {
                  this.setSelectedConfig(e);
                }}
                ref="map-chooser"
              >
                {options}
              </select>
              &nbsp;
              <ColorButtonRed
                variant="contained"
                className="btn"
                onClick={(e) => this.deleteMap()}
                startIcon={<DeleteIcon />}
              >
                Ta bort karta
              </ColorButtonRed>
            </div>

            <Divider orientation="vertical" flexItem />

            <div className="inset-form map-management-margin-left margined">
              <form
                onSubmit={(e) => {
                  e.preventDefault();
                  this.createMap(e);
                }}
              >
                <label>Namn</label>
                &nbsp;
                <input type="text" ref="mapName" />
                &nbsp;
                <ColorButtonGreen
                  variant="contained"
                  className="btn"
                  type="submit"
                  startIcon={<AddIcon />}
                >
                  Skapa ny karta
                </ColorButtonGreen>
              </form>
            </div>
          </div>

          <div className="separator set-width">
            <h5>Inställningar för vald karta</h5>
          </div>
          <div className="tab-pane-bar">
            <ColorButtonBlue
              variant="contained"
              className="btn"
              onClick={(e) => this.toggleLayerMenu()}
              startIcon={<LayersIcon />}
            >
              Lagermeny
            </ColorButtonBlue>
            &nbsp;
            <ColorButtonBlue
              variant="contained"
              className="btn"
              onClick={(e) => this.toggleDrawOrderMenu()}
              startIcon={<SwapVertIcon />}
            >
              Ritordning
            </ColorButtonBlue>
            &nbsp;
            <ColorButtonBlue
              variant="contained"
              className="btn"
              onClick={(e) => this.toggleMapOptionsMenu()}
              startIcon={<SettingsIcon />}
            >
              Inställningar
            </ColorButtonBlue>
            &nbsp;
            <ColorButtonBlue
              variant="contained"
              className="btn"
              onClick={(e) => this.toggleToolMenu()}
              startIcon={<BuildIcon />}
            >
              Verktyg
            </ColorButtonBlue>
          </div>
          {this.renderArticleContent()}
        </div>
      </section>
    );
  }
}

export default Menu;<|MERGE_RESOLUTION|>--- conflicted
+++ resolved
@@ -337,13 +337,10 @@
             this.state.backgroundSwitcherWhite,
           enableOSM: existingConfig.enableOSM ?? this.state.enableOSM,
           showBreadcrumbs:
-<<<<<<< HEAD
-            this.props.model.get("layerMenuConfig").showBreadcrumbs,
+            existingConfig.showBreadcrumbs ?? this.state.showBreadcrumbs,
           showActiveLayersView:
-            this.props.model.get("layerMenuConfig").showActiveLayersView,
-=======
-            existingConfig.showBreadcrumbs ?? this.state.showBreadcrumbs,
->>>>>>> 1f71010e
+            existingConfig.showActiveLayersView ??
+            this.state.showActiveLayersView,
           enableTransparencySlider:
             existingConfig.enableTransparencySlider ??
             this.state.enableTransparencySlider,
