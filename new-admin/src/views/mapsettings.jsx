import React from "react";
import { Component } from "react";
import MapOptions from "./mapoptions.jsx";
import ToolOptions from "./tooloptions.jsx";
import Button from "@material-ui/core/Button";
import $ from "jquery";
import Alert from "../views/alert.jsx";
import ListProperties from "../views/listproperties.jsx";
import Divider from "@material-ui/core/Divider";
import DeleteIcon from "@material-ui/icons/DeleteForever";
import AddIcon from "@material-ui/icons/Add";
import SaveIcon from "@material-ui/icons/SaveSharp";
import CreateNewFolderIcon from "@material-ui/icons/CreateNewFolder";
import OpenInNewIcon from "@material-ui/icons/OpenInNew";
import LayersIcon from "@material-ui/icons/Layers";
import SwapVertIcon from "@material-ui/icons/SwapVert";
import SettingsIcon from "@material-ui/icons/Settings";
import BuildIcon from "@material-ui/icons/Build";
import FolderIcon from "@material-ui/icons/Folder";
import HighlightOffIcon from "@material-ui/icons/HighlightOff";
import CheckCircleOutline from "@material-ui/icons/CheckCircleOutline";
import { Chip } from "@material-ui/core";
import { withStyles } from "@material-ui/core/styles";
import { red, green, blue } from "@material-ui/core/colors";
import { v4 as uuidv4 } from "uuid";

var defaultState = {
  alert: false,
  corfirm: false,
  alertMessage: "",
  content: "",
  maps: [],
  mode: "add",
  currentEditingLayer: null,
  confirmAction: () => {},
  denyAction: () => {},
};

const ColorButtonRed = withStyles((theme) => ({
  root: {
    color: theme.palette.getContrastText(red[500]),
    backgroundColor: red[500],
    "&:hover": {
      backgroundColor: red[700],
    },
  },
}))(Button);

const ColorButtonGreen = withStyles((theme) => ({
  root: {
    color: theme.palette.getContrastText(green[700]),
    backgroundColor: green[500],
    "&:hover": {
      backgroundColor: green[700],
    },
  },
}))(Button);

const ColorButtonBlue = withStyles((theme) => ({
  root: {
    color: theme.palette.getContrastText(blue[500]),
    backgroundColor: blue[500],
    "&:hover": {
      backgroundColor: blue[700],
    },
  },
}))(Button);

$.fn.editable = function (component) {
  function edit(node, e) {
    function reset() {
      ok.remove();
      abort.remove();
      remove.remove();
      toggled.remove();
      expanded.remove();
      tools.remove();
      layerTools.remove();
      presetTools.remove();
      elem.editing = false;
    }

    function store() {
      let name = input.val();
      let toggled = checkbox2.is(":checked");
      let expanded = checkbox.is(":checked");
      node.html(name);
      node.parent().attr("data-name", name);
      node.parent().attr("data-toggled", toggled);
      node.parent().attr("data-expanded", expanded);
      reset();
    }

    function saveLayer() {
      let visible = checkbox3.is(":checked");

      if (component.state.authActive) {
        node.parent().attr("data-visibleforgroups", input3.val());
      }
      node.parent().attr("data-infobox", input4.val());
      node.parent().attr("data-visibleatstart", visible);
      if (visible) {
        node.parent().addClass("visible");
      } else {
        node.parent().removeClass("visible");
      }
      reset();
    }

    var btnCSS = {
        marginLeft: "4px",
        position: "relative",
        top: "-1px",
      },
      prev = node.html(),
      id = Math.floor(Math.random() * 1e5),
      id2 = Math.floor(Math.random() * 1e5),
      id3 = Math.floor(Math.random() * 1e5),
      id4 = Math.floor(Math.random() * 1e5),
      id5 = Math.floor(Math.random() * 1e5),
      id6 = Math.floor(Math.random() * 1e5),
      id7 = Math.floor(Math.random() * 1e5),
      ok = $('<span class="btn btn-success">OK</span>'),
      layerOk = $('<span class="btn btn-success">OK</span>'),
      layerOk2 = $('<span class="btn btn-success">OK</span>'),
      presetTools = $("<div></div>"),
      tools = $("<div></div>"),
      layerTools = $("<div></div>"),
      abort = $('<span class="btn btn-default">Avbryt</span>'),
      abort2 = $('<span class="btn btn-default">Avbryt</span>'),
      label = $(`<label for="${id}">Expanderad vid start&nbsp;</label>`),
      label2 = $(`<label for="${id2}">Toggla alla-knapp&nbsp;</label>`),
      label3 = $(`<label for="${id3}">Synlig vid start&nbsp;</label><br />`),
      label4 = $(`<label for="${id4}">Redigera snabbval&nbsp;</label><br />`),
      label5 = $(`<br /><label for="${id6}">Tillträde</label><br />`),
      label6 = $(`<label for="${id7}">Infobox</label><br />`),
      checkbox = $(`<input id="${id}" type="checkbox"/>`),
      checkbox2 = $(`<input id="${id2}" type="checkbox"/>`),
      checkbox3 = $(`<input id="${id3}" type="checkbox"/>`),
      checkbox4 = $(`<input id="${id4}" type="text" value="Nytt namn"/><br />`),
      remove = $('<span class="fa fa-minus-circle"></span>'),
      input = $("<input />"),
      input2 = $(
        `<input id="${id5}" type="text" placeholder="Ny länk"/><br />`
      ),
      input3 = $(`<input id="${id6}" type="text" /><br />`),
      input4 = $(`<textarea id="${id7}" type="text"></textarea>`),
      expanded = $('<div class="expanded-at-start"></div>'),
      toggled = $('<div class="expanded-at-start"></div>'),
      visible = $('<div class=""></div>'),
      editPreset = $('<div class=""></div>'),
      elem = node.get(0) || {};

    ok.css(btnCSS).click(store);

    layerOk.css(btnCSS).click(saveLayer);

    layerOk2.css(btnCSS).click(saveLayer);

    abort.css(btnCSS).click((e) => {
      node.html(prev);
      reset();
    });

    abort2.css(btnCSS).click((e) => {
      node.html(prev);
      reset();
    });

    if (node.parent().attr("data-expanded")) {
      checkbox.attr("checked", JSON.parse(node.parent().attr("data-expanded")));
    }
    if (node.parent().attr("data-toggled")) {
      checkbox2.attr("checked", JSON.parse(node.parent().attr("data-toggled")));
    }
    if (node.parent().attr("data-visibleatstart")) {
      checkbox3.attr(
        "checked",
        JSON.parse(node.parent().attr("data-visibleatstart"))
      );
    }
    if (node.parent().attr("data-visibleforgroups")) {
      input3.val(node.parent().attr("data-visibleforgroups"));
    }
    if (node.parent().attr("data-infobox")) {
      input4.val(node.parent().attr("data-infobox"));
    }

    if (
      node.parent().attr("data-expanded") !== undefined &&
      node.parent().attr("data-toggled") !== undefined
    ) {
      expanded.append(checkbox, label);
      toggled.append(checkbox2, label2);
    }
    visible.append(checkbox3, label3);

    if (component.state.authActive) {
      visible.append(label5, input3);
    }

    visible.append(label6, input4);
    editPreset.append(label4, checkbox4, input2);

    remove.css({ color: "red", marginRight: "4px" }).click((e) => {
      component.setState({
        alert: true,
        confirm: true,
        alertMessage:
          "Objektet kommer att tas bort från lagermenyn, om det är en grupp som innehåller lager kommer alla undergrupper och ingående lager att tas bort. Är detta ok?",
        confirmAction: () => {
          node.parent().remove();
        },
      });
    });

    // For Group Nodes we want to grab value from data-name attribute, where it's encoded properly.
    const inputValue = node.parent()[0].classList.contains("group-node")
      ? node.parent()[0].attributes.getNamedItem("data-name").value
      : node.html();

    input
      .val(inputValue)
      .keydown((e) => {
        if (e.keyCode === 13) {
          store();
        }
      })
      .css({
        marginButtom: "4px",
        padding: "4px",
      });

    tools.css({
      marginLeft: "13px",
      marginTop: "7px",
    });

    tools.append(ok, abort, toggled, expanded);
    layerTools.append(visible, layerOk, abort);
    presetTools.append(editPreset, layerOk2, abort2);

    if (node.hasClass("group-name")) {
      node.html(input).after(tools).before(remove);
    }

    if (node.hasClass("layer-name") && !elem.editing) {
      elem.editing = true;
      node.before(remove).after(layerTools);
    }

    if (node.hasClass("preset-name") && !elem.editing) {
      elem.editing = true;
      node.before(remove).after(presetTools);
    }
  }

  var enableEdit = (e) => {
    var node = $(e.target);

    if (node.hasClass("group-name")) {
      edit(node, e);
    }

    if (node.hasClass("layer-name")) {
      edit(node, e);
    }

    if (node.hasClass("preset-name")) {
      edit(node, e);
    }
  };

  var onClick = (e) => {
    enableEdit(e);
    e.stopPropagation();
  };

  this.off("click");
  this.on("click", onClick);
};

/**
 *
 */
class Menu extends Component {
  constructor() {
    super();
    this.state = {
      adGroups: [],
      isHidden: true,
      drawOrder: false,
      layerMenu: true,
      addedLayers: [],
      maps: [],
      active: true,
      visibleAtStart: true,
      visibleAtStartMobile: false,
      backgroundSwitcherBlack: true,
      backgroundSwitcherWhite: true,
      enableOSM: false,
      showBreadcrumbs: false,
      showDrawOrderView: false,
      showQuickAccess: false,
      enableSystemLayersSwitch: false,
      lockDrawOrderBaselayer: false,
      drawOrderViewInfoText: "",
      enableQuickAccessTopics: false,
      quickAccessTopicsInfoText: "",
      enableUserQuickAccessFavorites: false,
      userQuickAccessFavoritesInfoText: "",
      enableTransparencySlider: true,
      instruction: "",
      dropdownThemeMaps: false,
      themeMapHeaderCaption: "Temakartor",
      visibleForGroups: [],
      adList: null,
      target: "toolbar",
      position: "left",
      width: "",
      height: "",
      title: "Innehåll",
      description: "Välj innehåll att visa i kartan",
      quickLayersPresets: [],
      importedLayers: [],
      importedMetadata: {},
      minMaxZoomAlertOnToggleOnly: false,
<<<<<<< HEAD
=======
      keywords: [],
      keywordInput: "",
>>>>>>> 8fe2a0e5
    };
    this.titleRef = React.createRef();
    this.authorRef = React.createRef();
    this.descriptionRef = React.createRef();
    this.fileInputRef = React.createRef();
  }

  /**
   *
   */
  init() {
    this.props.model.set("config", this.props.config);
    this.load("maps");
    this.load("layers");
    this.load("auth");

    this.props.model.on("change:urlMapConfig", () => {
      this.setState({
        reset: true,
      });

      this.load("layermenu", () => {
        const existingConfig = this.props.model.get("layerMenuConfig");
        this.setState({
          reset: false,
          active: existingConfig.active,
          visibleAtStart:
            existingConfig.visibleAtStart ?? this.state.visibleAtStart,
          visibleAtStartMobile:
            existingConfig.visibleAtStartMobile ??
            this.state.visibleAtStartMobile,
          backgroundSwitcherBlack:
            existingConfig.backgroundSwitcherBlack ??
            this.state.backgroundSwitcherBlack,
          backgroundSwitcherWhite:
            existingConfig.backgroundSwitcherWhite ??
            this.state.backgroundSwitcherWhite,
          enableOSM: existingConfig.enableOSM ?? this.state.enableOSM,
          showBreadcrumbs:
            existingConfig.showBreadcrumbs ?? this.state.showBreadcrumbs,
          showDrawOrderView:
            existingConfig.showDrawOrderView ?? this.state.showDrawOrderView,
          showQuickAccess:
            existingConfig.showQuickAccess ?? this.state.showQuickAccess,
          enableSystemLayersSwitch:
            existingConfig.enableSystemLayersSwitch ??
            this.state.enableSystemLayersSwitch,
          lockDrawOrderBaselayer:
            existingConfig.lockDrawOrderBaselayer ??
            this.state.lockDrawOrderBaselayer,
          drawOrderViewInfoText:
            existingConfig.drawOrderViewInfoText ??
            this.state.drawOrderViewInfoText,
          enableQuickAccessTopics:
            existingConfig.enableQuickAccessTopics ??
            this.state.enableQuickAccessTopics,
          quickAccessTopicsInfoText:
            existingConfig.quickAccessTopicsInfoText ??
            this.state.quickAccessTopicsInfoText,
          enableUserQuickAccessFavorites:
            existingConfig.enableUserQuickAccessFavorites ??
            this.state.enableUserQuickAccessFavorites,
          userQuickAccessFavoritesInfoText:
            existingConfig.userQuickAccessFavoritesInfoText ??
            this.state.userQuickAccessFavoritesInfoText,
          enableTransparencySlider:
            existingConfig.enableTransparencySlider ??
            this.state.enableTransparencySlider,
          instruction: existingConfig.instruction,
          dropdownThemeMaps:
            existingConfig.dropdownThemeMaps ?? this.state.dropdownThemeMaps,
          themeMapHeaderCaption: existingConfig.themeMapHeaderCaption,
          visibleForGroups: existingConfig.visibleForGroups
            ? existingConfig.visibleForGroups
            : [],
          target: existingConfig.target || "toolbar",
          position: existingConfig.position || "left",
          width: existingConfig.width || "",
          height: existingConfig.height || "",
          title: existingConfig.title || "",
          description: existingConfig.description || "",
          quickLayersPresets: existingConfig.quickLayersPresets || [],
          minMaxZoomAlertOnToggleOnly:
            existingConfig.minMaxZoomAlertOnToggleOnly ??
            this.state.minMaxZoomAlertOnToggleOnly,
        });
        $(".tree-view li").editable(this);
        $(".tree-view > ul").sortable();
      });
    });

    this.props.model.on("change:layers", () => {
      this.setState({
        layers: this.props.model.get("layers"),
      });
    });

    this.props.model.on("change:layerMenuConfig", () => {
      this.setState({
        layerMenuConfig: this.props.model.get("layerMenuConfig"),
      });

      setTimeout(() => {
        this.setState({
          layers: this.props.model.get("layers"),
        });
      }, 0);

      $(".tree-view li").editable(this);
      $(".tree-view > ul").sortable();
    });

    defaultState.layers = this.props.model.get("layers");
    this.setState(defaultState);
  }

  /**
   *
   */
  update() {
    $(".tree-view li").editable(this);
    $(".tree-view > ul").sortable();
  }

  /**
   *
   */
  componentDidMount() {
    this.init();
  }

  /**
   *
   */

  /**
   *
   */
  componentWillUnmount() {
    this.props.model.off("change:layers");
    this.props.model.off("change:urlMapConfig");
    this.props.model.off("change:layerMenuConfig");
  }

  /**
   *
   */
  createGuid() {
    function s4() {
      return Math.floor((1 + Math.random()) * 0x10000)
        .toString(16)
        .substring(1);
    }
    return (
      s4() +
      s4() +
      "-" +
      s4() +
      "-" +
      s4() +
      "-" +
      s4() +
      "-" +
      s4() +
      s4() +
      s4()
    );
  }

  /**
   *
   */
  load(type, callback) {
    switch (type) {
      case "auth":
        this.props.model.getAuthSetting((auth) => {
          this.setState({ authActive: auth });
        });
        break;
      case "maps":
        this.props.model.loadMaps((maps) => {
          this.setState({
            maps: maps,
          });
          if (callback) callback();
        });
        break;
      case "layers":
        this.props.model.getConfig(
          this.props.model.get("config").url_layers,
          (data) => {
            var layers = [];
            data.wmslayers.forEach((l) => {
              l.type = "WMS";
            });
            data.wmtslayers.forEach((l) => {
              l.type = "WMTS";
            });
            data.arcgislayers.forEach((l) => {
              l.type = "ArcGIS";
            });
            data.vectorlayers.forEach((l) => {
              l.type = "Vector";
            });
            layers = data.wmslayers
              .concat(data.wmtslayers)
              .concat(data.arcgislayers)
              .concat(data.vectorlayers);
            layers.sort((a, b) => {
              var d1 = parseInt(a.date, 10),
                d2 = parseInt(b.date, 10);
              return d1 === d2 ? 0 : d1 < d2 ? 1 : -1;
            });
            this.props.model.set("layers", layers);
            if (callback) callback();
          }
        );
        break;
      case "layermenu":
        this.props.model.getConfig(
          this.props.model.get("urlMapConfig"),
          (data) => {
            this.props.model.set("projectionConfig", data.projection);
            this.props.model.set("toolConfig", data.tools);
            this.props.model.set("mapConfig", data.map);
            this.props.model.set(
              "layerMenuConfig",
              data.tools.find((tool) => tool.type === "layerswitcher").options
            );
            if (callback) callback();
          }
        );
        break;
      default:
        break;
    }
  }

  /**
   *
   */
  filterLayers(e) {
    this.setState({
      filter: e.target.value,
    });
  }

  /**
   *
   */
  getLayersWithFilter() {
    return this.props.model.get("layers").filter((layer) => {
      const caption = layer.caption.toLowerCase();
      const internalLayerName = layer.internalLayerName?.toLowerCase() || "";
      const filter = this.state.filter.toLowerCase();
      return caption.includes(filter) || internalLayerName.includes(filter);
    });
  }

  /**
   *
   */
  getLayerNameFromIdForDisplay(id) {
    var layer = this.props.model.get("layers").find((layer) => layer.id === id);
    let ret = "";
    if (layer) {
      if (layer.internalLayerName?.length > 0) {
        ret = layer.internalLayerName;
      } else {
        ret = layer.caption;
      }
    } else {
      ret = `---[layer id ${id} not found]---`;
    }
    return ret;
  }

  /**
   *
   */
  parseSettings() {
    var settings = {
      groups: [],
      baselayers: [],
      quickLayersPresets: this.state.quickLayersPresets,
      active: this.state.active,
      visibleAtStart: this.state.visibleAtStart,
      visibleAtStartMobile: this.state.visibleAtStartMobile,
      backgroundSwitcherBlack: this.state.backgroundSwitcherBlack,
      backgroundSwitcherWhite: this.state.backgroundSwitcherWhite,
      enableOSM: this.state.enableOSM,
      showBreadcrumbs: this.state.showBreadcrumbs,
      showDrawOrderView: this.state.showDrawOrderView,
      showQuickAccess: this.state.showQuickAccess,
      enableSystemLayersSwitch: this.state.enableSystemLayersSwitch,
      lockDrawOrderBaselayer: this.state.lockDrawOrderBaselayer,
      drawOrderViewInfoText: this.state.drawOrderViewInfoText,
      enableQuickAccessTopics: this.state.enableQuickAccessTopics,
      quickAccessTopicsInfoText: this.state.quickAccessTopicsInfoText,
      enableUserQuickAccessFavorites: this.state.enableUserQuickAccessFavorites,
      userQuickAccessFavoritesInfoText:
        this.state.userQuickAccessFavoritesInfoText,
      instruction: this.state.instruction,
      dropdownThemeMaps: this.state.dropdownThemeMaps,
      themeMapHeaderCaption: this.state.themeMapHeaderCaption,
      visibleForGroups: this.state.visibleForGroups.map(
        Function.prototype.call,
        String.prototype.trim
      ),
      target: this.state.target,
      position: this.state.position,
      width: this.state.width,
      height: this.state.height,
      title: this.state.title,
      description: this.state.description,
    };

    var roots = $(".tree-view > ul > li");
    let that = this;
    function layers(node) {
      return $(node)
        .find("> ul > li.layer-node")
        .toArray()
        .map((node) => {
          let infobox = node.dataset.infobox ? node.dataset.infobox : "";
          if (that.state.authActive) {
            let visibleForGroups = node.dataset.visibleforgroups
              ? node.dataset.visibleforgroups.split(",")
              : [];
            if (Array.isArray(visibleForGroups)) {
              visibleForGroups = visibleForGroups.map(
                Function.prototype.call,
                String.prototype.trim
              );
            } else {
              visibleForGroups = String.prototype.trim(visibleForGroups);
            }
            return {
              id: node.dataset.id,
              drawOrder: node.dataset.draworder
                ? parseInt(node.dataset.draworder)
                : 1000,
              visibleAtStart: checkIfTrue(node.dataset.visibleatstart),
              visibleForGroups: visibleForGroups || [],
              infobox: infobox || "",
            };
          } else {
            return {
              id: node.dataset.id,
              drawOrder: node.dataset.draworder
                ? parseInt(node.dataset.draworder)
                : 1000,
              visibleAtStart: checkIfTrue(node.dataset.visibleatstart),
              infobox: infobox || "",
            };
          }
        });
    }

    function checkIfTrue(value) {
      return value === "true";
    }

    function groups(node) {
      var groups = [];
      $(node)
        .find("> ul > li.group-node")
        .toArray()
        .forEach((node) => {
          groups.push(groupItem(node));
        });
      return groups;
    }

    function groupItem(node) {
      function getParent(node) {
        var parent = $(node).parents(".group-node").first();
        if (parent.length === 1) {
          return parent[0].dataset.id;
        }
        return "-1";
      }
      return {
        id: node.dataset.id,
        type: node.dataset.type,
        name: node.dataset.name,
        toggled: checkIfTrue(node.dataset.toggled),
        expanded: checkIfTrue(node.dataset.expanded),
        parent: getParent(node),
        layers: layers(node),
        groups: groups(node),
      };
    }

    roots.toArray().forEach((root) => {
      let visibleForGroups = root.dataset.visibleforgroups
        ? root.dataset.visibleforgroups.split(",")
        : [];
      if (Array.isArray(visibleForGroups)) {
        visibleForGroups = visibleForGroups.map(
          Function.prototype.call,
          String.prototype.trim
        );
      } else {
        visibleForGroups = String.prototype.trim(visibleForGroups);
      }

      if (this.state.authActive) {
        root.dataset.type === "layer"
          ? settings.baselayers.push({
              id: root.dataset.id,
              visibleAtStart: checkIfTrue(root.dataset.visibleatstart),
              drawOrder: 0,
              visibleForGroups: visibleForGroups || [],
              infobox: "",
            })
          : settings.groups.push(groupItem(root));
      } else {
        root.dataset.type === "layer"
          ? settings.baselayers.push({
              id: root.dataset.id,
              visibleAtStart: checkIfTrue(root.dataset.visibleatstart),
              drawOrder: 0,
              infobox: "",
            })
          : settings.groups.push(groupItem(root));
      }
    });
    return settings;
  }
  /**
   *
   */
  parseDrawSettings() {
    var result = [],
      layers = $(".tree-view > ul > li"),
      j = layers.length;
    layers.each((i, layer) => {
      result.push({
        drawOrder: j,
        id: $(layer).data("id").toString(),
      });
      j--;
    });
    console.log("result: ", result);
    return result;
  }

  /**
   *
   */
  save(settings) {
    this.props.model.updateConfig(settings, (success) => {
      if (success) {
        this.setState({
          reset: true,
        });

        this.props.model.set({ layerMenuConfig: settings });

        this.setState({
          reset: false,
        });

        $(".tree-view li").editable(this);
        $(".tree-view > ul").sortable();

        this.setState({
          content: "mapsettings",
          alert: true,
          alertMessage: "Uppdateringen lyckades.",
        });
      } else {
        this.setState({
          alert: true,
          alertMessage: "Uppdateringen misslyckades.",
        });
      }
    });
  }

  /**
   *
   */
  saveSettings() {
    this.save(this.parseSettings());
  }

  /**
   *
   */
  saveDrawOrder() {
    var settings = this.parseDrawSettings();

    settings.forEach((setting) => {
      var layer = this.props.model.findLayerInConfig(setting.id);
      if (layer) {
        layer.drawOrder = setting.drawOrder;
      }
    });

    var config = this.props.model.get("layerMenuConfig");

    this.props.model.updateConfig(config, (success) => {
      if (success) {
        this.setState({
          content: "mapsettings",
          alert: true,
          alertMessage: "Uppdateringen lyckades.",
        });
        this.forceUpdate();
      } else {
        this.setState({
          alert: true,
          alertMessage: "Uppdateringen misslyckades.",
        });
      }
    });
  }

  /**
   *
   */
  saveQuickLayersPresets() {
    // Get the current configuration.
    var config = this.props.model.get("layerMenuConfig");

    // Update the quickLayersPresets property in the configuration.
    config.quickLayersPresets = this.state.quickLayersPresets;

    // Save the updated configuration.
    this.props.model.updateConfig(config, (success) => {
      if (success) {
        this.setState({
          content: "mapsettings",
          alert: true,
          alertMessage: "Uppdateringen lyckades.",
        });
        this.forceUpdate();
      } else {
        this.setState({
          alert: true,
          alertMessage: "Uppdateringen misslyckades.",
        });
      }
    });
  }

  /**
   *
   */
  saveLayerEdits = () => {
    const { currentEditingLayer, keywords } = this.state;
    const updatedTitle = this.titleRef.current.value;
    const updatedAuthor = this.authorRef.current.value;
    const updatedDescription = this.descriptionRef.current.value;

    this.setState(
      (prevState) => {
        const updatedLayers = prevState.quickLayersPresets.map((layer) => {
          if (layer.id === currentEditingLayer.id) {
            return {
              ...layer,
              title: updatedTitle,
              author: updatedAuthor,
              description: updatedDescription,
              keywords: keywords,
            };
          }
          return layer;
        });

        return { quickLayersPresets: updatedLayers, mode: "add" };
      },
      () => {
        this.saveQuickLayersPresets(); // Save the configuration after the update.
        this.cancelInput(); // Clear the input fields and reset the state.
      }
    );
  };

  /**
   *
   */
  isLayerIncludedInConfig(id) {
    return $('.tree-view li.layer-node[data-id="' + id + '"]').length > 0;
  }

  createLayer(id) {
    var layerName = this.getLayerNameFromIdForDisplay(id);

    var layer = $(`
      <li
        class="layer-node"
        data-id=${id}
        data-type="layer">
        <span class="layer-name">${layerName}</span>
      </li>
    `);

    $(".tree-view > ul").prepend(layer);
    layer.editable(this);
    this.forceUpdate();
  }

  /**
   *
   */
  createGroup(name, expanded, toggled) {
    var id = this.createGuid();
    var group = $(`
      <li
        class="group-node"
        data-id="${id}"
        data-type="group"
        data-toggled="${toggled}"
        data-expanded="${expanded}"
        data-name="${name}">
        <span class="group-name">${name}</span>
        <ul></ul>
      </li>
      `);
    $(".tree-view > ul").prepend(group);
    group.editable(this);
  }

  /**
   *
   */
  addLayerToMenu(id, layer, included) {
    if (included) {
      this.setState({
        alert: true,
        confirm: false,
        alertMessage:
          "Detta lager är redan tillagt i lagerlistan. Klicka på lagret i lagerlistan och därefter på den röda symbolen för att ta bort det.",
        confirmAction: () => {},
      });
      return;
    }
    this.createLayer(id);
  }

  /**
   *
   */
  renderLayersFromConfig(layers) {
    layers = this.state.filter
      ? this.getLayersWithFilter()
      : this.props.model.get("layers");

    var startsWith = [];
    var alphabetically = [];

    if (this.state.filter) {
      layers.forEach((layer) => {
        layer.caption.toLowerCase().indexOf(this.state.filter.toLowerCase()) ===
          0 ||
        layer.internalLayerName
          ?.toLowerCase()
          .indexOf(this.state.filter.toLowerCase()) === 0
          ? startsWith.push(layer)
          : alphabetically.push(layer);
      });

      startsWith.sort(function (a, b) {
        let aName = a.internalLayerName ? a.internalLayerName : a.caption;
        aName = aName.toLowerCase();
        let bName = b.internalLayerName ? b.internalLayerName : b.caption;
        bName = bName.toLowerCase();
        if (aName < bName) return -1;
        if (aName > bName) return 1;
        return 0;
      });

      alphabetically.sort(function (a, b) {
        let aName = a.internalLayerName ? a.internalLayerName : a.caption;
        aName = aName.toLowerCase();
        let bName = b.internalLayerName ? b.internalLayerName : b.caption;
        bName = bName.toLowerCase();
        if (aName < bName) return -1;
        if (aName > bName) return 1;
        return 0;
      });

      layers = startsWith.concat(alphabetically);
    }

    return layers.map((layer, i) => {
      var included = this.isLayerIncludedInConfig(layer.id);
      var cls = "fa fa-square-o";

      if (included) {
        cls = "fa fa-check-square-o";
      }

      var displayType = "";

      switch (layer.type) {
        case "WMS":
          displayType = "";
          break;
        case "WMTS":
          displayType = "(WMTS)";
          break;
        case "ArcGIS":
          displayType = "(ArcGIS)";
          break;
        case "Vector":
          displayType = "(Vektor)";
          break;
        default:
          break;
      }

      return (
        <li
          className="layer-item"
          onClick={() => this.addLayerToMenu(layer.id, layer, included)}
          key={i}
        >
          <span className={cls} />
          &nbsp;
          <span className="main-box">
            {layer.internalLayerName?.length > 0
              ? layer.internalLayerName
              : layer.caption}{" "}
            {displayType}
          </span>
        </li>
      );
    });
  }

  /**
   *
   */
  renderLayerMenu() {
    if (!this.props.model.get("layerMenuConfig")) return null;
    var layerMenuConfig = this.props.model.get("layerMenuConfig"),
      that = this;

    function buildTree(config) {
      function leafs(group) {
        var leafs = [],
          layers = group.layers || group;

        layers.forEach((layer, i) => {
          var visible = false;
          if (typeof layer === "object") {
            if (layer.visibleAtStart === "false") {
              visible = false;
            } else {
              visible = layer.visibleAtStart;
            }
          }
          var className = visible ? "layer-node visible" : "layer-node";
          let infobox = layer.infobox ? layer.infobox : "";
          if (that.state.authActive) {
            let visibleForGroups = layer.visibleForGroups
              ? layer.visibleForGroups
              : [];

            leafs.push(
              <li
                className={className}
                key={i}
                data-id={typeof layer === "object" ? layer.id : layer}
                data-draworder={typeof layer === "object" ? layer.drawOrder : 0}
                data-visibleatstart={visible}
                data-type="layer"
                data-visibleforgroups={
                  Array.isArray(visibleForGroups)
                    ? visibleForGroups.join(",")
                    : visibleForGroups
                }
                data-infobox={infobox}
              >
                <span className="layer-name">
                  {that.getLayerNameFromIdForDisplay(
                    typeof layer === "object" ? layer.id : layer
                  )}
                </span>
              </li>
            );
          } else {
            leafs.push(
              <li
                className={className}
                key={i}
                data-id={typeof layer === "object" ? layer.id : layer}
                data-draworder={typeof layer === "object" ? layer.drawOrder : 0}
                data-visibleatstart={visible}
                data-type="layer"
                data-infobox={infobox}
              >
                <span className="layer-name">
                  {that.getLayerNameFromIdForDisplay(
                    typeof layer === "object" ? layer.id : layer
                  )}
                </span>
              </li>
            );
          }
        });
        if (group.hasOwnProperty("groups") && group.groups) {
          leafs.push(roots(group.groups));
        }
        return leafs;
      }

      function roots(groups) {
        return groups.map((group, i) => {
          return (
            <li
              className="group-node"
              key={i}
              data-id={group.id}
              data-type="group"
              data-expanded={group.expanded}
              data-toggled={group.toggled}
              data-name={group.name}
            >
              <span className="group-name">{group.name}</span>
              <ul>{leafs(group)}</ul>
            </li>
          );
        });
      }

      return (
        <ul ref="layerMenu">
          {leafs(config.baselayers)}
          {roots(config.groups)}
        </ul>
      );
    }

    if (this.state.reset) {
      return <div />;
    }

    return buildTree(layerMenuConfig);
  }

  /**
   *
   */
  toggleDrawOrderMenu() {
    this.setState({
      drawOrder: true,
      layerMenu: false,
      mapOptions: false,
      toolOptions: false,
      quickLayers: false,
    });

    setTimeout(() => {
      $(".tree-view > ul").sortable();
      this.setState({
        drawOrder: true,
      });
    }, 0);
  }

  /**
   *
   */
  toggleLayerMenu() {
    this.setState({
      layerMenu: true,
      drawOrder: false,
      mapOptions: false,
      toolOptions: false,
      quickLayers: false,
    });

    setTimeout(() => {
      this.update();
      this.setState({
        layerMenu: true,
      });
    }, 0);
  }
  /**
   *
   */
  toggleMapOptionsMenu() {
    this.setState({
      drawOrder: false,
      layerMenu: false,
      mapOptions: true,
      toolOptions: false,
      quickLayers: false,
    });
  }
  /**
   *
   */
  toggleToolMenu() {
    this.setState({
      drawOrder: false,
      layerMenu: false,
      mapOptions: false,
      toolOptions: true,
      quickLayers: false,
    });
  }
  /**
   *
   */
  togglequickLayers() {
    this.setState({
      drawOrder: false,
      layerMenu: false,
      mapOptions: false,
      toolOptions: false,
      quickLayers: true,
    });
  }

  setSelectedConfig(e) {
    var url = this.props.model.get("config").url_map + "/" + e.target.value;
    this.props.model.set({
      urlMapConfig: url,
      mapFile: e.target.value,
    });
  }

  /**
   *
   */
  renderDrawOrder() {
    function flatten(config) {
      var layerList = [];
      function fromGroups(groups) {
        if (groups) {
          return groups.reduce((list, n, index, array) => {
            var g = array[index];
            if (g.hasOwnProperty("groups") && g.groups) {
              list = list.concat(fromGroups(g.groups));
            }
            return list.concat(g.layers);
          }, []);
        }
      }
      layerList = layerList.concat(fromGroups(config.groups));
      return layerList;
    }

    var layers = flatten(this.props.model.get("layerMenuConfig"));

    layers.sort((a, b) =>
      a.drawOrder === b.drawOrder ? 0 : a.drawOrder < b.drawOrder ? -1 : 1
    );
    layers = layers.reverse();

    return layers.map((layer, i) => {
      var name = this.getLayerNameFromIdForDisplay(layer.id);
      return (
        <li
          className="layer-node"
          key={Math.round(Math.random() * 1e6)}
          data-id={layer.id}
        >
          {name}
        </li>
      );
    });
  }

  handleInputChange = (event) => {
    const target = event.target;
    const name = target.name;
    var value = target.type === "checkbox" ? target.checked : target.value;

    if (typeof value === "string" && /^[\d., ]+$/.test(value)) {
      value = Number(value.replace(/,/g, "").replace(/ /g, ""));
    }

    if (name === "instruction") {
      value = btoa(value);
    }

    this.setState({
      [name]: value,
    });
  };

  /**
   * Hanterar event för inmatningsfält för Active Directory-grupper
   * @param {*} event
   */
  handleAuthGrpsChange(event) {
    const target = event.target;
    const value = target.value;
    let groups = [];

    try {
      groups = value.split(",");
    } catch (error) {
      console.log(`Någonting gick fel: ${error}`);
    }

    this.setState({
      visibleForGroups: value !== "" ? groups : [],
    });
  }

  /**
   * Visar / döljer lista över tillgängliga AD-grupper
   */
  toggleHidden() {
    if (this.state.authActive) {
      this.setState({
        isHidden: !this.state.isHidden,
      });

      this.state.isHidden
        ? this.renderAdList()
        : this.setState({ adList: null });
    }
  }

  /**
   * Renderar lista över tillgängliga AD-grupper då modellen fått dessa från backend
   */
  renderAdList() {
    if (this.state.authActive) {
      this.props.model.fetchADGroups((grps) => {
        this.setState({ adGroups: grps });

        this.setState({
          adList: (
            <ListProperties
              properties={this.state.adGroups}
              show={this.state.isHidden}
            />
          ),
        });
      });
    }
  }

  /**
   * Renderar inmatningsfält för AD-grupper
   */
  renderAuthGrps() {
    if (this.state.authActive) {
      return (
        <div className="col-sm-12">
          <label htmlFor="authGroups">
            Tillträde &nbsp;
            <i
              className="fa fa-question-circle"
              data-toggle="tooltip"
              title="Ange AD-grupper separerade med kommatecken"
            />
          </label>
          <input
            id="authGroups"
            name="authGroups"
            type="text"
            onChange={(e) => {
              this.handleAuthGrpsChange(e);
            }}
            value={this.state.visibleForGroups}
          />
          <i
            className="fa fa-bars"
            data-toggle="tooltip"
            title="Visa tillgängliga AD-grupper"
            onClick={() => {
              this.toggleHidden();
            }}
          />
        </div>
      );
    } else {
      return null;
    }
  }

  /**
   * Renderar konfigurationsmöjlighet för temakartor-dropdown
   */
  renderThemeMapCheckbox() {
    return (
      <div>
        <input
          id="dropdownThemeMaps"
          name="dropdownThemeMaps"
          type="checkbox"
          onChange={this.handleInputChange}
          checked={this.state.dropdownThemeMaps}
        />
        &nbsp;
        <label className="long-label" htmlFor="dropdownThemeMaps">
          Visa kartan i lista över tillgängliga kartor
        </label>
      </div>
    );
  }

  /**
   * Renderar inmatningsfält för rubriksättning till temakartor
   */
  renderThemeMapHeaderInput() {
    return (
      <div className="row">
        <div className="col-sm-12">
          <label htmlFor="themeMapHeaderCaption">
            Kartans titel i listan över tillgängliga kartor
          </label>
          <input
            id="themeMapHeaderCaption"
            name="themeMapHeaderCaption"
            type="text"
            value={this.state.themeMapHeaderCaption}
            onChange={(e) => {
              this.setState({ themeMapHeaderCaption: e.target.value });
            }}
          />
        </div>
      </div>
    );
  }

  /**
   * Renders method for adding and removing quick layers.
   */
  renderQuickLayers() {
    let filteredLayers = this.state.quickLayersPresets;

    // Apply filter only when filterString is not empty.
    if (this.state.filterString) {
      filteredLayers = filteredLayers.filter((layer) =>
        layer.title
          .toLowerCase()
          .includes(this.state.filterString.toLowerCase())
      );
    }

    return filteredLayers.map((layer, i) => {
      return (
        <li
          className="layer-item"
          key={i}
          onClick={() => this.enterEditMode(layer)}
        >
          <span className="main-box">{layer.title}</span>
          <i
            className="fa fa-trash"
            onClick={(event) => {
              event.stopPropagation(); // Prevents the edit mode activation when clicking the delete icon
              this.showDeleteConfirmation(layer.id, layer.title);
            }}
          />
        </li>
      );
    });
  }

  /**
   *
   */
  filterQuickLayers(e) {
    this.setState({
      filterString: e.target.value,
    });
  }

  /**
   *
   */
  enterEditMode(layer) {
    this.setState(
      {
        mode: "edit",
        currentEditingLayer: layer,
        keywords: layer.keywords || [],
        keywordInput: "",
      },
      () => {
        this.titleRef.current.value = layer.title || "";
        this.authorRef.current.value = layer.author || "";
        this.descriptionRef.current.value = layer.description || "";
      }
    );
  }

  /**
   *
   */
  cancelInput = () => {
    this.titleRef.current.value = "";
    this.authorRef.current.value = "";
    this.descriptionRef.current.value = "";

    this.fileInputRef.current.value = "";

    this.setState({
      importMessage: "",
      importedLayers: [],
      importedMetadata: {},
      mode: "add",
      keywords: [],
      keywordInput: "",
    });
  };

  /**
   *
   */
  deleteQuickLayerFromList(id) {
    this.setState(
      (prevState) => ({
        quickLayersPresets: prevState.quickLayersPresets.filter(
          (layer) => layer.id !== id
        ),
      }),
      () => {
        // After state is updated, save the configuration.
        this.saveQuickLayersPresets();
        this.hideConfirmation();
      }
    );
  }

  /**
   *
   */
  showDeleteConfirmation = (id, title) => {
    this.setState({
      alert: true,
      confirm: true,
      alertMessage: `Du kommer att radera tema "${title}" permanent.`,
      confirmAction: () => this.deleteQuickLayerFromList(id),
      denyAction: this.hideConfirmation,
    });
  };

  /**
   *
   */
  hideConfirmation = () => {
    this.setState({
      alert: false,
      confirm: false,
      alertMessage: "",
    });
  };

  /**
   *
   */
  addQuickLayer = () => {
    const title = this.titleRef.current.value;
    const author = this.authorRef.current.value;
    const description = this.descriptionRef.current.value;
    const { keywords, importedLayers, importStatus } = this.state;

    if (title === "" || importedLayers.length === 0 || !importStatus) {
      alert(
        "Ange titel och importera en giltig JSON-fil innan du lägger till ett nytt snabblager."
      );
      return;
    }

    const newLayer = {
      id: uuidv4(),
      title: title,
      author: author,
      description: description,
      keywords: keywords,
      layers: importedLayers,
      metadata: this.state.importedMetadata,
    };

    this.setState(
      (prevState) => ({
        quickLayersPresets: [...prevState.quickLayersPresets, newLayer],
        importedLayers: [],
        importedMetadata: {},
        importStatus: false,
        importMessage: "",
      }),
      () => {
        this.saveQuickLayersPresets();
      }
    );

    this.cancelInput(); // Clear the input fields and reset the state.
  };

  /**
   *
   */
  importJSON = (event) => {
    const fileReader = new FileReader();
    fileReader.readAsText(event.target.files[0], "UTF-8");
    fileReader.onload = (e) => {
      try {
        const result = JSON.parse(e.target.result);
        if (!this.validateImportedJSON(result)) {
          this.setState({
            importStatus: false,
            importMessage: "Filen är felaktig och kunde inte läsas in.",
          });
        } else {
          // Set state with imported data.
          this.setState({
            importedLayers: result.layers,
            importedMetadata: result.metadata,
            importStatus: true,
            importMessage: "Filen är korrekt och fungerar.",
          });

          // Update refs if metadata and its properties exist.
          if (result.metadata) {
            if (result.metadata.title && this.titleRef.current) {
              this.titleRef.current.value = result.metadata.title;
            }
            if (result.metadata.description && this.descriptionRef.current) {
              this.descriptionRef.current.value = result.metadata.description;
            }
          }
        }
      } catch (error) {
        this.setState({
          importStatus: false,
          importMessage: "Filen är felaktig och kunde inte läsas in.",
        });
      }
    };
  };

  /**
   *
   */
  validateImportedJSON(json) {
    if (!json) return false;

    // Check metadata properties.
    if (!json.metadata || typeof json.metadata !== "object") {
      return false;
    }
    const requiredMetadataProps = [
      "savedAt",
      "numberOfLayers",
      "title",
      "description",
    ];
    if (
      !requiredMetadataProps.every((prop) => json.metadata.hasOwnProperty(prop))
    ) {
      return false;
    }

    // Check layers properties.
    if (!json.layers || !Array.isArray(json.layers)) {
      return false;
    }
    const requiredLayerProps = [
      "id",
      "visible",
      "subLayers",
      "opacity",
      "drawOrder",
    ];
    if (
      !json.layers.every((layer) =>
        requiredLayerProps.every((prop) => layer.hasOwnProperty(prop))
      )
    ) {
      return false;
    }

    return true;
  }

  /**
   *
   */
  addKeyword = () => {
    const newKeyword = this.state.keywordInput.trim();
    if (newKeyword) {
      this.setState((prevState) => ({
        keywords: [...prevState.keywords, newKeyword],
        keywordInput: "",
      }));
    }
  };

  /**
   *
   */
  handleKeywordChange = (e) => {
    this.setState({ keywordInput: e.target.value });
  };

  /**
   *
   */
  removeKeyword = (index) => {
    this.setState((prevState) => ({
      keywords: prevState.keywords.filter((_, i) => i !== index),
    }));
  };

  /**
   *
   */
  renderArticleContent() {
    if (this.state.mapOptions) {
      return <MapOptions parent={this} model={this.props.model} />;
    }
    if (this.state.toolOptions) {
      return <ToolOptions parent={this} model={this.props.model} />;
    }
    if (this.state.drawOrder) {
      return (
        <div>
          <aside>Drag och släpp lager för att redigera ritordning.</aside>
          <article>
            <fieldset className="tree-view">
              <legend>Hantera ritordning</legend>
              <ColorButtonBlue
                variant="contained"
                className="btn"
                onClick={(e) => this.saveDrawOrder(e)}
                startIcon={<SaveIcon />}
              >
                Spara
              </ColorButtonBlue>
              &nbsp;
              <ul>{this.renderDrawOrder()}</ul>
              <ColorButtonBlue
                variant="contained"
                className="btn"
                onClick={(e) => this.saveDrawOrder(e)}
                startIcon={<SaveIcon />}
              >
                Spara
              </ColorButtonBlue>
            </fieldset>
          </article>
        </div>
      );
    }
    if (this.state.layerMenu) {
      return (
        <div>
          <aside>
            <input
              placeholder="filtrera"
              type="text"
              onChange={(e) => this.filterLayers(e)}
            />
            <ul className="config-layer-list">
              {this.renderLayersFromConfig()}
            </ul>
          </aside>
          <article>
            <fieldset className="tree-view">
              <legend>Hantera lagermeny</legend>
              <ColorButtonBlue
                variant="contained"
                className="btn"
                onClick={(e) => this.saveSettings(e)}
                startIcon={<SaveIcon />}
              >
                Spara
              </ColorButtonBlue>
              &nbsp;
              <div>
                <input
                  id="active"
                  name="active"
                  type="checkbox"
                  onChange={this.handleInputChange}
                  checked={this.state.active}
                />
                &nbsp;
                <label className="long-label" htmlFor="active">
                  Aktiverad
                </label>
              </div>
              <div className="separator">Fönsterinställningar</div>
              <div className="row">
                <div className="col-sm-12">
                  <label htmlFor="target">
                    Verktygsplacering{" "}
                    <i
                      className="fa fa-question-circle"
                      data-toggle="tooltip"
                      title="Avgör om verktyget visas som en Widget Plugin (om 'left' eller 'right' anges här) eller Drawer Plugin (om 'toolbar' anges här)."
                    />
                  </label>
                  <select
                    id="target"
                    name="target"
                    className="control-fixed-width"
                    onChange={(e) => {
                      this.handleInputChange(e);
                    }}
                    value={this.state.target}
                  >
                    <option value="toolbar">Drawer</option>
                    <option value="left">Widget left</option>
                    <option value="right">Widget right</option>
                    <option value="control">Control button</option>
                  </select>
                  {/* <input
                    id="target"
                    name="target"
                    type="text"
                    onChange={this.handleInputChange}
                    value={this.state.target}
                  /> */}
                </div>
              </div>
              <div className="row">
                <div className="col-sm-12">
                  <label htmlFor="position">
                    Fönsterplacering{" "}
                    <i
                      className="fa fa-question-circle"
                      data-toggle="tooltip"
                      title="Placering av verktygets fönster. Anges som antingen 'left' eller 'right'."
                    />
                  </label>
                  <select
                    id="position"
                    name="position"
                    className="control-fixed-width"
                    onChange={(e) => {
                      this.handleInputChange(e);
                    }}
                    value={this.state.position}
                  >
                    <option value="left">Left</option>
                    <option value="right">Right</option>
                  </select>
                </div>
              </div>
              <div className="row">
                <div className="col-sm-12">
                  <label htmlFor="width">
                    Fönsterbredd{" "}
                    <i
                      className="fa fa-question-circle"
                      data-toggle="tooltip"
                      title="Bredd i pixlar på verktygets fönster. Anges som ett numeriskt värde. Lämna tomt för att använda standardbredd."
                    />
                  </label>
                  <input
                    id="width"
                    name="width"
                    type="number"
                    min="0"
                    className="control-fixed-width"
                    onChange={this.handleInputChange}
                    value={this.state.width}
                  />
                </div>
              </div>
              <div className="row">
                <div className="col-sm-12">
                  <label htmlFor="height">
                    Fönsterhöjd{" "}
                    <i
                      className="fa fa-question-circle"
                      data-toggle="tooltip"
                      title="Höjd i pixlar på verktygets fönster. Anges antingen numeriskt (pixlar), 'dynamic' för att automatiskt anpassa höjden efter innehållet eller 'auto' att använda maximal höjd."
                    />
                  </label>
                  <input
                    id="height"
                    name="height"
                    type="text"
                    min="0"
                    className="control-fixed-width"
                    onChange={this.handleInputChange}
                    value={this.state.height}
                  />
                </div>
              </div>
              <div className="row">
                <div className="col-sm-12">
                  <label htmlFor="title">
                    Rubrik
                    <br />
                    (Widget Plugin)
                  </label>
                  <input
                    value={this.state.title}
                    type="text"
                    name="title"
                    onChange={this.handleInputChange}
                  />
                </div>
              </div>
              <div className="row">
                <div className="col-sm-12">
                  <label htmlFor="description">
                    Beskrivning
                    <br />
                    (Widget Plugin){" "}
                    <i
                      className="fa fa-question-circle"
                      data-toggle="tooltip"
                      title="Om verktyget visas som widget (inställningen 'Verktygsplacering' sätts till 'left' eller 'right) så kommer denna beskrivning att visas inne i widget-knappen."
                    />
                  </label>
                  <input
                    value={this.state.description}
                    type="text"
                    name="description"
                    onChange={this.handleInputChange}
                  />
                </div>
              </div>
              <div className="separator">Inställningar för Lagerhanteraren</div>
              <div>
                <input
                  id="visibleAtStart"
                  name="visibleAtStart"
                  type="checkbox"
                  onChange={this.handleInputChange}
                  checked={this.state.visibleAtStart}
                />
                &nbsp;
                <label className="long-label" htmlFor="visibleAtStart">
                  Synlig vid start
                </label>
              </div>
              <div>
                <input
                  id="visibleAtStartMobile"
                  name="visibleAtStartMobile"
                  type="checkbox"
                  onChange={this.handleInputChange}
                  checked={this.state.visibleAtStartMobile}
                />
                &nbsp;
                <label className="long-label" htmlFor="visibleAtStartMobile">
                  Synlig vid start (mobil)
                </label>
              </div>
              <div>
                <input
                  id="showBreadcrumbs"
                  name="showBreadcrumbs"
                  type="checkbox"
                  onChange={this.handleInputChange}
                  checked={this.state.showBreadcrumbs}
                />
                &nbsp;
                <label className="long-label" htmlFor="showBreadcrumbs">
                  Visa brödsmulor{" "}
                  <i
                    className="fa fa-question-circle"
                    data-toggle="tooltip"
                    title="När rutan är ikryssad visas små kort längst ned på skärmen, ett för varje lager som är aktivt"
                  />
                </label>
              </div>
              <div>
                <input
                  id="showDrawOrderView"
                  name="showDrawOrderView"
                  type="checkbox"
                  onChange={this.handleInputChange}
                  checked={this.state.showDrawOrderView}
                />
                &nbsp;
                <label className="long-label" htmlFor="showDrawOrderView">
                  Visa en flik med ritordning{" "}
                  <i
                    className="fa fa-question-circle"
                    data-toggle="tooltip"
                    title="När rutan är ikryssad visas en flik i lagerhanteraren för hantering av ritordning."
                  />
                </label>
              </div>
              <div>
                <input
                  id="showQuickAccess"
                  name="showQuickAccess"
                  type="checkbox"
                  onChange={this.handleInputChange}
                  checked={this.state.showQuickAccess}
                />
                &nbsp;
                <label className="long-label" htmlFor="showQuickAccess">
                  Visa en grupp med snabbåtkomst{" "}
                  <i
                    className="fa fa-question-circle"
                    data-toggle="tooltip"
                    title="När rutan är ikryssad visas en grupp för snabbåtkomst i lagerhanteraren."
                  />
                </label>
              </div>
              <div>
                <input
                  id="enableTransparencySlider"
                  name="enableTransparencySlider"
                  type="checkbox"
                  onChange={this.handleInputChange}
                  checked={this.state.enableTransparencySlider}
                />
                &nbsp;
                <label
                  className="long-label"
                  htmlFor="enableTransparencySlider"
                >
                  Visa transparensreglage{" "}
                  <i
                    className="fa fa-question-circle"
                    data-toggle="tooltip"
                    title="Global inställning för att välja om transparensreglage ska vara aktiv eller inte. Om inställningen är aktiv går det då att konfigurera individer lager om transparensreglage ska visas till lagret.  Om denna ruta inte är ikryssad kommer transparensreglage inte visas till någon lager."
                  />
                </label>
              </div>
              <div className="row">
                <div className="col-sm-12">
                  <label htmlFor="instruction">Instruktion</label>
                  <textarea
                    id="instruction"
                    name="instruction"
                    type="text"
                    onChange={this.handleInputChange}
                    value={
                      this.state.instruction ? atob(this.state.instruction) : ""
                    }
                  />
                </div>
              </div>
              <div className="row">{this.renderAuthGrps()}</div>
              <div className="separator">
                Inställningar för flik med ritordning
              </div>
              <div>
                <input
                  id="enableSystemLayersSwitch"
                  name="enableSystemLayersSwitch"
                  type="checkbox"
                  onChange={this.handleInputChange}
                  checked={this.state.enableSystemLayersSwitch}
                />
                &nbsp;
                <label
                  className="long-label"
                  htmlFor="enableSystemLayersSwitch"
                >
                  Visa reglage för systemlager{" "}
                  <i
                    className="fa fa-question-circle"
                    data-toggle="tooltip"
                    title="När rutan är ikryssad visas ett reglage för att slå på och av visningen av systemlager i ritordningslistan."
                  />
                </label>
              </div>
              <div>
                <input
                  id="lockDrawOrderBaselayer"
                  name="lockDrawOrderBaselayer"
                  type="checkbox"
                  onChange={this.handleInputChange}
                  checked={this.state.lockDrawOrderBaselayer}
                />
                &nbsp;
                <label className="long-label" htmlFor="lockDrawOrderBaselayer">
                  Lås ritordning för bakgrundskartor{" "}
                  <i
                    className="fa fa-question-circle"
                    data-toggle="tooltip"
                    title="När rutan är ikryssad är ritordningen för bakgrundskartor låst så att de alltid ligger längst ner. En lås-ikon visas på lagret."
                  />
                </label>
              </div>
              <div className="text-input-label">
                Infotext Flik med ritordning{" "}
                <i
                  className="fa fa-question-circle"
                  data-toggle="tooltip"
                  title="Ange en text som ska visas i panelen för ritordning."
                />
                &nbsp;
                <input
                  id="drawOrderViewInfoText"
                  name="drawOrderViewInfoText"
                  type="text"
                  onChange={this.handleInputChange}
                  value={this.state.drawOrderViewInfoText}
                />
              </div>
              <div className="separator">
                Inställningar för grupp med snabbåtkomst
              </div>
              <div>
                <input
                  id="enableQuickAccessTopics"
                  name="enableQuickAccessTopics"
                  type="checkbox"
                  onChange={this.handleInputChange}
                  checked={this.state.enableQuickAccessTopics}
                />
                &nbsp;
                <label className="long-label" htmlFor="enableQuickAccessTopics">
                  Ladda tema{" "}
                  <i
                    className="fa fa-question-circle"
                    data-toggle="tooltip"
                    title="När rutan är ikryssad kan användaren ladda fördefinierade teman till snabbåtkomst."
                  />
                </label>
              </div>
              <div className="text-input-label">
                Infotext Ladda tema{" "}
                <i
                  className="fa fa-question-circle"
                  data-toggle="tooltip"
                  title="Ange en text som ska visas i panelen för att ladda tema."
                />
                &nbsp;
                <input
                  id="quickAccessTopicsInfoText"
                  name="quickAccessTopicsInfoText"
                  type="text"
                  onChange={this.handleInputChange}
                  value={this.state.quickAccessTopicsInfoText}
                />
              </div>
              <div>
                <input
                  id="enableUserQuickAccessFavorites"
                  name="enableUserQuickAccessFavorites"
                  type="checkbox"
                  onChange={this.handleInputChange}
                  checked={this.state.enableUserQuickAccessFavorites}
                />
                &nbsp;
                <label
                  className="long-label"
                  htmlFor="enableUserQuickAccessFavorites"
                >
                  Mina favoriter{" "}
                  <i
                    className="fa fa-question-circle"
                    data-toggle="tooltip"
                    title="När rutan är ikryssad kan användaren spara snabbåtkomst till mina favoriter för att kunna ladda vid senare tillfälle."
                  />
                </label>
              </div>
              <div className="text-input-label">
                Infotext Mina favoriter{" "}
                <i
                  className="fa fa-question-circle"
                  data-toggle="tooltip"
                  title="Ange en text som ska visas i panelen för mina favoriter."
                />
                &nbsp;
                <input
                  id="userQuickAccessFavoritesInfoText"
                  name="userQuickAccessFavoritesInfoText"
                  type="text"
                  onChange={this.handleInputChange}
                  value={this.state.userQuickAccessFavoritesInfoText}
                />
              </div>
              <div className="separator">Kartinställningar</div>
              {this.renderThemeMapCheckbox()}
              {this.renderThemeMapHeaderInput()}
              <div className="separator">
                Inställningar för varning vid zoombegränsning
              </div>
              <div>
                <input
                  id="minMaxZoomAlertOnToggleOnly"
                  name="minMaxZoomAlertOnToggleOnly"
                  type="checkbox"
                  onChange={this.handleInputChange}
                  checked={this.state.minMaxZoomAlertOnToggleOnly}
                />
                &nbsp;
                <label
                  className="long-label"
                  htmlFor="minMaxZoomAlertOnToggleOnly"
                >
                  Visa varningsruta endast när man tänder lager{" "}
                  <i
                    className="fa fa-question-circle"
                    data-toggle="tooltip"
                    title="Som standard visas även varningsruta när lagret blir dolt p.g.a. zoombegränsningen (Min zoom och Max zoom)."
                  />
                </label>
              </div>
              <div className="separator">Inställningar för bakgrundslager</div>
              <div>
                <input
                  id="backgroundSwitcherBlack"
                  name="backgroundSwitcherBlack"
                  type="checkbox"
                  onChange={this.handleInputChange}
                  checked={this.state.backgroundSwitcherBlack}
                />
                &nbsp;
                <label className="long-label" htmlFor="backgroundSwitcherBlack">
                  Svart bakgrundskarta
                </label>
              </div>
              <div>
                <input
                  id="backgroundSwitcherWhite"
                  name="backgroundSwitcherWhite"
                  type="checkbox"
                  onChange={this.handleInputChange}
                  checked={this.state.backgroundSwitcherWhite}
                />
                &nbsp;
                <label htmlFor="backgroundSwitcherWhite">
                  Vit bakgrundskarta
                </label>
              </div>
              <div>
                <input
                  id="enableOSM"
                  name="enableOSM"
                  type="checkbox"
                  onChange={this.handleInputChange}
                  checked={this.state.enableOSM}
                />
                &nbsp;
                <label htmlFor="enableOSM">OpenStreetMap</label>
              </div>
              <div className="separator">Justera lagerhanteraren</div>
              <div className="margined">
                <ColorButtonBlue
                  variant="contained"
                  className="btn"
                  onClick={(e) => this.saveSettings(e)}
                  startIcon={<SaveIcon />}
                >
                  Spara
                </ColorButtonBlue>
                &nbsp;
                <ColorButtonGreen
                  variant="contained"
                  className="btn"
                  onClick={(e) => this.createGroup("Ny grupp", false, false)}
                  startIcon={<CreateNewFolderIcon />}
                >
                  Ny grupp
                </ColorButtonGreen>
              </div>
              {this.renderLayerMenu()}
              <div>
                <ColorButtonBlue
                  variant="contained"
                  className="btn"
                  onClick={(e) => this.saveSettings(e)}
                  startIcon={<SaveIcon />}
                >
                  Spara
                </ColorButtonBlue>
              </div>
            </fieldset>
          </article>
          {this.state.adList}
        </div>
      );
    }

    if (this.state.quickLayers) {
      return (
        <div>
          <aside>
            <input
              placeholder="filtrera"
              type="text"
              onChange={(e) => this.filterQuickLayers(e)}
            />
            <ul className="config-layer-list">{this.renderQuickLayers()}</ul>
          </aside>
          <article>
            <fieldset className="tree-view">
              <legend>Hantera teman för snabbåtkomst</legend>
              <div className="row">
                <div className="col-sm-12">
                  <label htmlFor="title">
                    JSON-fil*{" "}
                    <i
                      className="fa fa-question-circle"
                      data-toggle="tooltip"
                      title="JSON-fil som innehåller lagerdefinitioner för snabblagret."
                    />
                  </label>
                  <input
                    type="file"
                    accept=".json"
                    ref={this.fileInputRef}
                    onChange={this.importJSON}
                  />
                </div>
              </div>
              <div className="row">
                <div className="col-sm-12">
                  <label htmlFor="title">
                    Titel*{" "}
                    <i
                      className="fa fa-question-circle"
                      data-toggle="tooltip"
                      title="Titel på snabblagret visas i kartans lagerhanterare."
                    />
                  </label>
                  <input type="text" name="title" ref={this.titleRef} />
                </div>
              </div>
              <div className="row">
                <div className="col-sm-12">
                  <label htmlFor="title">
                    Ägare{" "}
                    <i
                      className="fa fa-question-circle"
                      data-toggle="tooltip"
                      title="Ägare av snabblagret visas i kartans lagerhanterare."
                    />
                  </label>
                  <input type="text" name="author" ref={this.authorRef} />
                </div>
              </div>
              <div className="row">
                <div className="col-sm-12">
                  <label htmlFor="title">
                    Beskrivning{" "}
                    <i
                      className="fa fa-question-circle"
                      data-toggle="tooltip"
                      title="Beskrivning av snabblagret visas i kartans lagerhanterare."
                    />
                  </label>
                  <input
                    type="text"
                    name="description"
                    ref={this.descriptionRef}
                  />
                </div>
              </div>
              <div className="row">
                <div className="col-sm-12">
                  <label htmlFor="title">
                    Nyckelord{" "}
                    <i
                      className="fa fa-question-circle"
                      data-toggle="tooltip"
                      title="Nyckelord för snabblagret visas i kartans lagerhanterare."
                    />
                  </label>
                  <input
                    type="text"
                    name="keywords"
                    value={this.state.keywordInput}
                    onKeyPress={(e) => {
                      if (e.key === "Enter") {
                        this.addKeyword();
                      }
                    }}
                    onChange={this.handleKeywordChange}
                  />
                  <span onClick={this.addKeyword} className="btn btn-default">
                    Lägg till
                  </span>
                </div>
              </div>
              <div className="row">
                <div className="col-sm-12">
                  <div className="keywords-container">
                    {this.state.keywords.map((keyword, i) => (
                      <Chip
                        key={i}
                        label={keyword}
                        onDelete={() => this.removeKeyword(i)}
                      />
                    ))}
                  </div>
                </div>
              </div>
              <div className="row">
                <div
                  className="col-sm-12"
                  style={{
                    display: "flex",
                    justifyContent: "flex-end",
                    alignItems: "center",
                  }}
                >
                  {this.state.importMessage ? (
                    this.state.importStatus ? (
                      <span>
                        <CheckCircleOutline />
                        &nbsp;
                        <span
                          style={{
                            float: "right",
                          }}
                        >
                          {this.state.importMessage}
                        </span>
                      </span>
                    ) : (
                      <span>
                        <HighlightOffIcon />
                        &nbsp;
                        <span
                          style={{
                            float: "right",
                          }}
                        >
                          {this.state.importMessage}
                        </span>
                      </span>
                    )
                  ) : null}
                </div>
              </div>
              <div style={{ display: "flex", justifyContent: "flex-end" }}>
                {this.state.mode === "edit" && (
                  <>
                    <ColorButtonRed
                      variant="contained"
                      className="btn"
                      onClick={this.cancelInput}
                      startIcon={<HighlightOffIcon />}
                    >
                      Avbryt
                    </ColorButtonRed>
                    &nbsp;
                    <ColorButtonBlue
                      variant="contained"
                      className="btn"
                      onClick={(e) => this.saveLayerEdits(e)}
                      startIcon={<SaveIcon />}
                    >
                      Spara
                    </ColorButtonBlue>
                  </>
                )}

                {this.state.mode === "add" && (
                  <ColorButtonGreen
                    variant="contained"
                    className="btn"
                    onClick={this.addQuickLayer}
                    startIcon={<AddIcon />}
                  >
                    Lägg till
                  </ColorButtonGreen>
                )}
              </div>
            </fieldset>
          </article>
        </div>
      );
    }
  }

  /**
   *
   */
  getAlertOptions() {
    return {
      visible: this.state.alert,
      message: this.state.alertMessage,
      confirm: this.state.confirm,
      confirmAction: () => {
        this.state.confirmAction();
        this.setState({
          alert: false,
          confirm: false,
          alertMessage: "",
        });
      },
      denyAction: () => {
        this.state.denyAction();
        this.setState({
          alert: false,
          confirm: false,
          alertMessage: "",
        });
      },
      onClick: () => {
        this.setState({
          alert: false,
          alertMessage: "",
        });
      },
    };
  }

  deleteMap() {
    this.setState({
      alert: true,
      confirm: true,
      alertMessage:
        "Vill du verkligen radera kartan '" +
        this.props.model.attributes.mapFile +
        "'?",
      confirmAction: () => {
        this.props.model.deleteMap((err) => {
          var msg = err || "Kartan raderades";
          this.setState({
            content: "mapsettings",
            alert: true,
            alertMessage: msg,
          });
          this.load("maps");
        });
      },
    });
  }

  createMap() {
    var name = this.refs.mapName.value;
    if (!/[^0-9a-zA-Z_]/.test(name) && name.trim().length > 0) {
      this.props.model.createMap(name, (d, s) => {
        if (s === "success") {
          this.setState({
            content: "mapsettings",
            alert: true,
            alertMessage: "En ny karta skapades utan problem.",
          });
          this.load("maps");
        } else {
          this.setState({
            alert: true,
            alertMessage: "Karta kunde INTE skapas.",
          });
          console.error(d);
        }
      });
    } else {
      this.setState({
        alert: true,
        alertMessage:
          "Felaktigt namn på kartan \nInga eller ogiltiga tecken har angivits. \n\nGiltiga tecken: 0-9 a-z A-Z _",
      });
    }
  }

  /**
   *
   */
  render() {
    var options = [];
    if (Array.isArray(this.state.maps)) {
      options = this.state.maps.map((map, i) => <option key={i}>{map}</option>);
    }
    return (
      <section className="tab-pane active">
        <Alert options={this.getAlertOptions()} />
        <div>
          <h1>Kartinställningar</h1>
          <div className="separator set-width">
            <h4>Hantera / Skapa karta</h4>
          </div>
          <div className="map-management">
            <div className="inset-form margined">
              <label>Välj karta</label>
              &nbsp;
              <select
                className="control-fixed"
                onChange={(e) => {
                  this.setSelectedConfig(e);
                }}
                ref="map-chooser"
              >
                {options}
              </select>
              &nbsp;
              <ColorButtonBlue
                startIcon={<OpenInNewIcon />}
                href={`${this.props.config.url_client_ui}?m=${this.props.model.attributes.mapFile}`}
                target="_blank"
              >
                Öppna i nytt fönster
              </ColorButtonBlue>
              &nbsp;
              <ColorButtonRed
                variant="contained"
                className="btn"
                onClick={(e) => this.deleteMap()}
                startIcon={<DeleteIcon />}
              >
                Ta bort karta
              </ColorButtonRed>
            </div>

            <Divider orientation="vertical" flexItem />

            <div className="inset-form map-management-margin-left margined">
              <form
                onSubmit={(e) => {
                  e.preventDefault();
                  this.createMap(e);
                }}
              >
                <label>Namn</label>
                &nbsp;
                <input type="text" ref="mapName" />
                &nbsp;
                <ColorButtonGreen
                  variant="contained"
                  className="btn"
                  type="submit"
                  startIcon={<AddIcon />}
                >
                  Skapa ny karta
                </ColorButtonGreen>
              </form>
            </div>
          </div>

          <div className="separator set-width">
            <h5>Inställningar för vald karta</h5>
          </div>
          <div className="tab-pane-bar">
            <ColorButtonBlue
              variant="contained"
              className="btn"
              onClick={(e) => this.toggleLayerMenu()}
              startIcon={<LayersIcon />}
            >
              Lagermeny
            </ColorButtonBlue>
            &nbsp;
            <ColorButtonBlue
              variant="contained"
              className="btn"
              onClick={(e) => this.toggleDrawOrderMenu()}
              startIcon={<SwapVertIcon />}
            >
              Ritordning
            </ColorButtonBlue>
            &nbsp;
            <ColorButtonBlue
              variant="contained"
              className="btn"
              onClick={(e) => this.toggleMapOptionsMenu()}
              startIcon={<SettingsIcon />}
            >
              Inställningar
            </ColorButtonBlue>
            &nbsp;
            <ColorButtonBlue
              variant="contained"
              className="btn"
              onClick={(e) => this.toggleToolMenu()}
              startIcon={<BuildIcon />}
            >
              Verktyg
            </ColorButtonBlue>
            &nbsp;
            <ColorButtonBlue
              variant="contained"
              className="btn"
              onClick={(e) => this.togglequickLayers()}
              startIcon={<FolderIcon />}
            >
              Teman
            </ColorButtonBlue>
          </div>
          {this.renderArticleContent()}
        </div>
      </section>
    );
  }
}

export default Menu;<|MERGE_RESOLUTION|>--- conflicted
+++ resolved
@@ -325,11 +325,8 @@
       importedLayers: [],
       importedMetadata: {},
       minMaxZoomAlertOnToggleOnly: false,
-<<<<<<< HEAD
-=======
       keywords: [],
       keywordInput: "",
->>>>>>> 8fe2a0e5
     };
     this.titleRef = React.createRef();
     this.authorRef = React.createRef();
