import React from "react";
import {
  EditorState,
  RichUtils,
  Modifier,
  AtomicBlockUtils,
  getDefaultKeyBinding,
  KeyBindingUtil,
  convertToRaw,
  SelectionState,
} from "draft-js";
import Editor from "draft-js-plugins-editor";
import { stateToHTML } from "draft-js-export-html";
import DraftOffsetKey from "draft-js/lib/DraftOffsetKey";
import { stateFromHTML } from "draft-js-import-html";

import FormatBoldIcon from "@material-ui/icons/FormatBold";
import FormatItalicIcon from "@material-ui/icons/FormatItalic";
import FormatUnderlinedIcon from "@material-ui/icons/FormatUnderlined";
import FormatListBulletedIcon from "@material-ui/icons/FormatListBulleted";
import FormatListNumberedIcon from "@material-ui/icons/FormatListNumbered";
import FormatQuoteIcon from "@material-ui/icons/FormatQuote";
import ImageIcon from "@material-ui/icons/Image";
import DescriptionIcon from "@material-ui/icons/Description";
import MapIcon from "@material-ui/icons/Map";
import LaunchIcon from "@material-ui/icons/Launch";
import Grid from "@material-ui/core/Grid";
import TextField from "@material-ui/core/TextField";
import Autocomplete from "@material-ui/lab/Autocomplete";

import TextAreaInput from "./TextAreaInput";
import addLinkPlugin from "./addLinkPlugin";
import StyleButton from "./StyleButton";
import ImageComponent from "./ImageComponent";
import insertNewLine from "../utils/insertNewLine";

export default class DocumentTextEditor extends React.Component {
  constructor(props) {
    super(props);
    this.state = {
      editorState: EditorState.createWithContent(
        this._stateFromHtmlWithOptions(this.props.html)
      ),
      html: this.props.html,
      showURLInput: false,
      showLinkInput: false,
      showTextAreaInput: false,
      url: "",
      urlType: "",
      imageList: this.props.imageList,
      documents: this.props.documents,
      readOnly: false,
      onReadOnly: false,
      currentImage: "",
      imageData: {},
<<<<<<< HEAD
=======
      urlValue: "",
      defaultWidth: null,
      defaultHeight: null,
>>>>>>> 5a3ca874
    };
    this.plugins = [addLinkPlugin];
    this.focus = () => this.refs.editor.focus();
    this.logState = () => {
      const content = this.state.editorState.getCurrentContent();
      console.log("HTML", this.props.html);
      console.log(stateToHTML(content));
      console.log(convertToRaw(content));
    };
    this.onChange = this._onChange.bind(this);
    this.onURLChange = (e) => this.setState({ urlValue: e.target.value });
    this.onTitleChange = (e) => this.setState({ urlTitle: e.target.value });
    this.onTitleIdChange = (e) => this.setState({ urlTitleId: e.target.value });
<<<<<<< HEAD
    this.onWidthChange = (e) => this.setState({ mediaWidth: e.target.value });
    this.onHeightChange = (e) => this.setState({ mediaHeight: e.target.value });
=======
>>>>>>> 5a3ca874
    this.onDataCaptionChange = (e) =>
      this.setState({ mediaCaption: e.target.value });
    this.onDataSourceChange = (e) =>
      this.setState({ mediaSource: e.target.value });
    this.onDataPopupChange = (e) =>
      this.setState({ mediaPopup: !this.state.mediaPopup });
    this.onDataPositionChange = (e) =>
      this.setState({ mediaPosition: e.target.value });
    this.onBlockBackgroundChange = (e) =>
      this.setState({ blockBackground: e.target.value });
    this.onBlockDividerChange = (e) =>
      this.setState({ blockDivider: e.target.value });
    this.addAudio = this._addAudio.bind(this);
    this.addImage = this._addImage.bind(this);
    this.addVideo = this._addVideo.bind(this);
    this.addMapLink = this._addMapLink.bind(this);
    this.addDocumentLink = this._addDocumentLink.bind(this);
    this.addWebLink = this._addWebLink.bind(this);
    this.addTextArea = this._addTextArea.bind(this);
    this.closeURLInput = this._closeURLInput.bind(this);
    this.closeLinkInput = this._closeLinkInput.bind(this);
    this.confirmMedia = this._confirmMedia.bind(this);
    this.confirmLink = this._confirmLink.bind(this);
    this.handleKeyCommand = this._handleKeyCommand.bind(this);
    this.handlePastedText = this._handlePastedText.bind(this);
    this.handleReturn = this._handleReturn.bind(this);
    this.mapKeyToEditorCommand = this._mapKeyToEditorCommand.bind(this);
    this.onURLInputKeyDown = this._onURLInputKeyDown.bind(this);
    this.onLinkInputKeyDown = this._onLinkInputKeyDown.bind(this);
    this.toggleBlockType = this._toggleBlockType.bind(this);
    this.toggleInlineStyle = this._toggleInlineStyle.bind(this);
    this.blockRenderer = this._blockRenderer.bind(this);
    this.onImgLoad = this.onImgLoad.bind(this);
  }

  _stateFromHtmlWithOptions = (html) => {
    const customBlockFn = (element) => {
      let { tagName } = element;
      if (tagName === "BLOCKQUOTE") {
        return {
          type: "blockquote",
          data: {
            dividerColor: element.attributes.getNamedItem("data-divider-color")
              ?.value,
            backgroundColor: element.attributes.getNamedItem(
              "data-background-color"
            )?.value,
            textSection:
              element.attributes.getNamedItem("data-text-section")?.value || "",
          },
        };
      }
    };
    return stateFromHTML(html, { customBlockFn });
  };
  _onChange(editorState) {
    this.setState({ editorState });
    this.applyChanges();
  }
  _handleKeyCommand(command, editorState) {
    const newState = RichUtils.handleKeyCommand(editorState, command);
    if (newState) {
      this.onChange(newState);
      return "handled";
    }
    return "not-handled";
  }
  _toggleBlockType(blockType) {
    this.onChange(RichUtils.toggleBlockType(this.state.editorState, blockType));
  }
  _toggleInlineStyle(inlineStyle) {
    this.onChange(
      RichUtils.toggleInlineStyle(this.state.editorState, inlineStyle)
    );
  }
  _confirmMedia(e) {
    e.preventDefault();
    const {
      editorState,
      urlValue,
      urlType,
      mediaWidth,
      mediaHeight,
      mediaCaption,
      mediaSource,
      mediaPopup,
      mediaPosition,
    } = this.state;
    const contentState = editorState.getCurrentContent();
    let contentStateWithEntity;

    if (mediaPopup) {
      contentStateWithEntity = contentState.createEntity(urlType, "IMMUTABLE", {
        src: urlValue,
        "data-image-width": mediaWidth ? mediaWidth + "px" : null,
        "data-image-height": mediaHeight ? mediaHeight + "px" : null,
        "data-caption": mediaCaption,
        "data-source": mediaSource,
<<<<<<< HEAD
        "data-popup": mediaPopup,
        "data-image-position": mediaPosition,
      }
    );
=======
        "data-image-popup": "",
        "data-image-position": mediaPosition,
      });
    } else {
      contentStateWithEntity = contentState.createEntity(urlType, "IMMUTABLE", {
        src: urlValue,
        "data-image-width": mediaWidth ? mediaWidth + "px" : null,
        "data-image-height": mediaHeight ? mediaHeight + "px" : null,
        "data-caption": mediaCaption,
        "data-source": mediaSource,
        "data-image-position": mediaPosition,
      });
    }
>>>>>>> 5a3ca874

    const entityKey = contentStateWithEntity.getLastCreatedEntityKey();
    const newEditorState = EditorState.push(
      editorState,
      contentStateWithEntity,
      "create-entity"
    );
    this.setState(
      {
        editorState: AtomicBlockUtils.insertAtomicBlock(
          newEditorState,
          entityKey,
          " "
        ),
        showURLInput: false,
        showLinkInput: false,
        showTextAreaInput: false,
        urlValue: "",
        mediaWidth: "",
        mediaHeight: "",
        mediaCaption: "",
        mediaSource: "",
        mediaPopup: false,
      },
      () => {
        setTimeout(() => this.focus(), 0);
      }
    );
  }
  _onURLInputKeyDown(e) {
    if (e.which === 13) {
      this._confirmMedia(e);
    }
  }
  _closeURLInput() {
    this.setState(
      {
        showURLInput: false,
        showLinkInput: false,
        showTextAreaInput: false,
        urlValue: "",
        mediaWidth: "",
        mediaHeight: "",
        mediaCaption: "",
        mediaSource: "",
        mediaPopup: false,
      },
      () => {
        setTimeout(() => this.focus(), 0);
      }
    );
  }

  _confirmLink(e) {
    e.preventDefault();
    const { editorState, urlValue, urlType, urlTitle, urlTitleId } = this.state;
    const data = {
      url: urlValue,
      type: urlType,
    };

    if (urlType === "urllink") {
      data["data-link"] = urlValue;
    } else if (urlType === "documentlink") {
      data["data-header-identifier"] = urlTitleId;
      data["data-document"] = urlValue;
    } else if (urlType === "maplink") {
      data["data-maplink"] = urlValue;
    }

    const contentState = editorState.getCurrentContent();
    const contentStateWithEntity = contentState.createEntity(
      "LINK",
      "MUTABLE",
      data
    );
    const entityKey = contentStateWithEntity.getLastCreatedEntityKey();
    const newEditorState = EditorState.set(editorState, {
      currentContent: contentStateWithEntity,
    });
    this.setState(
      {
        editorState: RichUtils.toggleLink(
          newEditorState,
          newEditorState.getSelection(),
          entityKey,
          urlTitle
        ),
        showURLInput: false,
        showLinkInput: false,
        showTextAreaInput: false,
        urlValue: "",
        urlTitle: "",
        urlTitleId: "",
      },
      () => {
        setTimeout(() => this.focus(), 0);
      }
    );
    return "handled";
  }
  _onLinkInputKeyDown(e) {
    if (e.which === 13) {
      this._confirmLink(e);
    }
  }
  _closeLinkInput() {
    this.setState(
      {
        showLinkInput: false,
        urlValue: "",
        urlTitle: "",
        urlTitleId: "",
      },
      () => {
        setTimeout(() => this.focus(), 0);
      }
    );
  }
  _handleReturn = (evt, editorState) => {
    // Handle soft break on Shift+Enter
    const blockType = RichUtils.getCurrentBlockType(this.state.editorState);

    if (evt.shiftKey) {
      this.setState({
        editorState: RichUtils.insertSoftNewline(this.state.editorState),
      });
      return "handled";
    }
    if (this.isImageBlockInSelection(editorState)) {
      this.setState({
        editorState: insertNewLine(editorState),
      });
      return "handled";
    }
    if (blockType !== "blockquote" || !KeyBindingUtil.isSoftNewlineEvent(evt)) {
      return "not_handled";
    }
  };
  _promptForTextArea() {
    this.setState({
      showURLInput: false,
      showLinkInput: false,
      showTextAreaInput: true,
    });
  }
  _promptForMedia(type) {
    this.setState(
      {
        showURLInput: true,
        showLinkInput: false,
        showTextAreaInput: false,
        urlValue: this.state.urlValue,
        urlType: type,
        mediaWidth: this.state.mediaWidth,
        mediaHeight: this.state.mediaHeight,
        mediaCaption: this.state.mediaCaption,
        mediaSource: this.state.mediaSource,
        mediaPopup: this.state.mediaPopup,
      },
      () => {
        setTimeout(() => this.refs.url.focus(), 0);
      }
    );
  }
  _promptForLink(type) {
    this.setState(
      {
        showURLInput: false,
        showLinkInput: true,
        showTextAreaInput: false,
        urlValue: this.state.urlValue,
        urlType: type,
        urlTitle: "",
        urlTitleId: "",
      },
      () => {
        setTimeout(() => this.refs.link.focus(), 0);
      }
    );
  }

  _addTextArea() {
    this._promptForTextArea();
  }

  _addAudio() {
    this._promptForMedia("audio");
  }
  _addImage() {
    this._promptForMedia("image");
  }
  _addVideo() {
    this._promptForMedia("video");
  }
  _addMapLink() {
    this._promptForLink("maplink");
  }
  _addDocumentLink() {
    this._promptForLink("documentlink");
  }
  _addWebLink() {
    this._promptForLink("urllink");
  }

  _mapKeyToEditorCommand(e) {
    if (e.keyCode === 9 /* TAB */) {
      const newEditorState = RichUtils.onTab(
        e,
        this.state.editorState,
        4 /* maxDepth */
      );
      if (newEditorState !== this.state.editorState) {
        this.onChange(newEditorState);
      }
      return;
    }
    return getDefaultKeyBinding(e);
  }
  _handlePastedText = (text = "", html) => {
    // If clipboard contains unformatted text, the first parameter
    // is used, while the second is empty. In the code below, we
    // only take care for the second parameter. So to handle
    // those cases where unformatted text is pasted in, we must
    // ensure that the second paramter always is defined.
    // That can be done by copying the contents of the first parameter
    // if the second parameter is empty/undefined.
    if (html?.trim().length === 0 || html === undefined) {
      html = text;
    }
    const { editorState } = this.state;
    const generatedState = this._stateFromHtmlWithOptions(html);
    const generatedHtml = stateToHTML(generatedState);
    const el = document.createElement("div");
    el.innerHTML = generatedHtml;

    const images = el.getElementsByTagName("img");

    for (let i = 0; i < images.length; i++) {
      let img = images[i];
      img.src = img.alt;
      img.alt = "";
      img.width = "";
      img.height = "";
      img["data-image-width"] = "";
      img["data-image-height"] = "";
      img["data-caption"] = "";
      img["data-source"] = "";
      img["data-image-position"] = "";
      let figure = document.createElement("figure");
      figure.innerHTML = img.outerHTML;
      img.parentNode.replaceChild(figure, img);
    }

    if (el.lastChild.getElementsByTagName("figure").length > 0) {
      let p = document.createElement("p");
      p.innerHTML = "&nbsp;";
      el.appendChild(p);
    }

    const blockMap = this._stateFromHtmlWithOptions(el.outerHTML).blockMap;
    const newState = Modifier.replaceWithFragment(
      editorState.getCurrentContent(),
      editorState.getSelection(),
      blockMap
    );
    this.onChange(EditorState.push(editorState, newState, "insert-fragment"));

    return true;
  };
  _blockRenderer(block, { getEditorState }) {
    let blockType = block.getType();
    const { editorState } = this.state;
    const contentState = getEditorState().getCurrentContent();

    if (blockType === "atomic") {
      const entityKey = contentState.getEntity(block.getEntityAt(0));
      const type = entityKey.getType().toLowerCase();

      if (type === "image") {
        const selection = editorState.getSelection();

        const contentBlockKey = block.getKey();

        return {
          component: ImageComponent,
          editable: false,
          props: {
            readOnlyMode: this.toggleReadOnly,
            currentImage: (img) => this.setState({ currentImage: img }),
            imageData: (data) =>
              this.updateSelectedImageData(contentBlockKey, editorState, data),
            isFocused: () =>
              selection.getAnchorKey() === contentBlockKey &&
              this.isImageBlockInSelection(editorState),
            onClick: () =>
              EditorState.push(
                this.selectImageWithBlockKey(editorState, contentBlockKey)
              ),
          },
        };
      }
    }
    return null;
  }

  selectImageWithBlockKey(editorState, key) {
    const offsetKey = DraftOffsetKey.encode(key, 0, 0);
    const node = document.querySelectorAll(
      `[data-offset-key="${offsetKey}"]`
    )[0];
    if (node) {
      const nativeSelection = window.getSelection();
      const range = document.createRange();
      range.setStart(node, 0);
      range.setEnd(node, 0);
      nativeSelection.removeAllRanges();
      nativeSelection.addRange(range);
    }

    const selection = editorState.getSelection();
    const sel = selection.merge({
      anchorKey: key,
      anchorOffset: 0,
      focusKey: key,
      focusOffset: 0,
    });
    return EditorState.forceSelection(editorState, sel);
  }

  updateSelectedImageData(anchorKey, editorState, data) {
    let selection = this.state.editorState.getSelection();

    const updateSelection = new SelectionState({
      anchorKey: anchorKey,
      anchorOffset: selection.anchorOffset,
      focusKey: anchorKey,
      focusOffset: selection.focusOffset,
      isBackward: false,
    });
    let newEditorState = EditorState.acceptSelection(
      editorState,
      updateSelection
    );

    this.setState({
      editorState: newEditorState,
    });

    let newSelection = newEditorState.getSelection();

    if (anchorKey !== newSelection.getFocusKey()) {
      return editorState;
    }

    const contentState = editorState.getCurrentContent();
    const contentBlock = contentState.getBlockForKey(anchorKey);

    if (contentBlock && contentBlock.getType().toLowerCase() === "atomic") {
      const entityKey = contentBlock.getEntityAt(0);
      const entity = contentState.getEntity(entityKey);

      if (entity && entity.getType().toUpperCase() === "IMAGE") {
        const newContentState = contentState.replaceEntityData(entityKey, data);
        return EditorState.push(editorState, newContentState, "apply-entity");
      }
    }
    return editorState;
  }

  getHtml() {
    const contentState = this.state.editorState.getCurrentContent();

    const blockStyleFn = (block) => {
      const blockType = block.getType().toLowerCase();
      if (blockType === "blockquote") {
        return {
          attributes: {
            "data-divider-color": block.getData().get("dividerColor"),
            "data-background-color": block.getData().get("backgroundColor"),
            "data-text-section": block.getData().get("textSection"),
          },
        };
      }
    };

    const entityStyleFn = (entity) => {
      const entityType = entity.getType().toUpperCase();
      if (entityType === "LINK") {
        // Add styling here
      }
      if (entityType === "IMAGE") {
        // Add styling here
      }
    };

    const options = {
      blockStyleFn,
      entityStyleFn,
    };
    return stateToHTML(contentState, options);
  }

  applyChanges() {
    var htmlString = this.getHtml().replace(/<p><br><\/p>/gm, "");
    this.props.onUpdate(htmlString);
    this.setState({
      html: htmlString,
    });
  }

  getUrlType(type) {
    switch (type) {
      case "urllink":
        return "webblänk";
      case "documentlink":
        return "dokumentlänk";
      case "maplink":
        return "kartlänk";
      default:
        return "länk";
    }
  }

  getUrlInput(type, documents) {
    // Return input field for default URL or documents
    if (type === "documentlink") {
      return (
        <select onChange={this.onURLChange} ref="link">
          {documents
            ? documents.map((document, i) => {
                return (
                  <option key={i} type="text" name="document" value={document}>
                    {document}
                  </option>
                );
              })
            : null}
        </select>
      );
    } else {
      return (
        <input
          onChange={this.onURLChange}
          ref="link"
          style={styles.urlInput}
          type="text"
          value={this.state.urlValue || ""}
          placeholder="Webblänk"
          onKeyDown={this.onLinkInputKeyDown}
        />
      );
    }
  }

  getUrlId(type) {
    // Return input field for default URL or documents
    if (type === "documentlink") {
      return (
        <input
          onChange={this.onTitleIdChange}
          ref="url"
          style={styles.urlInput}
          type="text"
          value={this.state.urlTitleId || ""}
          placeholder="data-header-identifier"
          onKeyDown={this.onLinkInputKeyDown}
        />
      );
    }
  }

  isImageBlock(contentBlock, contentState) {
    if (contentBlock && contentBlock.getType() === "atomic") {
      const entityKey = contentBlock.getEntityAt(0);
      const entity = contentState.getEntity(entityKey);

      if (entity.getType().toUpperCase() === "IMAGE") {
        return entity && entity.getType().toUpperCase() === "IMAGE";
      }
    }
    return false;
  }

  isImageBlockInSelection(editorState) {
    const selection = editorState.getSelection();
    if (selection.getAnchorKey() !== selection.getFocusKey()) {
      return false;
    }
    const contentState = editorState.getCurrentContent();
    const contentBlock = contentState.getBlockForKey(selection.getAnchorKey());

    return this.isImageBlock(contentBlock, contentState);
  }

  toggleReadOnly = (e) => {
    const { onReadOnly } = this.state;
    this.setState({
      onReadOnly: !onReadOnly,
    });
  };

  handleEditorClick = () => {
    var { readOnly } = this.state;
    if (document.getElementById("edit-image-modal")) {
      readOnly = true;
    } else {
      readOnly = false;
    }
    this.setState({
      readOnly: readOnly,
<<<<<<< HEAD
=======
    });
  };

  onImgLoad({ target: img }) {
    this.setState({
      defaultWidth: img.offsetWidth,
      defaultHeight: img.offsetHeight,
      mediaWidth: img.offsetWidth,
      mediaHeight: img.offsetHeight,
    });
  }

  calculateHeight = (width) => {
    let aspectRatio = this.state.defaultHeight / this.state.defaultWidth;
    let height = width * aspectRatio;

    this.setState({
      mediaWidth: Math.trunc(width),
      mediaHeight: Math.trunc(height),
    });
  };

  calculateWidth = (height) => {
    let aspectRatio = this.state.defaultWidth / this.state.defaultHeight;
    let width = height * aspectRatio;

    this.setState({
      mediaHeight: Math.trunc(height),
      mediaWidth: Math.trunc(width),
>>>>>>> 5a3ca874
    });
  };

  render() {
    const { editorState, imageList, documents } = this.state;

    let editorContainer = styles.editor;
    var contentState = editorState.getCurrentContent();
    if (!contentState.hasText()) {
      if (contentState.getBlockMap().first().getType() !== "unstyled") {
        editorContainer = " RichEditor-hidePlaceholder";
      }
    }

    let urlInput;
    if (this.state.showURLInput) {
      urlInput = (
        <Grid container>
          <Grid container spacing={2} item xs={5}>
            <Grid item>
              <p>Lägg till bild</p>
              <Autocomplete
                id="disabled-options-demo"
                freeSolo
                onChange={(event, newValue) => {
                  this.setState({ urlValue: newValue });
                }}
                onInputChange={(event, newValue) => {
                  this.setState({ urlValue: newValue });
                }}
                ref="url"
                name="url"
                options={
                  imageList
                    ? imageList.map((image, i) => {
                        const imageUrl = "../Upload/" + image;
                        return imageUrl;
                      })
                    : null
                }
                style={{ width: 300 }}
                renderInput={(params) => (
                  <TextField
                    {...params}
                    label="Ange URL eller välj en bild"
                    variant="outlined"
                  />
                )}
              />
              <p>Förhandsvisning:</p>
              <figure>
                <img
                  src={this.state.urlValue}
                  onLoad={this.onImgLoad}
                  alt="Förhandsvisning"
                />
              </figure>
            </Grid>
            <Grid item>
              <input
                onChange={(e) => this.calculateHeight(e.target.value)}
                ref="data-image-width"
                type="number"
                value={this.state.mediaWidth || ""}
                onKeyDown={this.onURLInputKeyDown}
                placeholder="data-image-width"
              />
              <input
                onChange={(e) => this.calculateWidth(e.target.value)}
                ref="data-image-height"
                type="number"
                value={this.state.mediaHeight || ""}
                onKeyDown={this.onURLInputKeyDown}
                placeholder="data-image-height"
              />
            </Grid>
            <Grid item>
              <input
                onChange={this.onDataCaptionChange}
                ref="data-caption"
                type="text"
                value={this.state.mediaCaption || ""}
                onKeyDown={this.onURLInputKeyDown}
                placeholder="data-caption"
              />
              <input
                onChange={this.onDataSourceChange}
                ref="data-source"
                type="text"
                value={this.state.mediaSource || ""}
                onKeyDown={this.onURLInputKeyDown}
                placeholder="data-source"
              />
            </Grid>
            <Grid item>
              <input
                id="data-image-popup"
                onChange={this.onDataPopupChange}
                ref="data-image-popup"
                type="checkbox"
                value={this.state.mediaPopup}
                onKeyDown={this.onURLInputKeyDown}
                placeholder="data-image-popup"
              />
              <label>Popup</label>
            </Grid>
            <Grid item>
              <select
                value={this.state.mediaPosition}
                ref="data-image-position"
                onChange={this.onDataPositionChange}
                placeholder="data-image-position"
              >
                <option value="left">Vänster</option>
                <option value="center">Center</option>
                <option value="right">Höger</option>
                <option value="floatRight">Höger med text</option>
                <option value="floatLeft">Vänster med text</option>
              </select>
            </Grid>
            <Grid item>
              <button onMouseDown={this.confirmMedia}>OK</button>
              <button onMouseDown={this.closeURLInput}>Avbryt</button>
            </Grid>
          </Grid>
        </Grid>
      );
    }

    if (this.state.showTextAreaInput) {
      urlInput = (
        <div style={styles.urlInputContainer}>
          <TextAreaInput
            onCancelClick={() => {
              this.setState({ showTextAreaInput: false });
            }}
            updateEditorState={(newEditorState) => {
              this.setState({ editorState: newEditorState }, () => {
                const selection = editorState.getSelection();
                const blockType = editorState
                  .getCurrentContent()
                  .getBlockForKey(selection.getStartKey())
                  .getType();
                if (blockType !== "blockquote") {
                  this.onChange(
                    RichUtils.toggleBlockType(
                      this.state.editorState,
                      "blockquote"
                    )
                  );
                }
              });
            }}
            editorState={editorState}
          ></TextAreaInput>
        </div>
      );
    }

    if (this.state.showLinkInput) {
      urlInput = (
        <div style={styles.urlInputContainer}>
          <h1>Lägg till {this.getUrlType(this.state.urlType)}</h1>
          <p>Markera den text som ska bli en länk</p>
          {this.getUrlInput(this.state.urlType, documents)}
          {this.getUrlId(this.state.urlType)}
          <button onMouseDown={this.confirmLink}>OK</button>
          <button onMouseDown={this.closeLinkInput}>Avbryt</button>
        </div>
      );
    }

    return (
      <div style={styles.root}>
        <div style={styles.buttonContainer}>
          <div style={styles.buttons}>
            <InlineStyleControls
              editorState={editorState}
              onToggle={this.toggleInlineStyle}
            />
            <BlockStyleControls
              editorState={editorState}
              onToggle={this.toggleBlockType}
            />
            <StyleButton
              label={<FormatQuoteIcon />}
              onToggle={this.addTextArea}
            />
            <StyleButton label={<ImageIcon />} onToggle={this.addImage} />
            <StyleButton label={<LaunchIcon />} onToggle={this.addWebLink} />
            <StyleButton
              label={<DescriptionIcon />}
              onToggle={this.addDocumentLink}
            />
            <StyleButton label={<MapIcon />} onToggle={this.addMapLink} />
          </div>
        </div>
        {urlInput}
        <div style={editorContainer} onClick={this.focus}>
          <Editor
            style={styles.editor}
            blockStyleFn={getBlockStyle}
            blockRendererFn={this.blockRenderer}
            editorState={editorState}
            handleKeyCommand={this.handleKeyCommand}
            handlePastedText={this.handlePastedText}
            handleReturn={this.handleReturn}
            keyBindingFn={this.mapKeyToEditorCommand}
            onChange={this.onChange}
            onFocus={this.handleEditorClick}
            placeholder="Lägg till text..."
            ref="editor"
            readOnly={this.state.onReadOnly}
            plugins={this.plugins}
          />
        </div>
      </div>
    );
  }
}

/* Block types */
function getBlockStyle(block) {
  switch (block.getType()) {
    case "blockquote":
      return "document-blockquote";
    default:
      return null;
  }
}

const BLOCK_TYPES = [
  //{ label: "H1", style: "header-one" },

  { label: <FormatListBulletedIcon />, style: "unordered-list-item" },
  { label: <FormatListNumberedIcon />, style: "ordered-list-item" },
];

const BlockStyleControls = (props) => {
  const { editorState } = props;
  const selection = editorState.getSelection();
  const blockType = editorState
    .getCurrentContent()
    .getBlockForKey(selection.getStartKey())
    .getType();

  return (
    <div style={styles.buttons}>
      {BLOCK_TYPES.map((type) => (
        <StyleButton
          key={type.style}
          active={type.style === blockType}
          label={type.label}
          onToggle={props.onToggle}
          style={type.style}
        />
      ))}
    </div>
  );
};

/* Inline styles */
const INLINE_STYLES = [
  { label: <FormatBoldIcon />, style: "BOLD" },
  { label: <FormatItalicIcon />, style: "ITALIC" },
  { label: <FormatUnderlinedIcon />, style: "UNDERLINE" },
];
const InlineStyleControls = (props) => {
  const currentStyle = props.editorState.getCurrentInlineStyle();
  return (
    <div style={styles.buttons}>
      {INLINE_STYLES.map((type) => (
        <StyleButton
          key={type.style}
          active={currentStyle.has(type.style)}
          label={type.label}
          onToggle={props.onToggle}
          style={type.style}
        />
      ))}
    </div>
  );
};

/* CSS styling */
const styles = {
  root: {
    fontFamily: "'Georgia', serif",
    width: 1000,
    border: "1px solid #ddd",
  },

  buttonContainer: {
    height: 40,
    borderBottom: "1px solid #ddd",
  },
  buttons: {
    borderRight: "1px solid #ccc",
    float: "left",
  },
  urlInputContainer: {
    marginBottom: 10,
  },
  urlInput: {
    fontFamily: "'Georgia', serif",
    marginRight: 10,
    padding: 3,
  },
  editorContainer: {
    border: "1px solid #ccc",
    cursor: "text",
    minHeight: 80,
    fontSize: 16,
  },
  editor: {
    backgroundColor: "#fff",
    padding: "18px",
  },
  button: {
    marginTop: 10,
    textAlign: "center",
  },
  media: {
    whiteSpace: "initial",
  },
  paper: {
    position: "absolute",
    width: 400,
    border: "2px solid #000",
  },
};<|MERGE_RESOLUTION|>--- conflicted
+++ resolved
@@ -53,12 +53,9 @@
       onReadOnly: false,
       currentImage: "",
       imageData: {},
-<<<<<<< HEAD
-=======
       urlValue: "",
       defaultWidth: null,
       defaultHeight: null,
->>>>>>> 5a3ca874
     };
     this.plugins = [addLinkPlugin];
     this.focus = () => this.refs.editor.focus();
@@ -72,11 +69,6 @@
     this.onURLChange = (e) => this.setState({ urlValue: e.target.value });
     this.onTitleChange = (e) => this.setState({ urlTitle: e.target.value });
     this.onTitleIdChange = (e) => this.setState({ urlTitleId: e.target.value });
-<<<<<<< HEAD
-    this.onWidthChange = (e) => this.setState({ mediaWidth: e.target.value });
-    this.onHeightChange = (e) => this.setState({ mediaHeight: e.target.value });
-=======
->>>>>>> 5a3ca874
     this.onDataCaptionChange = (e) =>
       this.setState({ mediaCaption: e.target.value });
     this.onDataSourceChange = (e) =>
@@ -175,12 +167,6 @@
         "data-image-height": mediaHeight ? mediaHeight + "px" : null,
         "data-caption": mediaCaption,
         "data-source": mediaSource,
-<<<<<<< HEAD
-        "data-popup": mediaPopup,
-        "data-image-position": mediaPosition,
-      }
-    );
-=======
         "data-image-popup": "",
         "data-image-position": mediaPosition,
       });
@@ -194,7 +180,6 @@
         "data-image-position": mediaPosition,
       });
     }
->>>>>>> 5a3ca874
 
     const entityKey = contentStateWithEntity.getLastCreatedEntityKey();
     const newEditorState = EditorState.push(
@@ -706,8 +691,6 @@
     }
     this.setState({
       readOnly: readOnly,
-<<<<<<< HEAD
-=======
     });
   };
 
@@ -737,7 +720,6 @@
     this.setState({
       mediaHeight: Math.trunc(height),
       mediaWidth: Math.trunc(width),
->>>>>>> 5a3ca874
     });
   };
 
