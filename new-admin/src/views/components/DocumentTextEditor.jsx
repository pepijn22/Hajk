import React from "react";
import {
  EditorState,
  RichUtils,
  Modifier,
  AtomicBlockUtils,
  getDefaultKeyBinding,
  KeyBindingUtil,
<<<<<<< HEAD
  convertToRaw
=======
  convertToRaw,
  SelectionState
>>>>>>> 548c1590
} from "draft-js";
import Editor from "draft-js-plugins-editor";
import { stateToHTML } from "draft-js-export-html";
import DraftOffsetKey from "draft-js/lib/DraftOffsetKey";
import { stateFromHTML } from "draft-js-import-html";

import FormatBoldIcon from "@material-ui/icons/FormatBold";
import FormatItalicIcon from "@material-ui/icons/FormatItalic";
import FormatUnderlinedIcon from "@material-ui/icons/FormatUnderlined";
import FormatListBulletedIcon from "@material-ui/icons/FormatListBulleted";
import FormatListNumberedIcon from "@material-ui/icons/FormatListNumbered";
import FormatQuoteIcon from "@material-ui/icons/FormatQuote";
import ImageIcon from "@material-ui/icons/Image";
import DescriptionIcon from "@material-ui/icons/Description";
import MapIcon from "@material-ui/icons/Map";
import LaunchIcon from "@material-ui/icons/Launch";

import TextAreaInput from "./TextAreaInput";
import addLinkPlugin from "./addLinkPlugin";
import StyleButton from "./StyleButton";
<<<<<<< HEAD

const ColorButtonGreen = withStyles(theme => ({
  root: {
    color: theme.palette.getContrastText(green[700]),
    backgroundColor: green[500],
    "&:hover": {
      backgroundColor: green[700]
    },
    marginRight: "28px",
    float: "left"
  }
}))(Button);
=======
import ImageComponent from "./ImageComponent";
import insertNewLine from "../utils/insertNewLine";
>>>>>>> 548c1590

export default class DocumentTextEditor extends React.Component {
  constructor(props) {
    super(props);
    this.state = {
      editorState: EditorState.createWithContent(
        this._stateFromHtmlWithOptions(this.props.html)
      ),
      html: this.props.html,
      showURLInput: false,
      showLinkInput: false,
      showTextAreaInput: false,
      url: "",
      urlType: "",
      imageList: this.props.imageList,
      documents: this.props.documents,
<<<<<<< HEAD
      isReadOnly: false
=======
      readOnly: false,
      onReadOnly: false,
      currentImage: "",
      imageData: {}
>>>>>>> 548c1590
    };
    this.plugins = [addLinkPlugin];
    this.focus = () => this.refs.editor.focus();
    this.logState = () => {
      const content = this.state.editorState.getCurrentContent();
      console.log("HTML", this.props.html);
      console.log(stateToHTML(content));
      console.log(convertToRaw(content));
    };
<<<<<<< HEAD
    this.onChange = editorState => this.setState({ editorState });
=======
    this.onChange = this._onChange.bind(this);
>>>>>>> 548c1590
    this.onURLChange = e => this.setState({ urlValue: e.target.value });
    this.onTitleChange = e => this.setState({ urlTitle: e.target.value });
    this.onTitleIdChange = e => this.setState({ urlTitleId: e.target.value });
    this.onWidthChange = e => this.setState({ mediaWidth: e.target.value });
    this.onHeightChange = e => this.setState({ mediaHeight: e.target.value });
    this.onDataCaptionChange = e =>
      this.setState({ mediaCaption: e.target.value });
    this.onDataSourceChange = e =>
      this.setState({ mediaSource: e.target.value });
    this.onDataPopupChange = e =>
      this.setState({ mediaPopup: !this.state.mediaPopup });
<<<<<<< HEAD
=======
    this.onDataPositionChange = e =>
      this.setState({ mediaPosition: e.target.value });
>>>>>>> 548c1590
    this.onBlockBackgroundChange = e =>
      this.setState({ blockBackground: e.target.value });
    this.onBlockDividerChange = e =>
      this.setState({ blockDivider: e.target.value });
    this.addAudio = this._addAudio.bind(this);
    this.addImage = this._addImage.bind(this);
    this.addVideo = this._addVideo.bind(this);
    this.addMapLink = this._addMapLink.bind(this);
    this.addDocumentLink = this._addDocumentLink.bind(this);
    this.addWebLink = this._addWebLink.bind(this);
    this.addTextArea = this._addTextArea.bind(this);
    this.closeURLInput = this._closeURLInput.bind(this);
    this.closeLinkInput = this._closeLinkInput.bind(this);
    this.confirmMedia = this._confirmMedia.bind(this);
    this.confirmLink = this._confirmLink.bind(this);
    this.handleKeyCommand = this._handleKeyCommand.bind(this);
    this.handlePastedText = this._handlePastedText.bind(this);
    this.handleReturn = this._handleReturn.bind(this);
    this.mapKeyToEditorCommand = this._mapKeyToEditorCommand.bind(this);
    this.onURLInputKeyDown = this._onURLInputKeyDown.bind(this);
    this.onLinkInputKeyDown = this._onLinkInputKeyDown.bind(this);
    this.toggleBlockType = this._toggleBlockType.bind(this);
    this.toggleInlineStyle = this._toggleInlineStyle.bind(this);
    this.blockRenderer = this._blockRenderer.bind(this);
  }

  _stateFromHtmlWithOptions = html => {
    const customBlockFn = element => {
      let { tagName } = element;
      if (tagName === "BLOCKQUOTE") {
        return {
          type: "blockquote",
          data: {
            dividerColor: element.attributes.getNamedItem("data-divider-color")
              ?.value,
            backgroundColor: element.attributes.getNamedItem(
              "data-background-color"
            )?.value,
            textSection:
              element.attributes.getNamedItem("data-text-section")?.value || ""
          }
        };
      }
    };
    return stateFromHTML(html, { customBlockFn });
  };
  _onChange(editorState) {
    this.setState({ editorState });
    this.applyChanges();
  }
  _handleKeyCommand(command, editorState) {
    const newState = RichUtils.handleKeyCommand(editorState, command);
    if (newState) {
      this.onChange(newState);
      return "handled";
    }
    return "not-handled";
  }
  _toggleBlockType(blockType) {
    this.onChange(RichUtils.toggleBlockType(this.state.editorState, blockType));
  }
  _toggleInlineStyle(inlineStyle) {
    this.onChange(
      RichUtils.toggleInlineStyle(this.state.editorState, inlineStyle)
    );
  }
  _confirmMedia(e) {
    e.preventDefault();
    const {
      editorState,
      urlValue,
      urlType,
      mediaWidth,
      mediaHeight,
      mediaCaption,
      mediaSource,
<<<<<<< HEAD
      mediaPopup
=======
      mediaPopup,
      mediaPosition
>>>>>>> 548c1590
    } = this.state;
    const contentState = editorState.getCurrentContent();

    const contentStateWithEntity = contentState.createEntity(
      urlType,
      "MUTABLE",
      {
        src: urlValue,
        "data-image-width": mediaWidth ? mediaWidth + "px" : null,
        "data-image-height": mediaHeight ? mediaHeight + "px" : null,
        "data-caption": mediaCaption,
        "data-source": mediaSource,
<<<<<<< HEAD
        "data-popup": mediaPopup
=======
        "data-popup": mediaPopup,
        "data-image-position": mediaPosition
>>>>>>> 548c1590
      }
    );

    const entityKey = contentStateWithEntity.getLastCreatedEntityKey();
    const newEditorState = EditorState.push(
      editorState,
      contentStateWithEntity,
      "create-entity"
    );
    this.setState(
      {
        editorState: AtomicBlockUtils.insertAtomicBlock(
          newEditorState,
          entityKey,
          " "
        ),
        showURLInput: false,
        showLinkInput: false,
        showTextAreaInput: false,
        urlValue: "",
        mediaWidth: "",
        mediaHeight: "",
        mediaCaption: "",
        mediaSource: "",
        mediaPopup: false
      },
      () => {
        setTimeout(() => this.focus(), 0);
      }
    );
  }
  _onURLInputKeyDown(e) {
    if (e.which === 13) {
      this._confirmMedia(e);
    }
  }
  _closeURLInput() {
    this.setState(
      {
        showURLInput: false,
        showLinkInput: false,
        showTextAreaInput: false,
        urlValue: "",
        mediaWidth: "",
        mediaHeight: "",
        mediaCaption: "",
        mediaSource: "",
        mediaPopup: false
      },
      () => {
        setTimeout(() => this.focus(), 0);
      }
    );
  }

  _confirmLink(e) {
    e.preventDefault();
    const { editorState, urlValue, urlType, urlTitle, urlTitleId } = this.state;
    const data = {
      url: urlValue,
      type: urlType
    };

    if (urlType === "urllink") {
      data["data-link"] = urlValue;
    } else if (urlType === "documentlink") {
      data["data-header-identifier"] = urlTitleId;
      data["data-document"] = urlValue;
    } else if (urlType === "maplink") {
      data["data-maplink"] = urlValue;
    }

    const contentState = editorState.getCurrentContent();
    const contentStateWithEntity = contentState.createEntity(
      "LINK",
      "MUTABLE",
      data
    );
    const entityKey = contentStateWithEntity.getLastCreatedEntityKey();
    const newEditorState = EditorState.set(editorState, {
      currentContent: contentStateWithEntity
    });
    this.setState(
      {
        editorState: RichUtils.toggleLink(
          newEditorState,
          newEditorState.getSelection(),
          entityKey,
          urlTitle
        ),
        showURLInput: false,
        showLinkInput: false,
        showTextAreaInput: false,
        urlValue: "",
        urlTitle: "",
        urlTitleId: ""
      },
      () => {
        setTimeout(() => this.focus(), 0);
      }
    );
    return "handled";
  }
  _onLinkInputKeyDown(e) {
    if (e.which === 13) {
      this._confirmLink(e);
    }
  }
  _closeLinkInput() {
    this.setState(
      {
        showLinkInput: false,
        urlValue: "",
        urlTitle: "",
        urlTitleId: ""
      },
      () => {
        setTimeout(() => this.focus(), 0);
      }
    );
  }
<<<<<<< HEAD

  _handleReturn = evt => {
=======
  _handleReturn = (evt, editorState) => {
>>>>>>> 548c1590
    // Handle soft break on Shift+Enter
    const blockType = RichUtils.getCurrentBlockType(this.state.editorState);

    if (evt.shiftKey) {
      this.setState({
        editorState: RichUtils.insertSoftNewline(this.state.editorState)
<<<<<<< HEAD
=======
      });
      return "handled";
    }
    if (this.isImageBlockInSelection(editorState)) {
      this.setState({
        editorState: insertNewLine(editorState)
>>>>>>> 548c1590
      });
      return "handled";
    }
    if (blockType !== "blockquote" || !KeyBindingUtil.isSoftNewlineEvent(evt)) {
      return "not_handled";
    }
  };
  _promptForTextArea() {
    this.setState({
      showURLInput: false,
      showLinkInput: false,
      showTextAreaInput: true
    });
  }
  _promptForMedia(type) {
    this.setState(
      {
        showURLInput: true,
        showLinkInput: false,
        showTextAreaInput: false,
        urlValue: this.state.urlValue,
        urlType: type,
        mediaWidth: this.state.mediaWidth,
        mediaHeight: this.state.mediaHeight,
        mediaCaption: this.state.mediaCaption,
        mediaSource: this.state.mediaSource,
        mediaPopup: this.state.mediaPopup
      },
      () => {
        setTimeout(() => this.refs.url.focus(), 0);
      }
    );
  }
  _promptForLink(type) {
    this.setState(
      {
        showURLInput: false,
        showLinkInput: true,
        showTextAreaInput: false,
        urlValue: this.state.urlValue,
        urlType: type,
        urlTitle: "",
        urlTitleId: ""
      },
      () => {
        setTimeout(() => this.refs.link.focus(), 0);
      }
    );
  }

  _addTextArea() {
    this._promptForTextArea();
  }

  _addAudio() {
    this._promptForMedia("audio");
  }
  _addImage() {
    this._promptForMedia("image");
  }
  _addVideo() {
    this._promptForMedia("video");
  }
  _addMapLink() {
    this._promptForLink("maplink");
  }
  _addDocumentLink() {
    this._promptForLink("documentlink");
  }
  _addWebLink() {
    this._promptForLink("urllink");
  }

  _mapKeyToEditorCommand(e) {
    if (e.keyCode === 9 /* TAB */) {
      const newEditorState = RichUtils.onTab(
        e,
        this.state.editorState,
        4 /* maxDepth */
      );
      if (newEditorState !== this.state.editorState) {
        this.onChange(newEditorState);
      }
      return;
    }
    return getDefaultKeyBinding(e);
  }
  _handlePastedText = (text = "", html) => {
    // If clipboard contains unformatted text, the first parameter
    // is used, while the second is empty. In the code below, we
    // only take care for the second parameter. So to handle
    // those cases where unformatted text is pasted in, we must
    // ensure that the second paramter always is defined.
    // That can be done by copying the contents of the first parameter
    // if the second parameter is empty/undefined.
    if (html?.trim().length === 0 || html === undefined) {
      html = text;
    }
    const { editorState } = this.state;
    const generatedState = this._stateFromHtmlWithOptions(html);
    const generatedHtml = stateToHTML(generatedState);
    const el = document.createElement("div");
    el.innerHTML = generatedHtml;

    const images = el.getElementsByTagName("img");

    for (let i = 0; i < images.length; i++) {
      let img = images[i];
      img.src = img.alt;
      img.alt = "";
      img.width = "";
      img.height = "";
      img["data-image-width"] = "";
      img["data-image-height"] = "";
      img["data-caption"] = "";
      img["data-source"] = "";
      img["data-image-position"] = "";
      let figure = document.createElement("figure");
      figure.innerHTML = img.outerHTML;
      img.parentNode.replaceChild(figure, img);
    }

    if (el.lastChild.getElementsByTagName("figure").length > 0) {
      let p = document.createElement("p");
      p.innerHTML = "&nbsp;";
      el.appendChild(p);
    }

    const blockMap = this._stateFromHtmlWithOptions(el.outerHTML).blockMap;
    const newState = Modifier.replaceWithFragment(
      editorState.getCurrentContent(),
      editorState.getSelection(),
      blockMap
    );
    this.onChange(EditorState.push(editorState, newState, "insert-fragment"));

    return true;
  };
  _blockRenderer(block, { getEditorState }) {
    let blockType = block.getType();
    const { editorState } = this.state;
    const contentState = getEditorState().getCurrentContent();

<<<<<<< HEAD
  createMarkup(html) {
    return {
      __html: html
    };
=======
    if (blockType === "atomic") {
      const entityKey = contentState.getEntity(block.getEntityAt(0));
      const type = entityKey.getType().toLowerCase();

      if (type === "image") {
        const selection = editorState.getSelection();

        const contentBlockKey = block.getKey();

        return {
          component: ImageComponent,
          editable: true,
          props: {
            readOnlyMode: this.toggleReadOnly,
            currentImage: img => this.setState({ currentImage: img }),
            imageData: data =>
              this.updateSelectedImageData(contentBlockKey, editorState, data),
            isFocused: () =>
              selection.getAnchorKey() === contentBlockKey &&
              this.isImageBlockInSelection(editorState),
            onClick: () =>
              EditorState.push(
                this.selectImageWithBlockKey(editorState, contentBlockKey)
              )
          }
        };
      }
    }
    return null;
  }

  selectImageWithBlockKey(editorState, key) {
    const offsetKey = DraftOffsetKey.encode(key, 0, 0);
    const node = document.querySelectorAll(
      `[data-offset-key="${offsetKey}"]`
    )[0];
    if (node) {
      const nativeSelection = window.getSelection();
      const range = document.createRange();
      range.setStart(node, 0);
      range.setEnd(node, 0);
      nativeSelection.removeAllRanges();
      nativeSelection.addRange(range);
    }

    const selection = editorState.getSelection();
    const sel = selection.merge({
      anchorKey: key,
      anchorOffset: 0,
      focusKey: key,
      focusOffset: 0
    });
    return EditorState.forceSelection(editorState, sel);
  }

  updateSelectedImageData(anchorKey, editorState, data) {
    let selection = this.state.editorState.getSelection();

    const updateSelection = new SelectionState({
      anchorKey: anchorKey,
      anchorOffset: selection.anchorOffset,
      focusKey: anchorKey,
      focusOffset: selection.focusOffset,
      isBackward: false
    });
    let newEditorState = EditorState.acceptSelection(
      editorState,
      updateSelection
    );

    this.setState({
      editorState: newEditorState
    });

    let newSelection = newEditorState.getSelection();

    if (anchorKey !== newSelection.getFocusKey()) {
      return editorState;
    }

    const contentState = editorState.getCurrentContent();
    const contentBlock = contentState.getBlockForKey(anchorKey);

    if (contentBlock && contentBlock.getType().toLowerCase() === "atomic") {
      const entityKey = contentBlock.getEntityAt(0);
      const entity = contentState.getEntity(entityKey);

      if (entity && entity.getType().toUpperCase() === "IMAGE") {
        const newContentState = contentState.mergeEntityData(entityKey, data);
        return EditorState.push(editorState, newContentState, "apply-entity");
      }
    }
    return editorState;
>>>>>>> 548c1590
  }

  getHtml() {
    const contentState = this.state.editorState.getCurrentContent();

    const blockStyleFn = block => {
      const blockType = block.getType().toLowerCase();
      if (blockType === "blockquote") {
        return {
          attributes: {
<<<<<<< HEAD
            "data-divider-color": "",
            "data-background-color": "",
            "data-text-section": ""
=======
            "data-divider-color": block.getData().get("dividerColor"),
            "data-background-color": block.getData().get("backgroundColor"),
            "data-text-section": block.getData().get("textSection")
>>>>>>> 548c1590
          }
        };
      }
    };

    const entityStyleFn = entity => {
      const entityType = entity.getType().toUpperCase();
      if (entityType === "LINK") {
        // Add styling here
      }
      if (entityType === "IMAGE") {
        // Add styling here
      }
    };

    const options = {
      blockStyleFn,
      entityStyleFn
    };
    return stateToHTML(contentState, options);
  }

  applyChanges() {
    var htmlString = this.getHtml().replace(/<p><br><\/p>/gm, "");
    this.props.onUpdate(htmlString);
    this.setState({
<<<<<<< HEAD
      //readonly: !this.state.readonly,
=======
>>>>>>> 548c1590
      html: htmlString
    });
  }

  getUrlType(type) {
    switch (type) {
      case "urllink":
        return "webblänk";
      case "documentlink":
        return "dokumentlänk";
      case "maplink":
        return "kartlänk";
      default:
        return "länk";
    }
  }

  getUrlInput(type, documents) {
    // Return input field for default URL or documents
    if (type === "documentlink") {
      return (
        <select onChange={this.onURLChange} ref="link">
          {documents
            ? documents.map((document, i) => {
                return (
                  <option key={i} type="text" name="document" value={document}>
                    {document}
                  </option>
                );
              })
            : null}
        </select>
      );
    } else {
      return (
        <input
          onChange={this.onURLChange}
          ref="link"
          style={styles.urlInput}
          type="text"
          value={this.state.urlValue || ""}
          placeholder="Webblänk"
          onKeyDown={this.onLinkInputKeyDown}
        />
      );
    }
  }

  getUrlId(type) {
    // Return input field for default URL or documents
    if (type === "documentlink") {
      return (
        <input
          onChange={this.onTitleIdChange}
          ref="url"
          style={styles.urlInput}
          type="text"
          value={this.state.urlTitleId || ""}
          placeholder="data-header-identifier"
          onKeyDown={this.onLinkInputKeyDown}
        />
      );
    }
  }

  isImageBlock(contentBlock, contentState) {
    if (contentBlock && contentBlock.getType() === "atomic") {
      const entityKey = contentBlock.getEntityAt(0);
      const entity = contentState.getEntity(entityKey);

      if (entity.getType().toUpperCase() === "IMAGE") {
        return entity && entity.getType().toUpperCase() === "IMAGE";
      }
    }
    return false;
  }

  isImageBlockInSelection(editorState) {
    const selection = editorState.getSelection();
    if (selection.getAnchorKey() !== selection.getFocusKey()) {
      return false;
    }
    const contentState = editorState.getCurrentContent();
    const contentBlock = contentState.getBlockForKey(selection.getAnchorKey());

    return this.isImageBlock(contentBlock, contentState);
  }

  toggleReadOnly = e => {
    const { onReadOnly } = this.state;
    this.setState({
      onReadOnly: !onReadOnly
    });
  };

  handleEditorClick = () => {
    var { readOnly } = this.state;
    if (document.getElementById("edit-image-modal")) {
      readOnly = true;
    } else {
      readOnly = false;
    }
    this.setState({
<<<<<<< HEAD
      isReadOnly: !isReadOnly
=======
      readOnly: readOnly
>>>>>>> 548c1590
    });
  };

  render() {
    const { editorState, imageList, documents } = this.state;

    let editorContainer = styles.editor;
    var contentState = editorState.getCurrentContent();
    if (!contentState.hasText()) {
      if (
        contentState
          .getBlockMap()
          .first()
          .getType() !== "unstyled"
      ) {
        editorContainer = " RichEditor-hidePlaceholder";
      }
    }

    let urlInput;
    if (this.state.showURLInput) {
      urlInput = (
        <div style={styles.urlInputContainer}>
          <span>Lägg till bild</span>
          <input
            onChange={this.onURLChange}
            ref="url"
            style={styles.urlInput}
            type="text"
            value={this.state.urlValue || ""}
            onKeyDown={this.onURLInputKeyDown}
          />
          <select onChange={this.onURLChange}>
            {imageList
              ? imageList.map((image, i) => {
                  return (
                    <option
                      key={i}
                      type="text"
                      name="url"
                      value={"../Upload/" + image}
                    >
                      {image}
                    </option>
                  );
                })
              : null}
          </select>
          <input
            onChange={this.onWidthChange}
            ref="data-image-width"
            type="number"
            value={this.state.mediaWidth || ""}
            onKeyDown={this.onURLInputKeyDown}
            placeholder="data-image-width"
          />
          <input
            onChange={this.onHeightChange}
            ref="data-image-height"
            type="number"
            value={this.state.mediaHeight || ""}
            onKeyDown={this.onURLInputKeyDown}
            placeholder="data-image-height"
          />
          <input
            onChange={this.onDataCaptionChange}
            ref="data-caption"
            type="text"
            value={this.state.mediaCaption || ""}
            onKeyDown={this.onURLInputKeyDown}
            placeholder="data-caption"
          />
          <input
            onChange={this.onDataSourceChange}
            ref="data-source"
            type="text"
            value={this.state.mediaSource || ""}
            onKeyDown={this.onURLInputKeyDown}
            placeholder="data-source"
          />
          <input
            id="data-popup"
            onChange={this.onDataPopupChange}
            ref="data-popup"
            type="checkbox"
            value={this.state.mediaPopup || ""}
            onKeyDown={this.onURLInputKeyDown}
            placeholder="data-popup"
          />
          <label>Popup</label>
          <select
            value={this.state.mediaPosition}
            ref="data-image-position"
            onChange={this.onDataPositionChange}
            placeholder="data-image-position"
          >
            <option value="left">Vänster</option>
            <option value="center">Center</option>
            <option value="right">Höger</option>
            <option value="floatRight">Höger med text</option>
            <option value="floatLeft">Vänster med text</option>
          </select>
          <button onMouseDown={this.confirmMedia}>OK</button>
          <button onMouseDown={this.closeURLInput}>Avbryt</button>
        </div>
      );
    }

    if (this.state.showTextAreaInput) {
      urlInput = (
        <div style={styles.urlInputContainer}>
          <TextAreaInput
            onCancelClick={() => {
              this.setState({ showTextAreaInput: false });
            }}
            updateEditorState={newEditorState => {
              this.setState({ editorState: newEditorState }, () => {
                const selection = editorState.getSelection();
                const blockType = editorState
                  .getCurrentContent()
                  .getBlockForKey(selection.getStartKey())
                  .getType();
                if (blockType !== "blockquote") {
                  this.onChange(
                    RichUtils.toggleBlockType(
                      this.state.editorState,
                      "blockquote"
                    )
                  );
                }
              });
            }}
            editorState={editorState}
          ></TextAreaInput>
        </div>
      );
    }

    if (this.state.showLinkInput) {
      urlInput = (
        <div style={styles.urlInputContainer}>
          <h1>Lägg till {this.getUrlType(this.state.urlType)}</h1>
          <p>Markera den text som ska bli en länk</p>
          {this.getUrlInput(this.state.urlType, documents)}
          {this.getUrlId(this.state.urlType)}
          <button onMouseDown={this.confirmLink}>OK</button>
          <button onMouseDown={this.closeLinkInput}>Avbryt</button>
        </div>
      );
    }

    return (
      <div style={styles.root}>
        <div style={styles.buttonContainer}>
          <div style={styles.buttons}>
            <InlineStyleControls
              editorState={editorState}
              onToggle={this.toggleInlineStyle}
            />
            <BlockStyleControls
              editorState={editorState}
              onToggle={this.toggleBlockType}
            />
            <StyleButton
              label={<FormatQuoteIcon />}
              onToggle={this.addTextArea}
            />
            <StyleButton label={<ImageIcon />} onToggle={this.addImage} />
            <StyleButton label={<LaunchIcon />} onToggle={this.addWebLink} />
            <StyleButton
              label={<DescriptionIcon />}
              onToggle={this.addDocumentLink}
            />
            <StyleButton label={<MapIcon />} onToggle={this.addMapLink} />
          </div>
        </div>
        {urlInput}
        <div style={editorContainer} onClick={this.focus}>
          <Editor
            style={styles.editor}
            blockStyleFn={getBlockStyle}
            blockRendererFn={this.blockRenderer}
            editorState={editorState}
            handleKeyCommand={this.handleKeyCommand}
            handlePastedText={this.handlePastedText}
            handleReturn={this.handleReturn}
            keyBindingFn={this.mapKeyToEditorCommand}
            onChange={this.onChange}
            onFocus={this.handleEditorClick}
            placeholder="Lägg till text..."
            ref="editor"
            readOnly={this.state.onReadOnly}
            plugins={this.plugins}
          />
        </div>
      </div>
    );
  }
}

/* Block types */
function getBlockStyle(block) {
  switch (block.getType()) {
    case "blockquote":
      return "document-blockquote";
    default:
      return null;
  }
}

const BLOCK_TYPES = [
  //{ label: "H1", style: "header-one" },

  { label: <FormatListBulletedIcon />, style: "unordered-list-item" },
  { label: <FormatListNumberedIcon />, style: "ordered-list-item" }
];

const BlockStyleControls = props => {
  const { editorState } = props;
  const selection = editorState.getSelection();
  const blockType = editorState
    .getCurrentContent()
    .getBlockForKey(selection.getStartKey())
    .getType();

  return (
    <div style={styles.buttons}>
      {BLOCK_TYPES.map(type => (
        <StyleButton
          key={type.style}
          active={type.style === blockType}
          label={type.label}
          onToggle={props.onToggle}
          style={type.style}
        />
      ))}
    </div>
  );
};

/* Inline styles */
const INLINE_STYLES = [
  { label: <FormatBoldIcon />, style: "BOLD" },
  { label: <FormatItalicIcon />, style: "ITALIC" },
  { label: <FormatUnderlinedIcon />, style: "UNDERLINE" }
];
const InlineStyleControls = props => {
  const currentStyle = props.editorState.getCurrentInlineStyle();
  return (
    <div style={styles.buttons}>
      {INLINE_STYLES.map(type => (
        <StyleButton
          key={type.style}
          active={currentStyle.has(type.style)}
          label={type.label}
          onToggle={props.onToggle}
          style={type.style}
        />
      ))}
    </div>
  );
};

/* CSS styling */
const styles = {
  root: {
    fontFamily: "'Georgia', serif",
    width: 1000,
    border: "1px solid #ddd"
  },

  buttonContainer: {
    height: 40,
    borderBottom: "1px solid #ddd"
  },
  buttons: {
    borderRight: "1px solid #ccc",
    float: "left"
  },
  urlInputContainer: {
    marginBottom: 10
  },
  urlInput: {
    fontFamily: "'Georgia', serif",
    marginRight: 10,
    padding: 3
  },
  editorContainer: {
    border: "1px solid #ccc",
    cursor: "text",
    minHeight: 80,
    fontSize: 16
  },
  editor: {
    backgroundColor: "#fff",
    padding: "18px"
  },
  button: {
    marginTop: 10,
    textAlign: "center"
  },
  media: {
    whiteSpace: "initial"
  },
  paper: {
    position: "absolute",
    width: 400,
    border: "2px solid #000"
  }
};<|MERGE_RESOLUTION|>--- conflicted
+++ resolved
@@ -6,12 +6,8 @@
   AtomicBlockUtils,
   getDefaultKeyBinding,
   KeyBindingUtil,
-<<<<<<< HEAD
-  convertToRaw
-=======
   convertToRaw,
-  SelectionState
->>>>>>> 548c1590
+  SelectionState,
 } from "draft-js";
 import Editor from "draft-js-plugins-editor";
 import { stateToHTML } from "draft-js-export-html";
@@ -32,23 +28,8 @@
 import TextAreaInput from "./TextAreaInput";
 import addLinkPlugin from "./addLinkPlugin";
 import StyleButton from "./StyleButton";
-<<<<<<< HEAD
-
-const ColorButtonGreen = withStyles(theme => ({
-  root: {
-    color: theme.palette.getContrastText(green[700]),
-    backgroundColor: green[500],
-    "&:hover": {
-      backgroundColor: green[700]
-    },
-    marginRight: "28px",
-    float: "left"
-  }
-}))(Button);
-=======
 import ImageComponent from "./ImageComponent";
 import insertNewLine from "../utils/insertNewLine";
->>>>>>> 548c1590
 
 export default class DocumentTextEditor extends React.Component {
   constructor(props) {
@@ -65,14 +46,10 @@
       urlType: "",
       imageList: this.props.imageList,
       documents: this.props.documents,
-<<<<<<< HEAD
-      isReadOnly: false
-=======
       readOnly: false,
       onReadOnly: false,
       currentImage: "",
-      imageData: {}
->>>>>>> 548c1590
+      imageData: {},
     };
     this.plugins = [addLinkPlugin];
     this.focus = () => this.refs.editor.focus();
@@ -82,30 +59,23 @@
       console.log(stateToHTML(content));
       console.log(convertToRaw(content));
     };
-<<<<<<< HEAD
-    this.onChange = editorState => this.setState({ editorState });
-=======
     this.onChange = this._onChange.bind(this);
->>>>>>> 548c1590
-    this.onURLChange = e => this.setState({ urlValue: e.target.value });
-    this.onTitleChange = e => this.setState({ urlTitle: e.target.value });
-    this.onTitleIdChange = e => this.setState({ urlTitleId: e.target.value });
-    this.onWidthChange = e => this.setState({ mediaWidth: e.target.value });
-    this.onHeightChange = e => this.setState({ mediaHeight: e.target.value });
-    this.onDataCaptionChange = e =>
+    this.onURLChange = (e) => this.setState({ urlValue: e.target.value });
+    this.onTitleChange = (e) => this.setState({ urlTitle: e.target.value });
+    this.onTitleIdChange = (e) => this.setState({ urlTitleId: e.target.value });
+    this.onWidthChange = (e) => this.setState({ mediaWidth: e.target.value });
+    this.onHeightChange = (e) => this.setState({ mediaHeight: e.target.value });
+    this.onDataCaptionChange = (e) =>
       this.setState({ mediaCaption: e.target.value });
-    this.onDataSourceChange = e =>
+    this.onDataSourceChange = (e) =>
       this.setState({ mediaSource: e.target.value });
-    this.onDataPopupChange = e =>
+    this.onDataPopupChange = (e) =>
       this.setState({ mediaPopup: !this.state.mediaPopup });
-<<<<<<< HEAD
-=======
-    this.onDataPositionChange = e =>
+    this.onDataPositionChange = (e) =>
       this.setState({ mediaPosition: e.target.value });
->>>>>>> 548c1590
-    this.onBlockBackgroundChange = e =>
+    this.onBlockBackgroundChange = (e) =>
       this.setState({ blockBackground: e.target.value });
-    this.onBlockDividerChange = e =>
+    this.onBlockDividerChange = (e) =>
       this.setState({ blockDivider: e.target.value });
     this.addAudio = this._addAudio.bind(this);
     this.addImage = this._addImage.bind(this);
@@ -129,8 +99,8 @@
     this.blockRenderer = this._blockRenderer.bind(this);
   }
 
-  _stateFromHtmlWithOptions = html => {
-    const customBlockFn = element => {
+  _stateFromHtmlWithOptions = (html) => {
+    const customBlockFn = (element) => {
       let { tagName } = element;
       if (tagName === "BLOCKQUOTE") {
         return {
@@ -142,8 +112,8 @@
               "data-background-color"
             )?.value,
             textSection:
-              element.attributes.getNamedItem("data-text-section")?.value || ""
-          }
+              element.attributes.getNamedItem("data-text-section")?.value || "",
+          },
         };
       }
     };
@@ -179,12 +149,8 @@
       mediaHeight,
       mediaCaption,
       mediaSource,
-<<<<<<< HEAD
-      mediaPopup
-=======
       mediaPopup,
-      mediaPosition
->>>>>>> 548c1590
+      mediaPosition,
     } = this.state;
     const contentState = editorState.getCurrentContent();
 
@@ -197,12 +163,8 @@
         "data-image-height": mediaHeight ? mediaHeight + "px" : null,
         "data-caption": mediaCaption,
         "data-source": mediaSource,
-<<<<<<< HEAD
-        "data-popup": mediaPopup
-=======
         "data-popup": mediaPopup,
-        "data-image-position": mediaPosition
->>>>>>> 548c1590
+        "data-image-position": mediaPosition,
       }
     );
 
@@ -227,7 +189,7 @@
         mediaHeight: "",
         mediaCaption: "",
         mediaSource: "",
-        mediaPopup: false
+        mediaPopup: false,
       },
       () => {
         setTimeout(() => this.focus(), 0);
@@ -250,7 +212,7 @@
         mediaHeight: "",
         mediaCaption: "",
         mediaSource: "",
-        mediaPopup: false
+        mediaPopup: false,
       },
       () => {
         setTimeout(() => this.focus(), 0);
@@ -263,7 +225,7 @@
     const { editorState, urlValue, urlType, urlTitle, urlTitleId } = this.state;
     const data = {
       url: urlValue,
-      type: urlType
+      type: urlType,
     };
 
     if (urlType === "urllink") {
@@ -283,7 +245,7 @@
     );
     const entityKey = contentStateWithEntity.getLastCreatedEntityKey();
     const newEditorState = EditorState.set(editorState, {
-      currentContent: contentStateWithEntity
+      currentContent: contentStateWithEntity,
     });
     this.setState(
       {
@@ -298,7 +260,7 @@
         showTextAreaInput: false,
         urlValue: "",
         urlTitle: "",
-        urlTitleId: ""
+        urlTitleId: "",
       },
       () => {
         setTimeout(() => this.focus(), 0);
@@ -317,34 +279,26 @@
         showLinkInput: false,
         urlValue: "",
         urlTitle: "",
-        urlTitleId: ""
+        urlTitleId: "",
       },
       () => {
         setTimeout(() => this.focus(), 0);
       }
     );
   }
-<<<<<<< HEAD
-
-  _handleReturn = evt => {
-=======
   _handleReturn = (evt, editorState) => {
->>>>>>> 548c1590
     // Handle soft break on Shift+Enter
     const blockType = RichUtils.getCurrentBlockType(this.state.editorState);
 
     if (evt.shiftKey) {
       this.setState({
-        editorState: RichUtils.insertSoftNewline(this.state.editorState)
-<<<<<<< HEAD
-=======
+        editorState: RichUtils.insertSoftNewline(this.state.editorState),
       });
       return "handled";
     }
     if (this.isImageBlockInSelection(editorState)) {
       this.setState({
-        editorState: insertNewLine(editorState)
->>>>>>> 548c1590
+        editorState: insertNewLine(editorState),
       });
       return "handled";
     }
@@ -356,7 +310,7 @@
     this.setState({
       showURLInput: false,
       showLinkInput: false,
-      showTextAreaInput: true
+      showTextAreaInput: true,
     });
   }
   _promptForMedia(type) {
@@ -371,7 +325,7 @@
         mediaHeight: this.state.mediaHeight,
         mediaCaption: this.state.mediaCaption,
         mediaSource: this.state.mediaSource,
-        mediaPopup: this.state.mediaPopup
+        mediaPopup: this.state.mediaPopup,
       },
       () => {
         setTimeout(() => this.refs.url.focus(), 0);
@@ -387,7 +341,7 @@
         urlValue: this.state.urlValue,
         urlType: type,
         urlTitle: "",
-        urlTitleId: ""
+        urlTitleId: "",
       },
       () => {
         setTimeout(() => this.refs.link.focus(), 0);
@@ -488,12 +442,6 @@
     const { editorState } = this.state;
     const contentState = getEditorState().getCurrentContent();
 
-<<<<<<< HEAD
-  createMarkup(html) {
-    return {
-      __html: html
-    };
-=======
     if (blockType === "atomic") {
       const entityKey = contentState.getEntity(block.getEntityAt(0));
       const type = entityKey.getType().toLowerCase();
@@ -508,8 +456,8 @@
           editable: true,
           props: {
             readOnlyMode: this.toggleReadOnly,
-            currentImage: img => this.setState({ currentImage: img }),
-            imageData: data =>
+            currentImage: (img) => this.setState({ currentImage: img }),
+            imageData: (data) =>
               this.updateSelectedImageData(contentBlockKey, editorState, data),
             isFocused: () =>
               selection.getAnchorKey() === contentBlockKey &&
@@ -517,8 +465,8 @@
             onClick: () =>
               EditorState.push(
                 this.selectImageWithBlockKey(editorState, contentBlockKey)
-              )
-          }
+              ),
+          },
         };
       }
     }
@@ -544,7 +492,7 @@
       anchorKey: key,
       anchorOffset: 0,
       focusKey: key,
-      focusOffset: 0
+      focusOffset: 0,
     });
     return EditorState.forceSelection(editorState, sel);
   }
@@ -557,7 +505,7 @@
       anchorOffset: selection.anchorOffset,
       focusKey: anchorKey,
       focusOffset: selection.focusOffset,
-      isBackward: false
+      isBackward: false,
     });
     let newEditorState = EditorState.acceptSelection(
       editorState,
@@ -565,7 +513,7 @@
     );
 
     this.setState({
-      editorState: newEditorState
+      editorState: newEditorState,
     });
 
     let newSelection = newEditorState.getSelection();
@@ -587,32 +535,25 @@
       }
     }
     return editorState;
->>>>>>> 548c1590
   }
 
   getHtml() {
     const contentState = this.state.editorState.getCurrentContent();
 
-    const blockStyleFn = block => {
+    const blockStyleFn = (block) => {
       const blockType = block.getType().toLowerCase();
       if (blockType === "blockquote") {
         return {
           attributes: {
-<<<<<<< HEAD
-            "data-divider-color": "",
-            "data-background-color": "",
-            "data-text-section": ""
-=======
             "data-divider-color": block.getData().get("dividerColor"),
             "data-background-color": block.getData().get("backgroundColor"),
-            "data-text-section": block.getData().get("textSection")
->>>>>>> 548c1590
-          }
+            "data-text-section": block.getData().get("textSection"),
+          },
         };
       }
     };
 
-    const entityStyleFn = entity => {
+    const entityStyleFn = (entity) => {
       const entityType = entity.getType().toUpperCase();
       if (entityType === "LINK") {
         // Add styling here
@@ -624,7 +565,7 @@
 
     const options = {
       blockStyleFn,
-      entityStyleFn
+      entityStyleFn,
     };
     return stateToHTML(contentState, options);
   }
@@ -633,11 +574,7 @@
     var htmlString = this.getHtml().replace(/<p><br><\/p>/gm, "");
     this.props.onUpdate(htmlString);
     this.setState({
-<<<<<<< HEAD
-      //readonly: !this.state.readonly,
-=======
->>>>>>> 548c1590
-      html: htmlString
+      html: htmlString,
     });
   }
 
@@ -725,10 +662,10 @@
     return this.isImageBlock(contentBlock, contentState);
   }
 
-  toggleReadOnly = e => {
+  toggleReadOnly = (e) => {
     const { onReadOnly } = this.state;
     this.setState({
-      onReadOnly: !onReadOnly
+      onReadOnly: !onReadOnly,
     });
   };
 
@@ -740,11 +677,7 @@
       readOnly = false;
     }
     this.setState({
-<<<<<<< HEAD
-      isReadOnly: !isReadOnly
-=======
-      readOnly: readOnly
->>>>>>> 548c1590
+      readOnly: readOnly,
     });
   };
 
@@ -754,12 +687,7 @@
     let editorContainer = styles.editor;
     var contentState = editorState.getCurrentContent();
     if (!contentState.hasText()) {
-      if (
-        contentState
-          .getBlockMap()
-          .first()
-          .getType() !== "unstyled"
-      ) {
+      if (contentState.getBlockMap().first().getType() !== "unstyled") {
         editorContainer = " RichEditor-hidePlaceholder";
       }
     }
@@ -860,7 +788,7 @@
             onCancelClick={() => {
               this.setState({ showTextAreaInput: false });
             }}
-            updateEditorState={newEditorState => {
+            updateEditorState={(newEditorState) => {
               this.setState({ editorState: newEditorState }, () => {
                 const selection = editorState.getSelection();
                 const blockType = editorState
@@ -959,10 +887,10 @@
   //{ label: "H1", style: "header-one" },
 
   { label: <FormatListBulletedIcon />, style: "unordered-list-item" },
-  { label: <FormatListNumberedIcon />, style: "ordered-list-item" }
+  { label: <FormatListNumberedIcon />, style: "ordered-list-item" },
 ];
 
-const BlockStyleControls = props => {
+const BlockStyleControls = (props) => {
   const { editorState } = props;
   const selection = editorState.getSelection();
   const blockType = editorState
@@ -972,7 +900,7 @@
 
   return (
     <div style={styles.buttons}>
-      {BLOCK_TYPES.map(type => (
+      {BLOCK_TYPES.map((type) => (
         <StyleButton
           key={type.style}
           active={type.style === blockType}
@@ -989,13 +917,13 @@
 const INLINE_STYLES = [
   { label: <FormatBoldIcon />, style: "BOLD" },
   { label: <FormatItalicIcon />, style: "ITALIC" },
-  { label: <FormatUnderlinedIcon />, style: "UNDERLINE" }
+  { label: <FormatUnderlinedIcon />, style: "UNDERLINE" },
 ];
-const InlineStyleControls = props => {
+const InlineStyleControls = (props) => {
   const currentStyle = props.editorState.getCurrentInlineStyle();
   return (
     <div style={styles.buttons}>
-      {INLINE_STYLES.map(type => (
+      {INLINE_STYLES.map((type) => (
         <StyleButton
           key={type.style}
           active={currentStyle.has(type.style)}
@@ -1013,45 +941,45 @@
   root: {
     fontFamily: "'Georgia', serif",
     width: 1000,
-    border: "1px solid #ddd"
+    border: "1px solid #ddd",
   },
 
   buttonContainer: {
     height: 40,
-    borderBottom: "1px solid #ddd"
+    borderBottom: "1px solid #ddd",
   },
   buttons: {
     borderRight: "1px solid #ccc",
-    float: "left"
+    float: "left",
   },
   urlInputContainer: {
-    marginBottom: 10
+    marginBottom: 10,
   },
   urlInput: {
     fontFamily: "'Georgia', serif",
     marginRight: 10,
-    padding: 3
+    padding: 3,
   },
   editorContainer: {
     border: "1px solid #ccc",
     cursor: "text",
     minHeight: 80,
-    fontSize: 16
+    fontSize: 16,
   },
   editor: {
     backgroundColor: "#fff",
-    padding: "18px"
+    padding: "18px",
   },
   button: {
     marginTop: 10,
-    textAlign: "center"
+    textAlign: "center",
   },
   media: {
-    whiteSpace: "initial"
+    whiteSpace: "initial",
   },
   paper: {
     position: "absolute",
     width: 400,
-    border: "2px solid #000"
-  }
+    border: "2px solid #000",
+  },
 };