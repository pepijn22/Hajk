--- conflicted
+++ resolved
@@ -67,18 +67,11 @@
       console.log(convertToRaw(content));
     };
     this.onChange = this._onChange.bind(this);
-<<<<<<< HEAD
-    this.onURLChange = e => this.setState({ urlValue: e.target.value });
-    this.onImageAltChange = e => this.setState({ imageAlt: e.target.value });
-    this.onTitleChange = e => this.setState({ urlTitle: e.target.value });
-    this.onTitleIdChange = e => this.setState({ urlTitleId: e.target.value });
-    this.onDataCaptionChange = e =>
-=======
     this.onURLChange = (e) => this.setState({ urlValue: e.target.value });
+    this.onImageAltChange = (e) => this.setState({ imageAlt: e.target.value });
     this.onTitleChange = (e) => this.setState({ urlTitle: e.target.value });
     this.onTitleIdChange = (e) => this.setState({ urlTitleId: e.target.value });
     this.onDataCaptionChange = (e) =>
->>>>>>> d64d2cf3
       this.setState({ mediaCaption: e.target.value });
     this.onDataSourceChange = (e) =>
       this.setState({ mediaSource: e.target.value });
@@ -255,16 +248,12 @@
       imageAlt,
       urlType,
       urlTitle,
-      urlTitleId
+      urlTitleId,
     } = this.state;
     const data = {
       url: urlValue,
-<<<<<<< HEAD
       alt: imageAlt,
-      type: urlType
-=======
       type: urlType,
->>>>>>> d64d2cf3
     };
 
     if (urlType === "urllink") {
