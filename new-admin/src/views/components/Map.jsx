--- conflicted
+++ resolved
@@ -15,12 +15,7 @@
 
   componentDidRecieveProps() {}
 
-<<<<<<< HEAD
-  componentDidUpdate() {
-  }
-=======
   componentDidUpdate() {}
->>>>>>> 361c87b0
 
   componentDidMount() {
     this.map = new OpenLayersMap({
@@ -32,7 +27,6 @@
 
   render() {
     return (
-<<<<<<< HEAD
       <div id={target} style={{height: '100%'}}>
         <LayerList
           map={this.props.map}
@@ -40,13 +34,6 @@
           chapter={this.props.chapter}
           onUpdate={this.props.onLayersUpdate}>
         </LayerList>
-=======
-      <div id={target} style={{ height: "100%" }}>
-        <LayerList
-          chapter={this.props.chapter}
-          onUpdate={this.props.onLayersUpdate}
-        />
->>>>>>> 361c87b0
       </div>
     );
   }
