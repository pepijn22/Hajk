{
  "name": "hajk-admin",
<<<<<<< HEAD
  "version": "3.10.0-beta.4",
=======
  "version": "3.10.0-beta.5",
>>>>>>> e8fc2b04
  "description": "Hajk Admin UI",
  "homepage": ".",
  "repository": {
    "type": "git",
    "url": "https://github.com/hajkmap/Hajk.git"
  },
  "license": "MIT",
  "scripts": {
    "start": "react-scripts start",
    "build": "react-scripts build",
    "test": "react-scripts test --env=jsdom",
    "eject": "react-scripts eject"
  },
  "browserslist": [
    ">0.5% in SE",
    "last 2 versions",
    "Firefox ESR",
    "not dead",
    "ie 11",
    "last 100 edge versions"
  ],
  "dependencies": {
    "@material-ui/core": "^4.11.4",
    "@material-ui/icons": "^4.9.1",
    "@material-ui/lab": "^4.0.0-alpha.58",
    "antd": "^4.16.6",
    "backbone": "^1.4.0",
    "draft-js": "^0.11.7",
    "draft-js-export-html": "^1.4.1",
    "draft-js-import-html": "^1.4.1",
    "draft-js-plugins-editor": "^3.0.0",
    "jquery": "^3.6.0",
    "jquery-sortable": "^0.9.13",
    "ol": "^5.3.3",
    "proj4": "^2.7.4",
    "react": "^16.13.1",
    "react-color": "^2.18.1",
    "react-dom": "^16.13.1",
    "react-modal": "^3.14.3",
    "react-scripts": "^3.4.3",
    "react-smooth-dnd": "^0.11.1",
    "typescript": "^3.9.10",
    "x2js": "^3.4.1"
  },
  "devDependencies": {
    "draft-convert": "^2.1.11",
    "draft-extend": "^1.6.5",
    "prettier": "^2.3.2"
  }
}<|MERGE_RESOLUTION|>--- conflicted
+++ resolved
@@ -1,10 +1,6 @@
 {
   "name": "hajk-admin",
-<<<<<<< HEAD
-  "version": "3.10.0-beta.4",
-=======
   "version": "3.10.0-beta.5",
->>>>>>> e8fc2b04
   "description": "Hajk Admin UI",
   "homepage": ".",
   "repository": {
