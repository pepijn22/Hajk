--- conflicted
+++ resolved
@@ -1,50 +1,44 @@
-<!DOCTYPE html>
-<html lang="sv">
-  <head>
-    <meta charset="utf-8">
-    <title>HAJK2 - Karta</title>
-    <meta http-equiv="X-UA-Compatible" content="IE=edge">
-    <meta name="viewport" content="width=device-width, initial-scale=1, user-scalable=no">
-    <link href='//fonts.googleapis.com/css?family=Lato:400,700' rel='stylesheet' type='text/css'>
-    {css}
-  </head>
-  <body>
-    {js}
-    <script>
-<<<<<<< HEAD
-      HAJK2.wmsProxy = "";
-      HAJK2.wfsProxy = "";
-      HAJK2.searchProxy = "";
-=======
-      HAJK2.wmsProxy = "http://localhost/util/proxy/geturl/";
-      HAJK2.wfsProxy = "http://localhost/util/proxy/geturl/";
-      HAJK2.searchProxy = "http://localhost/util/postproxy.aspx?url=";
-      HAJK2.servicePath = "/";
->>>>>>> 681e2beb
-      (function () {
-        var config = "map_1";
-        window.location.search
-          .replace('?', '')
-          .split('&')
-          .forEach(function(pair) {
-            if (pair !== "") {
-              var keyValue = pair.split('=');
-              if (keyValue[0] === "m") {
-                config = keyValue[1];
-              }
-            }
-          });
-        HAJK2.configFile = config;
-        HAJK2.start({
-          configPath: HAJK2.servicePath + "/config/" + config,
-          layersPath: HAJK2.servicePath + "/config/layers"
-        }, function (status, message) {
-          if (!status) {
-            document.write(message);
-          }
-        });
-      }());
-    </script>
-    <div id="map" style="position: absolute; top: 0; bottom: 0; right: 0; left: 0"></div>
-  </body>
-</html>+<!DOCTYPE html>
+<html lang="sv">
+  <head>
+    <meta charset="utf-8">
+    <title>HAJK2 - Karta</title>
+    <meta http-equiv="X-UA-Compatible" content="IE=edge">
+    <meta name="viewport" content="width=device-width, initial-scale=1, user-scalable=no">
+    <link href='//fonts.googleapis.com/css?family=Lato:400,700' rel='stylesheet' type='text/css'>
+    {css}
+  </head>
+  <body>
+    {js}
+    <script>
+      HAJK2.wmsProxy = "http://localhost/util/proxy/geturl/";
+      HAJK2.wfsProxy = "http://localhost/util/proxy/geturl/";
+      HAJK2.searchProxy = "http://localhost/util/postproxy.aspx?url=";
+      HAJK2.servicePath = "/";
+      (function () {
+        var config = "map_1";
+        window.location.search
+          .replace('?', '')
+          .split('&')
+          .forEach(function(pair) {
+            if (pair !== "") {
+              var keyValue = pair.split('=');
+              if (keyValue[0] === "m") {
+                config = keyValue[1];
+              }
+            }
+          });
+        HAJK2.configFile = config;
+        HAJK2.start({
+          configPath: HAJK2.servicePath + "/config/" + config,
+          layersPath: HAJK2.servicePath + "/config/layers"
+        }, function (status, message) {
+          if (!status) {
+            document.write(message);
+          }
+        });
+      }());
+    </script>
+    <div id="map" style="position: absolute; top: 0; bottom: 0; right: 0; left: 0"></div>
+  </body>
+</html>