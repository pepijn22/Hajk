--- conflicted
+++ resolved
@@ -257,10 +257,7 @@
     if (!this.props.visible) return null;
 
     options = scales.map((s, i) => <option key={i} value={s}>1:{s}</option>);
-<<<<<<< HEAD
-    
-    resolutionOptions = this.resolutions.map((s, i) => <option key={i} value={s}>{s}</option>);
-=======
+
     resolutionOptions = this.resolutions.map((s, i) => {
       if (this.state.selectFormat === 'A2') {
         return s !== 300 
@@ -279,7 +276,6 @@
           return <option key={i} value={s}>{s}</option>;
         }
     });
->>>>>>> a7dd4aba
         
     this.addPreview(map);
 
