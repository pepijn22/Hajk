--- conflicted
+++ resolved
@@ -334,12 +334,8 @@
         scale: this.getScale(),
         resolution: this.getResolution(),
         comments: this.getComments(),
-<<<<<<< HEAD
         pdftitle: this.getPdfTitle(),
         teckenforklaring: document.getElementById("teckenforklaring").checked,
-=======
-        pdftitle: this.getPdfTitle()
->>>>>>> e0f3f77c
       }
     ;
     node.html('');
@@ -459,7 +455,6 @@
             </select>
           </div>
         </div>
-<<<<<<< HEAD
         <div className='panel panel-default'>
           <div className='panel-heading'>Teckenförklaring</div>
           <div className='panel-body'>
@@ -467,8 +462,6 @@
               <label htmlFor="teckenforklaring">Lägg till en teckenförklaring</label> <br />
           </div>
         </div>
-=======
->>>>>>> e0f3f77c
         <div>
           <button onClick={this.exportPDF} className='btn btn-primary'>Skapa PDF {loader}</button>
           <br />
