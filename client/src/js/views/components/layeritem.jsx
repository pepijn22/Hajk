// Copyright (C) 2016 Göteborgs Stad
//
// Denna programvara är fri mjukvara: den är tillåten att distribuera och modifiera
// under villkoren för licensen CC-BY-NC-SA 4.0.
//
// This program is free software: you can redistribute it and/or modify
// it under the terms of the CC-BY-NC-SA 4.0 licence.
//
// http://creativecommons.org/licenses/by-nc-sa/4.0/
//
// Det är fritt att dela och anpassa programvaran för valfritt syfte
// med förbehåll att följande villkor följs:
// * Copyright till upphovsmannen inte modifieras.
// * Programvaran används i icke-kommersiellt syfte.
// * Licenstypen inte modifieras.
//
// Den här programvaran är öppen i syfte att den skall vara till nytta för andra
// men UTAN NÅGRA GARANTIER; även utan underförstådd garanti för
// SÄLJBARHET eller LÄMPLIGHET FÖR ETT VISST SYFTE.
//
// https://github.com/hajkmap/Hajk

/**
 * @class
 */
var LayerItemView = {
  /**
   * Get initial state.
   * @instance
   * @return {object}
   */
  getInitialState: function() {
    return {
      caption: "",
      visible: false,
      expanded: false,
      name: "",
      legend: [],
      status: "ok",
      infoVisible: false,
      infoTitle: "",
      infoText: "",
      infoUrl: "",
      infoOwner: "",
      infoExpanded: false,
      instruction: ""
    };
  },

  /**
   * Triggered when the component is successfully mounted into the DOM.
   * @instance
   */
  componentDidMount: function () {
    this.props.layer.on("change:status", this.onStatusChanged, this);
    this.props.layer.on("change:visible", this.onVisibleChanged, this);
    this.props.layer.on("change:legend", this.onLegendChanged, this);
    this.props.layer.on('change:showLegend', this.onShowLegendChanged, this);
    this.props.layer.on('change:showInfo', this.onShowInfoChanged, this);
    this.setState({
      status: this.props.layer.get('status'),
      caption: this.props.layer.getCaption(),
      visible: this.props.layer.getVisible(),
      showLegend: this.props.layer.get('showLegend'),
      legend: this.props.layer.getLegend(),
      infoVisible: this.props.layer.getInfoVisible(),
      infoTitle: this.props.layer.getInfoTitle(),
      infoText: this.props.layer.getInfoText(),
      infoUrl: this.props.layer.getInfoUrl(),
      infoOwner: this.props.layer.getInfoOwner(),
      showInfo: this.props.layer.get('showInfo')
    });
  },

  /**
   * Triggered when component unmounts.
   * @instance
   */
  componentWillUnmount: function () {
    this.props.layer.off("change:visible", this.onVisibleChanged, this);
    this.props.layer.off("change:legend", this.onLegendChanged, this);
    this.props.layer.off('change:showLegend', this.onShowLegendChanged, this);
    this.props.layer.off("change:status", this.onStatusChanged, this);
    this.props.layer.off('change:showInfo', this.onShowInfoChanged, this);
  },

  /**
   * On status change event handler.
   * @instance
   */
  onStatusChanged: function () {
    this.setState({
      status: this.props.layer.get('status')
    });
  },

  /**
   * On visible change event handler.
   * @instance
   */
  onVisibleChanged: function () {
    if (this.props.layer) {
      this.props.layer.getLayer().setVisible(this.props.layer.getVisible());
      if (this.props.layer.getLayer().getVisible() && this.props.layer.id == '500'){
        this.props.layer.attributes.map.getMap().getView().setCenter([165296.31, 6331683.28])
      }
    }
    this.setState({
      visible: this.props.layer.getVisible()
    });
  },

  /**
   * On legend change event handler.
   * @instance
   */
  onLegendChanged: function () {
    this.setState({ legend: this.props.layer.getLegend() });
  },

  /**
   * On show legend change event handler.
   * @instance
   */
  onShowLegendChanged: function () {
    this.setState({ showLegend: this.props.layer.get('showLegend') });
  },

  /**
   * On show info change event handler.
   * @instance
   */
  onShowInfoChanged: function () {
    this.setState({ showInfo: this.props.layer.get('showInfo') });
  },

  /**
   * Toggle visibility of this layer item.
   * @instance
   */
  toggleVisible: function (e) {
    e.stopPropagation();
    this.props.layer.setVisible(!this.state.visible);
  },

  /**
   * Toggle legend visibility
   * @instance
   */
  toggleLegend: function (e) {
    e.stopPropagation();
    this.props.layer.set('showLegend', !this.state.showLegend);
  },

  /**
   * Toggle info visibility
   * @instance
   */
  toggleInfo: function (e) {
    e.stopPropagation();
    this.props.layer.set('showInfo', !this.state.showInfo);
  },

  /**
   * Render the load information component.
   * @instance
   * @return {external:ReactElement}
   */
  renderStatus: function () {
    return this.state.status === "loaderror" ?
    (
      <span href="#" className="tooltip" title="Lagret kunde inte laddas in. Kartservern svarar inte.">
        <span title="" className="fa fa-exclamation-triangle tile-load-warning"></span>
      </span>
    ) : null;
  },

  /**
   * Render the panel component.
   * @instance
   * @return {external:ReactElement}
   */
  render: function () {
    var caption       = this.state.caption
    ,   expanded      = this.state.showLegend
    ,   visible       = this.state.visible
    ,   toggleLegend  = (e) => { this.toggleLegend(e) }
    ,   toggleVisible = (e) => { this.toggleVisible(e) }
    ,   toggleInfo  = (e) => { this.toggleInfo(e) }
    ,   infoVisible   = this.state.infoVisible
    ,   infoTitle     = this.state.infoTitle
    ,   infoText      = this.state.infoText
    ,   infoUrl       = this.state.infoUrl
    ,   infoOwner     = this.state.infoOwner
    ,   infoExpanded  = this.state.showInfo;

    if (!caption) {
      return null;
    }

    var components = this.props.layer.getExtendedComponents({
      legendExpanded: expanded
    });

    var innerBodyClass = expanded && components.legend.legendPanel ? "panel-body" : "hidden";

    var statusClass = this.state.status === "loaderror" ? "fa fa-exclamation-triangle tile-load-warning tooltip" : "";

    var componentsInfo = this.props.layer.getExtendedComponents({
      infoExpanded: infoExpanded
    });

    var innerInfoBodyClass = infoExpanded && componentsInfo.legend.legendPanel ? "dropdown" : "hidden";
    
    return (
      <div className="panel panel-default layer-item">
        <div className="panel-heading unselectable" onClick={toggleLegend}>
          <span onClick={toggleVisible} className="clickable" style={{ position: 'relative', top: '3px' }}>
            <i className={visible ? 'fa fa-check-square-o': 'fa fa-square-o'} style={{ width: '15px'}}></i>&nbsp;
            {this.renderStatus()}
            <label className={visible ? 'layer-item-header-text active-group' : 'layer-item-header-text'}>{caption}</label>&nbsp;
          </span>
          {components.legend.legendButton}

          <span onClick={infoVisible ? toggleInfo : null}>
            {infoVisible ? components.legend.infoButton : null}
          </span>

        </div>
        <div className={innerInfoBodyClass}>
<<<<<<< HEAD
          <p className="info-title">{infoTitle}</p>
          <p className="info-text">{infoText}</p>
          <a className="info-text" href={infoUrl} target="_blank">{infoUrl}</a><br/>
          <i className="info-text">{infoOwner ? "Ägare: " + infoOwner : ""}</i>
=======
          <p className="info-title" dangerouslySetInnerHTML={{__html: this.state.infoTitle}}></p>
          <p className="info-text" dangerouslySetInnerHTML={{__html: this.state.infoText}}></p>
          <p className="info-text" dangerouslySetInnerHTML={{__html: this.state.infoUrl}}></p>
          <p className="info-text" dangerouslySetInnerHTML={{__html: this.state.infoOwner}}></p>
>>>>>>> 53c7e5fa
        </div>

        <div className={innerBodyClass}>
          {components.legend.legendPanel}
        </div>
      </div>
    );
  }
};

/**
 * LayerItemView module.<br>
 * Use <code>require('views/layeritem')</code> for instantiation.
 * @module LayerItemView-module
 * @returns {LayerItemView}
 */
module.exports = React.createClass(LayerItemView);<|MERGE_RESOLUTION|>--- conflicted
+++ resolved
@@ -228,17 +228,10 @@
 
         </div>
         <div className={innerInfoBodyClass}>
-<<<<<<< HEAD
-          <p className="info-title">{infoTitle}</p>
-          <p className="info-text">{infoText}</p>
-          <a className="info-text" href={infoUrl} target="_blank">{infoUrl}</a><br/>
-          <i className="info-text">{infoOwner ? "Ägare: " + infoOwner : ""}</i>
-=======
           <p className="info-title" dangerouslySetInnerHTML={{__html: this.state.infoTitle}}></p>
           <p className="info-text" dangerouslySetInnerHTML={{__html: this.state.infoText}}></p>
           <p className="info-text" dangerouslySetInnerHTML={{__html: this.state.infoUrl}}></p>
           <p className="info-text" dangerouslySetInnerHTML={{__html: this.state.infoOwner}}></p>
->>>>>>> 53c7e5fa
         </div>
 
         <div className={innerBodyClass}>
