--- conflicted
+++ resolved
@@ -1,958 +1,954 @@
-var ToolModel = require('tools/tool');
-var SelectionModel = require('models/selection');
-var arraySort = require('utils/arraysort');
-var kmlWriter = require('utils/kmlwriter');
-
-/**
- * @typedef {Object} SearchModel~SearchModelProperties
- * @property {string} type - Default: search
- * @property {string} panel - Default: searchpanel
- * @property {string} toolbar - Default: bottom
- * @property {string} icon - Default: fa fa-search icon
- * @property {string} title - Default: Sök i kartan
- * @property {string} visible - Default: false
- * @property {string} value
- * @property {boolean} force
- * @property {string} filter - Default: "*"
- * @property {string} filterVisibleActive - Default: false
- * @property {string} markerImg - Default: "assets/icons/marker.png"
- * @property {number} maxZoom - Default: 14
- * @property {string} exportUrl
- */
-var SearchModelProperties = {
-  type: 'search',
-  Id: 'searchPanelB',
-  panel: 'searchpanel',
-  toolbar: 'bottom',
-  icon: 'fa fa-search icon',
-  title: 'Sök i kartan',
-  visible: false,
-  value: "",
-  valueBar: "",
-  filter: "*",
-  filterVisibleActive: false,
-  markerImg: "assets/icons/marker.png",
-  base64Encode: false,
-  instruction: "",
-  anchor: [
-    16,
-    32
-  ],
-  imgSize: [
-    32,
-    32
-  ],
-  maxZoom: 14,
-  exportUrl: "",
-  displayPopup: false,
-  displayPopupBar: false,
-  hits: [],
-  popupOffsetY: 0
-};
-
-/**
- * Prototype for creating a search model.
- * @class
- * @augments {external:"Backbone.Model"}
- * @param {SearchModel~SearchModelProperties} options - Default options
- */
-var SearchModel = {
-  /**
-   * @instance
-   * @property {SearchModel~SearchModelProperties} defaults - Default settings
-   */
-  defaults: SearchModelProperties,
-
-  initialize: function (options) {
-    ToolModel.prototype.initialize.call(this);
-  },
-
-  configure: function (shell) {
-<<<<<<< HEAD
-    
-=======
-    this.set('displayPopupBar', this.get('displayPopup'));
->>>>>>> a85c2a3c
-    this.set('layerCollection', shell.getLayerCollection());
-    this.set('map', shell.getMap().getMap());
-    this.featureLayer = new ol.layer.Vector({
-      caption: 'Sökträff',
-      name: 'search-vector-layer',
-      source: new ol.source.Vector(),
-      queryable: true,
-      visible: true,
-      style: this.getStyle()
-    });
-
-    this.featureLayer.getSource().on('addfeature', evt => {
-      evt.feature.setStyle(this.featureLayer.getStyle());
-    });
-
-    this.get('map').addLayer(this.featureLayer);
-
-    if (this.get('selectionTools')) {
-      this.set('selectionModel', new SelectionModel({
-        map: shell.getMap().getMap(),
-        layerCollection: shell.getLayerCollection()
-      }));
-    }
-  },
-
-  /**
-   * @instance
-   * @property {XMLHttpRequest[]} requests
-   */
-  requests: [],
-
-  /**
-   * @instance
-   * @property {external:"ol.layer"} featureLayer
-   */
-  featureLayer: undefined,
-
-  /**
-   * @instance
-   * @property {number} exportHitsFormId
-   */
-  exportHitsFormId: 1234,
-
-  /**
-   * Create a property filter
-   * @instance
-   * @param {object} props
-   * @return {string} wfs-filter
-   */
-  getPropertyFilter: function (props) {
-    var multipleAttributes = props.propertyName.split(',').length > 1;
-    var conditions = props.propertyName.split(',').reduce((condition, property) => {
-
-      props.value.indexOf("\\") >= 0 ? props.value = props.value.replace(/\\/g, "\\\\") : props.value;
-      
-      if (props.value) {
-        return condition += `
-          <ogc:PropertyIsLike matchCase="false" wildCard="*" singleChar="." escapeChar="!">
-            <ogc:PropertyName>${property}</ogc:PropertyName>
-            <ogc:Literal>${props.value}*</ogc:Literal>
-          </ogc:PropertyIsLike>`
-     } else {
-       return condition;
-     }
-   }, "");
-
-   if (multipleAttributes && props.value) {
-     return `<ogc:Or>${conditions}</ogc:Or>`;
-   } else {
-     return conditions;
-   }
-  },
-
-  isCoordinate: function (c) {
-    return typeof c[0] === "number" && typeof c[1] === "number";
-  },
-
-  /**
-   * Create a feature filter
-   * @instance
-   * @param {object} props
-   * @return {string} wfs-filter
-   */
-  getFeatureFilter: function (features, props) {
-    if (Array.isArray(features) && features.length > 0) {
-
-      return features.reduce((str, feature) => {
-
-        var posList = ""
-        ,   operation = "Intersects"
-        ,   coords = [];
-
-        if (feature.getGeometry() instanceof ol.geom.Circle) {
-          coords = ol.geom.Polygon.fromCircle(feature.getGeometry(), 96).getCoordinates();
-        } else {
-          coords = feature.getGeometry().getCoordinates();
-        }
-
-        if (this.isCoordinate(coords[0])) {
-          posList = coords.map(c => c[0] + " " + c[1]).join(" ");
-        }
-
-        if (this.isCoordinate(coords[0][0])) {
-          posList = coords[0].map(c => c[0] + " " + c[1]).join(" ");
-        }
-
-        if (this.isCoordinate(coords[0][0][0])) {
-          posList = coords[0][0].map(c => c[0] + " " + c[1]).join(" ");
-        }
-
-        if (feature.operation === "Within") {
-          operation = feature.operation;
-        }
-
-        str += `
-            <ogc:${operation}>
-              <ogc:PropertyName>${props.geometryField}</ogc:PropertyName>
-              <gml:Polygon srsName="${props.srsName}">
-              <gml:exterior>
-                <gml:LinearRing>
-                  <gml:posList>${posList}</gml:posList>
-                </gml:LinearRing>
-                </gml:exterior>
-              </gml:Polygon>
-            </ogc:${operation}>
-        `;
-
-        if (features.length > 1) {
-          str = `<ogc:Or>${str}</ogc:Or>`;
-        }
-
-        return str;
-
-      }, "");
-    } else {
-      return "";
-    }
-  },
-
-  /**
-   * Perform a WFS-search.
-   * @instance
-   * @param {object} props
-   */
-  doWFSSearch: function (props) {
-    var filters = ""
-    ,   str = ""
-    ,   featureFilter = ""
-    ,   propertyFilter = ""
-    ,   read = (result) => {
-
-      var format
-      ,   features = []
-      ,   outputFormat = props.outputFormat;
-
-      if (outputFormat === 'GML2')
-        format = new ol.format.GML2({});
-      else
-        format = new ol.format.WFS({});
-
-      if (!(result instanceof XMLDocument)) {
-        if (result.responseText) {
-          result = result.responseText;
-        }
-      }
-
-      try {
-        features = format.readFeatures(result);
-        features = features.reduce((r, f) => {
-          if (this.get('selectionTools')) {
-            let found = this.get('features').find(feature =>
-              f.getId() === feature.getId()
-            );
-            if (!found) {
-              r.push(f);
-            }
-          } else {
-            r.push(f);
-          }
-          return r;
-        }, []);
-      } catch (e) {
-        console.error("Parsningsfel. Koordinatsystem kanske saknas i definitionsfilen? Mer information: ", e);
-      }
-      if (features.length === 0) {
-        features = [];
-      }
-      props.done(features);
-    };
-
-    outputFormat = props.outputFormat;
-
-    if (!outputFormat || outputFormat === '') {
-      outputFormat = 'GML3'
-    }
-
-    propertyFilter = this.getPropertyFilter(props);
-    featureFilter = this.getFeatureFilter(this.get('features'), props);
-
-    if (featureFilter && propertyFilter) {
-      filters = `
-        <ogc:And>
-          ${propertyFilter}
-          ${featureFilter}
-        </ogc:And>
-      `;
-    } else if (propertyFilter) {
-      filters = propertyFilter;
-    } else if (featureFilter) {
-      filters = featureFilter;
-    } else {
-      filters = "";
-    }
-    str = `
-     <wfs:GetFeature
-         service = 'WFS'
-         version = '1.1.0'
-         xmlns:wfs = 'http://www.opengis.net/wfs'
-         xmlns:ogc = 'http://www.opengis.net/ogc'
-         xmlns:gml = 'http://www.opengis.net/gml'
-         xmlns:esri = 'http://www.esri.com'
-         xmlns:xsi = 'http://www.w3.org/2001/XMLSchema-instance'
-         xsi:schemaLocation='http://www.opengis.net/wfs ../wfs/1.1.0/WFS.xsd'
-         outputFormat="${outputFormat}"
-         maxFeatures="1000">
-         <wfs:Query typeName='feature:${props.featureType}' srsName='${props.srsName}'>
-          <ogc:Filter>
-            ${filters}
-          </ogc:Filter>
-         </wfs:Query>
-      </wfs:GetFeature>`;
-
-    var contentType = "text/xml"
-    ,   data = str;
-
-
-    console.log(props.url,"propsUrl")
-
-    this.requests.push(
-      $.ajax({
-        url: props.url,
-        contentType: contentType,
-        crossDomain: true,
-        type: 'post',
-        data: str,
-        success: result => {
-          read(result);
-        },
-        error: result => {
-          if (result.status === 200) {
-            read(result);
-          } else {
-            props.done([]);
-          }
-        }
-      })
-    );
-
-  },
-
-  /**
-   * Abort current requests.
-   * @instance
-   */
-  abort: function () {
-    this.requests.forEach((request) => {
-      request.abort();
-    });
-    this.requests = [];
-  },
-
-  /**
-   * Clear result layer.
-   * @instance
-   *
-   */
-  clear: function() {
-    var ovl = this.get('map').getOverlayById('popup-0');
-    if (this.get('selectionModel')) {
-      this.get('selectionModel').abort();
-    }
-    this.featureLayer.getSource().clear();
-    this.set('items', []);
-    this.set('barItems', []);
-    if (ovl) {
-      ovl.setPosition(undefined);
-    }
-  },
-
-  /**
-   * Translate infobox template
-   * @instance
-   * @param {string} information template
-   * @param {object} object to translate
-   * @return {string} markdown
-   */
-  translateInfoboxTemplate: function(information, properties) {
-    (information.match(/\{.*?\}\s?/g) || []).forEach(property => {
-        function lookup(o, s) {
-          s = s.replace('{', '')
-               .replace('}', '')
-               .replace('export:', '')
-               .replace(/ as .*/, '')
-               .trim()
-               .split('.');
-
-          switch (s.length) {
-            case 1: return o[s[0]] || "";
-            case 2: return o[s[0]][s[1]] || "";
-            case 3: return o[s[0]][s[1]][s[2]] || "";
-          }
-        }
-        information = information.replace(property, lookup(properties, property));
-    });
-    return information;
-  },
-
-  /**
-   * Convert object to markdown
-   * @instance
-   * @param {object} object to transform
-   * @return {string} markdown
-   */
-  objectAsMarkdown: function (o) {
-    return Object
-      .keys(o)
-      .reduce((str, next, index, arr) =>
-        /^geom$|^geometry$|^the_geom$/.test(arr[index]) ?
-        str : str + `**${arr[index]}**: ${o[arr[index]]}\r`
-      , "");
-  },
-
-  /**
-   * Get information
-   * @instance
-   * @param {extern:ol.feature} feature
-   * @return {string} information
-   */
-  getInformation: function(feature) {
-
-    var info = feature.infobox || feature.getProperties();
-    var content = "";
-
-    if (typeof info === 'object')
-      content = this.objectAsMarkdown(info);
-
-    if (typeof info === 'string')
-      content = this.translateInfoboxTemplate(info, feature.getProperties());
-
-    return marked(content, { sanitize: false, gfm: true, breaks: true });
-  },
-
-  /**
-   * Check if this device supports touch.
-   * @instance
-   */
-  isTouchDevice: function () {
-    try {
-      document.createEvent("TouchEvent");
-      return true;
-    } catch(e) {
-      return false;
-    }
-  },
-
-  /**
-   * Enable scroll on infowindow
-   * @instance
-   * @param {DOMelement} elm
-   */
-  enableScroll: function (elm) {
-    if (this.isTouchDevice()){
-      var scrollStartPos = 0;
-      elm.addEventListener("touchstart", function(event) {
-        scrollStartPos = this.scrollTop + event.touches[0].pageY;
-      }, false);
-      elm.addEventListener("touchmove", function(event) {
-        this.scrollTop = scrollStartPos - event.touches[0].pageY;
-      }, false);
-    }
-  },
-
-  /**
-   * Focus map on feature.
-   * @instance
-   * @param {object} spec
-   *
-   */
-  focus: function (spec, isBar) {
-
-    function isPoint (coord) {
-      if (coord.length === 1) {
-        coord = coord[0];
-      }
-      return (
-        (coord.length === 2 ||  coord.length === 3) &&
-        typeof coord[0] === "number" &&
-        typeof coord[1] === "number"
-      )
-      ? [coord[0], coord[1]]
-      : false;
-    }
-
-    var map     = this.get('map')
-    ,   exist   = this.get('selectedIndices').find(item => item.group === spec.id)
-    ,   extent  = spec.hit.getGeometry().getExtent()
-    ,   size    = map.getSize()
-    ,   ovl     = map.getOverlayById('popup-0')
-    ,   offsetY = 0
-
-    this.set('hits', [spec.hit]);
-    map.getView().fit(extent, {
-      size: size,
-      maxZoom: this.get('maxZoom')
-    });
-
-    this.featureLayer.getSource().clear();
-    this.featureLayer.getSource().addFeature(spec.hit);
-    var displayPopup = isBar ? this.get("displayPopupBar"): this.get("displayPopup");
-    if (ovl && displayPopup) {
-
-      let title = $(`<div class="popup-title">${spec.hit.caption}</div>`);
-      let textContent = $('<div id="popup-content-text"></div>');
-
-      textContent.html(this.getInformation(spec.hit));
-      $('#popup-content').empty().append(title, textContent);
-
-      if (isPoint(spec.hit.getGeometry().getCoordinates())) {
-        offsetY = this.get('popupOffsetY');
-      }
-      ovl.setOffset([0, offsetY]);
-      ovl.setPosition(map.getView().getCenter());
-      if (this.isTouchDevice()) {
-        this.enableScroll($('#popup-content')[0]);
-      }
-    }
-
-    if (ovl && !this.get('displayPopup')) {
-      ovl.setPosition(undefined);
-    }
-
-    if (!this.get('selectedIndices') instanceof Array) {
-      this.set('selectedIndices', []);
-    }
-
-    if (exist) {
-      exist.index = spec.index;
-    } else {
-      this.get('selectedIndices').push({
-        index: spec.index,
-        group: spec.id
-      });
-    }
-
-  },
-
-  append: function (spec) {
-
-    var map    = this.get('map')
-    ,   exist  = this.get('selectedIndices').find(item => item.group === spec.id && spec.index === item.index)
-    ,   extent = spec.hit.getGeometry().getExtent()
-    ,   size   = map.getSize()
-    ,   ovl    = map.getOverlayById('popup-0');
-
-    this.get('hits').push(spec.hit);
-
-    map.getView().fit(extent, size, { maxZoom: this.get('maxZoom') });
-
-    this.featureLayer.getSource().addFeature(spec.hit);
-
-    if (ovl) {
-      ovl.setPosition(undefined);
-    }
-
-    if (!this.get('selectedIndices') instanceof Array) {
-      this.set('selectedIndices', []);
-    }
-
-    if (exist) {
-      exist.index = spec.index;
-    } else {
-      this.get('selectedIndices').push({
-        index: spec.index,
-        group: spec.id
-      });
-    }
-  },
-
-  detach: function (spec) {
-
-    var map    = this.get('map')
-    ,   ovl    = map.getOverlayById('popup-0')
-    ,   exist  = this.get('selectedIndices').find(item =>
-                   item.group === spec.id &&
-                   spec.index === item.index
-                 );
-
-    this.set('hits', this.get('hits').filter(hit =>
-      hit.getId() !== spec.hit.getId()
-    ));
-
-    this.featureLayer.getSource().removeFeature(spec.hit);
-
-    if (ovl) {
-      ovl.setPosition(undefined);
-    }
-
-    if (this.get('selectedIndices') instanceof Array) {
-      this.set('selectedIndices', this.get('selectedIndices').filter(f =>
-        f.index !== spec.index &&
-        f.id !== spec.id
-      ));
-    }
-
-  },
-
-  /**
-   * Get searchable layers.
-   * @isntance
-   * @return {Layer[]} layers
-   */
-  getLayers: function () {
-    
-    var filter = (layer) => {
-      var criteria = this.get('filter');
-      var visible  = this.get('filterVisibleActive');
-      var searchable = layer.get('searchUrl');
-      return (searchable && (visible ? layer.get('visible') : false) || layer.get('id') === criteria);
-    };
-
-    return this.get('layerCollection').filter(filter);
-  },
-
-  /**
-   * Get searchable sources.
-   * @instance
-   * @return {Array<{external:"ol.source"}>} searchable/choosen sources
-   */
-  getSources: function () {
-    var filter = (source) => {
-      var criteria = this.get('filter');
-      return criteria === '*' ? true : criteria === source.caption;
-    }
-    return this.get('sources').filter(filter);
-  },
-
-  /**
-   * Get searchable layers. By design, visible layers and layers set with the property search set.
-   * @isntance
-   * @return {Layer[]} layers
-   */
-  getHitsFromItems: function () {
-    var hits = [];
-    if (this.get('hits').length === 0) {
-      this.get('items').map(item => {
-        item.hits.forEach((hit, i) => {
-          hit.setStyle(this.featureLayer.getStyle());
-          hits.push(hit);
-        });
-      });
-    }
-    return hits;
-  },
-
-/**
-   * Get kml data-object for export.
-   * @isntance
-   * @return {string} xml-string
-   */
-  getKmlData: function () {
-
-    var exportItems = this.get('hits').length > 0
-        ? this.get('hits')
-        : this.getHitsFromItems();
-
-    var transformed = kmlWriter.transform(
-      exportItems,
-      this.get('map').getView().getProjection().getCode(),
-      "EPSG:4326"
-    );
-    return kmlWriter.createXML(transformed, "Export");
-  },
-
-  /**
-   * Get excel data-object for export.
-   * @isntance
-   * @return {Object} excelData
-   */
-  getExcelData: function () {
-
-    var groups = {}
-    ,   exportItems = this.get('hits').length > 0
-        ? this.get('hits')
-        : this.getHitsFromItems();
-
-    exportItems.forEach(hit => {
-      if (!groups.hasOwnProperty(hit.caption)) {
-        groups[hit.caption] = [];
-      }
-      groups[hit.caption].push(hit);
-    });
-
-    return Object.keys(groups).map(group => {
-
-      var columns = []
-      ,   aliases = []
-      ,   values = [];
-
-      var getAlias = (column, exportText) => {
-        var regExp = new RegExp(`{export:${column}( as .*)?}`)
-        ,   result = regExp.exec(exportText);
-
-        if (result && result[1]) {
-          result[1] = result[1].replace(" as ", "");
-        }
-
-        return result && result[1] ? result[1] : column;
-      }
-
-      values = groups[group].map((hit) => {
-
-        var attributes = hit.getProperties()
-        ,   names = Object.keys(attributes);
-        names = names.filter(name => {
-          if (!hit.exportText) {
-            return typeof attributes[name] === "string"  ||
-                   typeof attributes[name] === "boolean" ||
-                   typeof attributes[name] === "number";
-          } else {
-            let regExp = new RegExp(`{export:${name}( as .*)?}`);
-            return (
-              regExp.test(hit.exportText)
-            );
-          }
-        });
-
-        if (names.length > columns.length) {
-          columns = names;
-          aliases = columns.slice();
-        }
-
-        columns.forEach((column, i) => {
-          aliases[i] = getAlias(column, hit.exportText);
-        });
-
-        return columns.map(column => attributes[column] || null);
-      });
-
-      return {
-        TabName: group,
-        Cols: aliases,
-        Rows: values
-      };
-
-    });
-  },
-
-  export: function (type) {
-    var url = ""
-    ,   data = {}
-    ,   postData = "";
-
-    switch (type) {
-      case 'kml':
-        url = this.get('kmlExportUrl');
-        data = this.getKmlData();
-        postData = data;
-        break;
-      case 'excel':
-        url = this.get('excelExportUrl');
-        data = this.getExcelData();
-        postData = JSON.stringify(data);
-        break;
-    }
-
-    this.set("downloading", true);
-
-    if (this.get('base64Encode')){
-      postData = btoa(postData);
-    }
-
-    $.ajax({
-      url: url,
-      method: "post",
-      data: {
-        json: postData
-      },
-      format: "json",
-      success: (url) => {
-        this.set("downloading", false);
-        this.set("url", url);
-      },
-      error: (err) => {
-        this.set("downloading", false);
-        alert("Datamängden är för stor. Det går inte att exportera så många träffar. Begränsa ditt sökresultat.");
-      }
-    });
-  },
-
-  /**
-   * Lookup searchable layers in loaded LayerCollection.
-   * Stacks requests as promises and resolves when all requests are done.
-   * @instance
-   * @param {string} value
-   * @param {function} done
-   */
-  search: function (done, isBar) {
-    var value = isBar ? this.get('valueBar') : this.get('value')
-    ,   items = []
-    ,   promises = []
-    ,   layers
-    ,   sources
-    ,   features = []
-    ;
-
-    function addRequest(searchProps) {
-      promises.push(new Promise((resolve, reject) => {
-        this.doWFSSearch({
-          value: value,
-          url: searchProps.url,
-          featureType: searchProps.featureType,
-          propertyName: searchProps.propertyName,
-          srsName: searchProps.srsName,
-          outputFormat: searchProps.outputFormat,
-          geometryField: searchProps.geometryField,
-          done: features => {
-            if (features.length > 0) {
-              features.forEach(feature => {
-                feature.caption = searchProps.caption;
-                feature.infobox = searchProps.infobox;
-                feature.exportText = searchProps.exportText;
-              });
-              items.push({
-                layer: searchProps.caption,
-                displayName: searchProps.displayName,
-                propertyName: searchProps.propertyName,
-                hits: features
-              });
-            }
-            resolve();
-          }
-        });
-      }));
-    }
-
-    if (this.get('selectionTools')) {
-      features = this.get('selectionModel').getFeatures();
-      this.set('features', features);
-    }
-
-    if (value === "" && features.length === 0) return;
-
-    sources = this.getSources();
-    layers  = this.getLayers();
-
-    this.set('hits', []);
-    this.set('selectedIndices', []);
-    this.featureLayer.getSource().clear();
-
-    layers.forEach(layer => {
-
-      layer.get('params').LAYERS.split(',').forEach(featureType => {
-        
-
-        var searchProps = {
-          url: (HAJK2.searchProxy || "") + layer.get('searchUrl'),
-          caption: layer.get('caption'),
-          infobox: layer.get('infobox'),
-          exportText: "",
-          featureType: featureType,
-          propertyName: layer.get('searchPropertyName'),
-          displayName: layer.get('searchDisplayName'),
-          srsName: this.get('map').getView().getProjection().getCode(),
-          outputFormat: layer.get('searchOutputFormat'),
-          geometryField: layer.get('searchGeometryField')
-        };
-
-        addRequest.call(this, searchProps);
-      });
-
-    });
-
-    sources.forEach(source => {
-      var searchProps = {
-        url: (HAJK2.searchProxy || "") + source.url,
-        caption: source.caption,
-        infobox: source.infobox,
-        featureType: source.layers[0].split(':')[1],
-        propertyName: source.searchFields.join(','),
-        displayName: source.displayFields ? source.displayFields : (source.searchFields[0] || "Sökträff"),
-        srsName: this.get('map').getView().getProjection().getCode(),
-        outputFormat: source.outputFormat,
-        geometryField: source.geometryField
-      };
-      addRequest.call(this, searchProps);
-    });
-
-    Promise.all(promises).then(() => {
-
-        items.forEach(function (item) {
-        item.hits = arraySort({
-          array: item.hits,
-          index: item.displayName
-        });
-      });
-    items = items.sort((a, b) => a.layer > b.layer ? 1 : -1
-  )
-    ;
-    if(isBar){
-      this.set('barItems', items);
-    } else {
-      this.set('items', items);
-    }
-    if (done) {
-      done({
-        status: "success",
-        items: items
-      });
-    }
-
-    });
-  },
-
-  shouldRenderResult: function (isBar) {
-    return !!(
-      (isBar ? this.get('valueBar') : this.get('value')) ||
-      (
-        this.get('selectionModel') &&
-        this.get('selectionModel').hasFeatures() &&
-        this.get('searchTriggered')
-      )
-    );
-  },
-
-  /**
-   * Get style for search hit layer.
-   * @instance
-   * @return {external:"ol.style"} style
-   *
-   */
-  getStyle: function () {
-    return new ol.style.Style({
-      fill: new ol.style.Fill({
-        color: 'rgba(255, 255, 255, 0.6)'
-      }),
-      stroke: new ol.style.Stroke({
-        color: 'rgba(0, 0, 0, 0.6)',
-        width: 4
-      }),
-      image: new ol.style.Icon({
-        anchor: this.get('anchor'),
-        anchorXUnits: 'pixels',
-        anchorYUnits: 'pixels',
-        src: this.get('markerImg'),
-        imgSize: this.get('imgSize')
-      })
-    })
-  },
-
-  /**
-   * @description
-   *
-   *   Handle click event on toolbar button.
-   *   This handler sets the property visible,
-   *   wich in turn will trigger the change event of navigation model.
-   *   In pracice this will activate corresponding panel as
-   *   "active panel" in the navigation panel.
-   *
-   * @instance
-   */
-  clicked: function (arg) {
-    this.set('visible', true);
-    this.set('toggled', !this.get('toggled'));
-  }
-};
-
-/**
- * Search model module.<br>
- * Use <code>require('models/search')</code> for instantiation.
- * @module SearchModel-module
- * @returns {SearchModel}
- */
-module.exports = ToolModel.extend(SearchModel);
+var ToolModel = require('tools/tool');
+var SelectionModel = require('models/selection');
+var arraySort = require('utils/arraysort');
+var kmlWriter = require('utils/kmlwriter');
+
+/**
+ * @typedef {Object} SearchModel~SearchModelProperties
+ * @property {string} type - Default: search
+ * @property {string} panel - Default: searchpanel
+ * @property {string} toolbar - Default: bottom
+ * @property {string} icon - Default: fa fa-search icon
+ * @property {string} title - Default: Sök i kartan
+ * @property {string} visible - Default: false
+ * @property {string} value
+ * @property {boolean} force
+ * @property {string} filter - Default: "*"
+ * @property {string} filterVisibleActive - Default: false
+ * @property {string} markerImg - Default: "assets/icons/marker.png"
+ * @property {number} maxZoom - Default: 14
+ * @property {string} exportUrl
+ */
+var SearchModelProperties = {
+  type: 'search',
+  Id: 'searchPanelB',
+  panel: 'searchpanel',
+  toolbar: 'bottom',
+  icon: 'fa fa-search icon',
+  title: 'Sök i kartan',
+  visible: false,
+  value: "",
+  valueBar: "",
+  filter: "*",
+  filterVisibleActive: false,
+  markerImg: "assets/icons/marker.png",
+  base64Encode: false,
+  instruction: "",
+  anchor: [
+    16,
+    32
+  ],
+  imgSize: [
+    32,
+    32
+  ],
+  maxZoom: 14,
+  exportUrl: "",
+  displayPopup: false,
+  displayPopupBar: false,
+  hits: [],
+  popupOffsetY: 0
+};
+
+/**
+ * Prototype for creating a search model.
+ * @class
+ * @augments {external:"Backbone.Model"}
+ * @param {SearchModel~SearchModelProperties} options - Default options
+ */
+var SearchModel = {
+  /**
+   * @instance
+   * @property {SearchModel~SearchModelProperties} defaults - Default settings
+   */
+  defaults: SearchModelProperties,
+
+  initialize: function (options) {
+    ToolModel.prototype.initialize.call(this);
+  },
+
+  configure: function (shell) {
+    this.set('displayPopupBar', this.get('displayPopup'));
+    this.set('layerCollection', shell.getLayerCollection());
+    this.set('map', shell.getMap().getMap());
+    this.featureLayer = new ol.layer.Vector({
+      caption: 'Sökträff',
+      name: 'search-vector-layer',
+      source: new ol.source.Vector(),
+      queryable: true,
+      visible: true,
+      style: this.getStyle()
+    });
+
+    this.featureLayer.getSource().on('addfeature', evt => {
+      evt.feature.setStyle(this.featureLayer.getStyle());
+    });
+
+    this.get('map').addLayer(this.featureLayer);
+
+    if (this.get('selectionTools')) {
+      this.set('selectionModel', new SelectionModel({
+        map: shell.getMap().getMap(),
+        layerCollection: shell.getLayerCollection()
+      }));
+    }
+  },
+
+  /**
+   * @instance
+   * @property {XMLHttpRequest[]} requests
+   */
+  requests: [],
+
+  /**
+   * @instance
+   * @property {external:"ol.layer"} featureLayer
+   */
+  featureLayer: undefined,
+
+  /**
+   * @instance
+   * @property {number} exportHitsFormId
+   */
+  exportHitsFormId: 1234,
+
+  /**
+   * Create a property filter
+   * @instance
+   * @param {object} props
+   * @return {string} wfs-filter
+   */
+  getPropertyFilter: function (props) {
+    var multipleAttributes = props.propertyName.split(',').length > 1;
+    var conditions = props.propertyName.split(',').reduce((condition, property) => {
+
+      props.value.indexOf("\\") >= 0 ? props.value = props.value.replace(/\\/g, "\\\\") : props.value;
+      
+      if (props.value) {
+        return condition += `
+          <ogc:PropertyIsLike matchCase="false" wildCard="*" singleChar="." escapeChar="!">
+            <ogc:PropertyName>${property}</ogc:PropertyName>
+            <ogc:Literal>${props.value}*</ogc:Literal>
+          </ogc:PropertyIsLike>`
+     } else {
+       return condition;
+     }
+   }, "");
+
+   if (multipleAttributes && props.value) {
+     return `<ogc:Or>${conditions}</ogc:Or>`;
+   } else {
+     return conditions;
+   }
+  },
+
+  isCoordinate: function (c) {
+    return typeof c[0] === "number" && typeof c[1] === "number";
+  },
+
+  /**
+   * Create a feature filter
+   * @instance
+   * @param {object} props
+   * @return {string} wfs-filter
+   */
+  getFeatureFilter: function (features, props) {
+    if (Array.isArray(features) && features.length > 0) {
+
+      return features.reduce((str, feature) => {
+
+        var posList = ""
+        ,   operation = "Intersects"
+        ,   coords = [];
+
+        if (feature.getGeometry() instanceof ol.geom.Circle) {
+          coords = ol.geom.Polygon.fromCircle(feature.getGeometry(), 96).getCoordinates();
+        } else {
+          coords = feature.getGeometry().getCoordinates();
+        }
+
+        if (this.isCoordinate(coords[0])) {
+          posList = coords.map(c => c[0] + " " + c[1]).join(" ");
+        }
+
+        if (this.isCoordinate(coords[0][0])) {
+          posList = coords[0].map(c => c[0] + " " + c[1]).join(" ");
+        }
+
+        if (this.isCoordinate(coords[0][0][0])) {
+          posList = coords[0][0].map(c => c[0] + " " + c[1]).join(" ");
+        }
+
+        if (feature.operation === "Within") {
+          operation = feature.operation;
+        }
+
+        str += `
+            <ogc:${operation}>
+              <ogc:PropertyName>${props.geometryField}</ogc:PropertyName>
+              <gml:Polygon srsName="${props.srsName}">
+              <gml:exterior>
+                <gml:LinearRing>
+                  <gml:posList>${posList}</gml:posList>
+                </gml:LinearRing>
+                </gml:exterior>
+              </gml:Polygon>
+            </ogc:${operation}>
+        `;
+
+        if (features.length > 1) {
+          str = `<ogc:Or>${str}</ogc:Or>`;
+        }
+
+        return str;
+
+      }, "");
+    } else {
+      return "";
+    }
+  },
+
+  /**
+   * Perform a WFS-search.
+   * @instance
+   * @param {object} props
+   */
+  doWFSSearch: function (props) {
+    var filters = ""
+    ,   str = ""
+    ,   featureFilter = ""
+    ,   propertyFilter = ""
+    ,   read = (result) => {
+
+      var format
+      ,   features = []
+      ,   outputFormat = props.outputFormat;
+
+      if (outputFormat === 'GML2')
+        format = new ol.format.GML2({});
+      else
+        format = new ol.format.WFS({});
+
+      if (!(result instanceof XMLDocument)) {
+        if (result.responseText) {
+          result = result.responseText;
+        }
+      }
+
+      try {
+        features = format.readFeatures(result);
+        features = features.reduce((r, f) => {
+          if (this.get('selectionTools')) {
+            let found = this.get('features').find(feature =>
+              f.getId() === feature.getId()
+            );
+            if (!found) {
+              r.push(f);
+            }
+          } else {
+            r.push(f);
+          }
+          return r;
+        }, []);
+      } catch (e) {
+        console.error("Parsningsfel. Koordinatsystem kanske saknas i definitionsfilen? Mer information: ", e);
+      }
+      if (features.length === 0) {
+        features = [];
+      }
+      props.done(features);
+    };
+
+    outputFormat = props.outputFormat;
+
+    if (!outputFormat || outputFormat === '') {
+      outputFormat = 'GML3'
+    }
+
+    propertyFilter = this.getPropertyFilter(props);
+    featureFilter = this.getFeatureFilter(this.get('features'), props);
+
+    if (featureFilter && propertyFilter) {
+      filters = `
+        <ogc:And>
+          ${propertyFilter}
+          ${featureFilter}
+        </ogc:And>
+      `;
+    } else if (propertyFilter) {
+      filters = propertyFilter;
+    } else if (featureFilter) {
+      filters = featureFilter;
+    } else {
+      filters = "";
+    }
+    str = `
+     <wfs:GetFeature
+         service = 'WFS'
+         version = '1.1.0'
+         xmlns:wfs = 'http://www.opengis.net/wfs'
+         xmlns:ogc = 'http://www.opengis.net/ogc'
+         xmlns:gml = 'http://www.opengis.net/gml'
+         xmlns:esri = 'http://www.esri.com'
+         xmlns:xsi = 'http://www.w3.org/2001/XMLSchema-instance'
+         xsi:schemaLocation='http://www.opengis.net/wfs ../wfs/1.1.0/WFS.xsd'
+         outputFormat="${outputFormat}"
+         maxFeatures="1000">
+         <wfs:Query typeName='feature:${props.featureType}' srsName='${props.srsName}'>
+          <ogc:Filter>
+            ${filters}
+          </ogc:Filter>
+         </wfs:Query>
+      </wfs:GetFeature>`;
+
+    var contentType = "text/xml"
+    ,   data = str;
+
+
+    console.log(props.url,"propsUrl")
+
+    this.requests.push(
+      $.ajax({
+        url: props.url,
+        contentType: contentType,
+        crossDomain: true,
+        type: 'post',
+        data: str,
+        success: result => {
+          read(result);
+        },
+        error: result => {
+          if (result.status === 200) {
+            read(result);
+          } else {
+            props.done([]);
+          }
+        }
+      })
+    );
+
+  },
+
+  /**
+   * Abort current requests.
+   * @instance
+   */
+  abort: function () {
+    this.requests.forEach((request) => {
+      request.abort();
+    });
+    this.requests = [];
+  },
+
+  /**
+   * Clear result layer.
+   * @instance
+   *
+   */
+  clear: function() {
+    var ovl = this.get('map').getOverlayById('popup-0');
+    if (this.get('selectionModel')) {
+      this.get('selectionModel').abort();
+    }
+    this.featureLayer.getSource().clear();
+    this.set('items', []);
+    this.set('barItems', []);
+    if (ovl) {
+      ovl.setPosition(undefined);
+    }
+  },
+
+  /**
+   * Translate infobox template
+   * @instance
+   * @param {string} information template
+   * @param {object} object to translate
+   * @return {string} markdown
+   */
+  translateInfoboxTemplate: function(information, properties) {
+    (information.match(/\{.*?\}\s?/g) || []).forEach(property => {
+        function lookup(o, s) {
+          s = s.replace('{', '')
+               .replace('}', '')
+               .replace('export:', '')
+               .replace(/ as .*/, '')
+               .trim()
+               .split('.');
+
+          switch (s.length) {
+            case 1: return o[s[0]] || "";
+            case 2: return o[s[0]][s[1]] || "";
+            case 3: return o[s[0]][s[1]][s[2]] || "";
+          }
+        }
+        information = information.replace(property, lookup(properties, property));
+    });
+    return information;
+  },
+
+  /**
+   * Convert object to markdown
+   * @instance
+   * @param {object} object to transform
+   * @return {string} markdown
+   */
+  objectAsMarkdown: function (o) {
+    return Object
+      .keys(o)
+      .reduce((str, next, index, arr) =>
+        /^geom$|^geometry$|^the_geom$/.test(arr[index]) ?
+        str : str + `**${arr[index]}**: ${o[arr[index]]}\r`
+      , "");
+  },
+
+  /**
+   * Get information
+   * @instance
+   * @param {extern:ol.feature} feature
+   * @return {string} information
+   */
+  getInformation: function(feature) {
+
+    var info = feature.infobox || feature.getProperties();
+    var content = "";
+
+    if (typeof info === 'object')
+      content = this.objectAsMarkdown(info);
+
+    if (typeof info === 'string')
+      content = this.translateInfoboxTemplate(info, feature.getProperties());
+
+    return marked(content, { sanitize: false, gfm: true, breaks: true });
+  },
+
+  /**
+   * Check if this device supports touch.
+   * @instance
+   */
+  isTouchDevice: function () {
+    try {
+      document.createEvent("TouchEvent");
+      return true;
+    } catch(e) {
+      return false;
+    }
+  },
+
+  /**
+   * Enable scroll on infowindow
+   * @instance
+   * @param {DOMelement} elm
+   */
+  enableScroll: function (elm) {
+    if (this.isTouchDevice()){
+      var scrollStartPos = 0;
+      elm.addEventListener("touchstart", function(event) {
+        scrollStartPos = this.scrollTop + event.touches[0].pageY;
+      }, false);
+      elm.addEventListener("touchmove", function(event) {
+        this.scrollTop = scrollStartPos - event.touches[0].pageY;
+      }, false);
+    }
+  },
+
+  /**
+   * Focus map on feature.
+   * @instance
+   * @param {object} spec
+   *
+   */
+  focus: function (spec, isBar) {
+
+    function isPoint (coord) {
+      if (coord.length === 1) {
+        coord = coord[0];
+      }
+      return (
+        (coord.length === 2 ||  coord.length === 3) &&
+        typeof coord[0] === "number" &&
+        typeof coord[1] === "number"
+      )
+      ? [coord[0], coord[1]]
+      : false;
+    }
+
+    var map     = this.get('map')
+    ,   exist   = this.get('selectedIndices').find(item => item.group === spec.id)
+    ,   extent  = spec.hit.getGeometry().getExtent()
+    ,   size    = map.getSize()
+    ,   ovl     = map.getOverlayById('popup-0')
+    ,   offsetY = 0
+
+    this.set('hits', [spec.hit]);
+    map.getView().fit(extent, {
+      size: size,
+      maxZoom: this.get('maxZoom')
+    });
+
+    this.featureLayer.getSource().clear();
+    this.featureLayer.getSource().addFeature(spec.hit);
+    var displayPopup = isBar ? this.get("displayPopupBar"): this.get("displayPopup");
+    if (ovl && displayPopup) {
+
+      let title = $(`<div class="popup-title">${spec.hit.caption}</div>`);
+      let textContent = $('<div id="popup-content-text"></div>');
+
+      textContent.html(this.getInformation(spec.hit));
+      $('#popup-content').empty().append(title, textContent);
+
+      if (isPoint(spec.hit.getGeometry().getCoordinates())) {
+        offsetY = this.get('popupOffsetY');
+      }
+      ovl.setOffset([0, offsetY]);
+      ovl.setPosition(map.getView().getCenter());
+      if (this.isTouchDevice()) {
+        this.enableScroll($('#popup-content')[0]);
+      }
+    }
+
+    if (ovl && !this.get('displayPopup')) {
+      ovl.setPosition(undefined);
+    }
+
+    if (!this.get('selectedIndices') instanceof Array) {
+      this.set('selectedIndices', []);
+    }
+
+    if (exist) {
+      exist.index = spec.index;
+    } else {
+      this.get('selectedIndices').push({
+        index: spec.index,
+        group: spec.id
+      });
+    }
+
+  },
+
+  append: function (spec) {
+
+    var map    = this.get('map')
+    ,   exist  = this.get('selectedIndices').find(item => item.group === spec.id && spec.index === item.index)
+    ,   extent = spec.hit.getGeometry().getExtent()
+    ,   size   = map.getSize()
+    ,   ovl    = map.getOverlayById('popup-0');
+
+    this.get('hits').push(spec.hit);
+
+    map.getView().fit(extent, size, { maxZoom: this.get('maxZoom') });
+
+    this.featureLayer.getSource().addFeature(spec.hit);
+
+    if (ovl) {
+      ovl.setPosition(undefined);
+    }
+
+    if (!this.get('selectedIndices') instanceof Array) {
+      this.set('selectedIndices', []);
+    }
+
+    if (exist) {
+      exist.index = spec.index;
+    } else {
+      this.get('selectedIndices').push({
+        index: spec.index,
+        group: spec.id
+      });
+    }
+  },
+
+  detach: function (spec) {
+
+    var map    = this.get('map')
+    ,   ovl    = map.getOverlayById('popup-0')
+    ,   exist  = this.get('selectedIndices').find(item =>
+                   item.group === spec.id &&
+                   spec.index === item.index
+                 );
+
+    this.set('hits', this.get('hits').filter(hit =>
+      hit.getId() !== spec.hit.getId()
+    ));
+
+    this.featureLayer.getSource().removeFeature(spec.hit);
+
+    if (ovl) {
+      ovl.setPosition(undefined);
+    }
+
+    if (this.get('selectedIndices') instanceof Array) {
+      this.set('selectedIndices', this.get('selectedIndices').filter(f =>
+        f.index !== spec.index &&
+        f.id !== spec.id
+      ));
+    }
+
+  },
+
+  /**
+   * Get searchable layers.
+   * @isntance
+   * @return {Layer[]} layers
+   */
+  getLayers: function () {
+    
+    var filter = (layer) => {
+      var criteria = this.get('filter');
+      var visible  = this.get('filterVisibleActive');
+      var searchable = layer.get('searchUrl');
+      return (searchable && (visible ? layer.get('visible') : false) || layer.get('id') === criteria);
+    };
+
+    return this.get('layerCollection').filter(filter);
+  },
+
+  /**
+   * Get searchable sources.
+   * @instance
+   * @return {Array<{external:"ol.source"}>} searchable/choosen sources
+   */
+  getSources: function () {
+    var filter = (source) => {
+      var criteria = this.get('filter');
+      return criteria === '*' ? true : criteria === source.caption;
+    }
+    return this.get('sources').filter(filter);
+  },
+
+  /**
+   * Get searchable layers. By design, visible layers and layers set with the property search set.
+   * @isntance
+   * @return {Layer[]} layers
+   */
+  getHitsFromItems: function () {
+    var hits = [];
+    if (this.get('hits').length === 0) {
+      this.get('items').map(item => {
+        item.hits.forEach((hit, i) => {
+          hit.setStyle(this.featureLayer.getStyle());
+          hits.push(hit);
+        });
+      });
+    }
+    return hits;
+  },
+
+/**
+   * Get kml data-object for export.
+   * @isntance
+   * @return {string} xml-string
+   */
+  getKmlData: function () {
+
+    var exportItems = this.get('hits').length > 0
+        ? this.get('hits')
+        : this.getHitsFromItems();
+
+    var transformed = kmlWriter.transform(
+      exportItems,
+      this.get('map').getView().getProjection().getCode(),
+      "EPSG:4326"
+    );
+    return kmlWriter.createXML(transformed, "Export");
+  },
+
+  /**
+   * Get excel data-object for export.
+   * @isntance
+   * @return {Object} excelData
+   */
+  getExcelData: function () {
+
+    var groups = {}
+    ,   exportItems = this.get('hits').length > 0
+        ? this.get('hits')
+        : this.getHitsFromItems();
+
+    exportItems.forEach(hit => {
+      if (!groups.hasOwnProperty(hit.caption)) {
+        groups[hit.caption] = [];
+      }
+      groups[hit.caption].push(hit);
+    });
+
+    return Object.keys(groups).map(group => {
+
+      var columns = []
+      ,   aliases = []
+      ,   values = [];
+
+      var getAlias = (column, exportText) => {
+        var regExp = new RegExp(`{export:${column}( as .*)?}`)
+        ,   result = regExp.exec(exportText);
+
+        if (result && result[1]) {
+          result[1] = result[1].replace(" as ", "");
+        }
+
+        return result && result[1] ? result[1] : column;
+      }
+
+      values = groups[group].map((hit) => {
+
+        var attributes = hit.getProperties()
+        ,   names = Object.keys(attributes);
+        names = names.filter(name => {
+          if (!hit.exportText) {
+            return typeof attributes[name] === "string"  ||
+                   typeof attributes[name] === "boolean" ||
+                   typeof attributes[name] === "number";
+          } else {
+            let regExp = new RegExp(`{export:${name}( as .*)?}`);
+            return (
+              regExp.test(hit.exportText)
+            );
+          }
+        });
+
+        if (names.length > columns.length) {
+          columns = names;
+          aliases = columns.slice();
+        }
+
+        columns.forEach((column, i) => {
+          aliases[i] = getAlias(column, hit.exportText);
+        });
+
+        return columns.map(column => attributes[column] || null);
+      });
+
+      return {
+        TabName: group,
+        Cols: aliases,
+        Rows: values
+      };
+
+    });
+  },
+
+  export: function (type) {
+    var url = ""
+    ,   data = {}
+    ,   postData = "";
+
+    switch (type) {
+      case 'kml':
+        url = this.get('kmlExportUrl');
+        data = this.getKmlData();
+        postData = data;
+        break;
+      case 'excel':
+        url = this.get('excelExportUrl');
+        data = this.getExcelData();
+        postData = JSON.stringify(data);
+        break;
+    }
+
+    this.set("downloading", true);
+
+    if (this.get('base64Encode')){
+      postData = btoa(postData);
+    }
+
+    $.ajax({
+      url: url,
+      method: "post",
+      data: {
+        json: postData
+      },
+      format: "json",
+      success: (url) => {
+        this.set("downloading", false);
+        this.set("url", url);
+      },
+      error: (err) => {
+        this.set("downloading", false);
+        alert("Datamängden är för stor. Det går inte att exportera så många träffar. Begränsa ditt sökresultat.");
+      }
+    });
+  },
+
+  /**
+   * Lookup searchable layers in loaded LayerCollection.
+   * Stacks requests as promises and resolves when all requests are done.
+   * @instance
+   * @param {string} value
+   * @param {function} done
+   */
+  search: function (done, isBar) {
+    var value = isBar ? this.get('valueBar') : this.get('value')
+    ,   items = []
+    ,   promises = []
+    ,   layers
+    ,   sources
+    ,   features = []
+    ;
+
+    function addRequest(searchProps) {
+      promises.push(new Promise((resolve, reject) => {
+        this.doWFSSearch({
+          value: value,
+          url: searchProps.url,
+          featureType: searchProps.featureType,
+          propertyName: searchProps.propertyName,
+          srsName: searchProps.srsName,
+          outputFormat: searchProps.outputFormat,
+          geometryField: searchProps.geometryField,
+          done: features => {
+            if (features.length > 0) {
+              features.forEach(feature => {
+                feature.caption = searchProps.caption;
+                feature.infobox = searchProps.infobox;
+                feature.exportText = searchProps.exportText;
+              });
+              items.push({
+                layer: searchProps.caption,
+                displayName: searchProps.displayName,
+                propertyName: searchProps.propertyName,
+                hits: features
+              });
+            }
+            resolve();
+          }
+        });
+      }));
+    }
+
+    if (this.get('selectionTools')) {
+      features = this.get('selectionModel').getFeatures();
+      this.set('features', features);
+    }
+
+    if (value === "" && features.length === 0) return;
+
+    sources = this.getSources();
+    layers  = this.getLayers();
+
+    this.set('hits', []);
+    this.set('selectedIndices', []);
+    this.featureLayer.getSource().clear();
+
+    layers.forEach(layer => {
+
+      layer.get('params').LAYERS.split(',').forEach(featureType => {
+        
+
+        var searchProps = {
+          url: (HAJK2.searchProxy || "") + layer.get('searchUrl'),
+          caption: layer.get('caption'),
+          infobox: layer.get('infobox'),
+          exportText: "",
+          featureType: featureType,
+          propertyName: layer.get('searchPropertyName'),
+          displayName: layer.get('searchDisplayName'),
+          srsName: this.get('map').getView().getProjection().getCode(),
+          outputFormat: layer.get('searchOutputFormat'),
+          geometryField: layer.get('searchGeometryField')
+        };
+
+        addRequest.call(this, searchProps);
+      });
+
+    });
+
+    sources.forEach(source => {
+      var searchProps = {
+        url: (HAJK2.searchProxy || "") + source.url,
+        caption: source.caption,
+        infobox: source.infobox,
+        featureType: source.layers[0].split(':')[1],
+        propertyName: source.searchFields.join(','),
+        displayName: source.displayFields ? source.displayFields : (source.searchFields[0] || "Sökträff"),
+        srsName: this.get('map').getView().getProjection().getCode(),
+        outputFormat: source.outputFormat,
+        geometryField: source.geometryField
+      };
+      addRequest.call(this, searchProps);
+    });
+
+    Promise.all(promises).then(() => {
+
+        items.forEach(function (item) {
+        item.hits = arraySort({
+          array: item.hits,
+          index: item.displayName
+        });
+      });
+    items = items.sort((a, b) => a.layer > b.layer ? 1 : -1
+  )
+    ;
+    if(isBar){
+      this.set('barItems', items);
+    } else {
+      this.set('items', items);
+    }
+    if (done) {
+      done({
+        status: "success",
+        items: items
+      });
+    }
+
+    });
+  },
+
+  shouldRenderResult: function (isBar) {
+    return !!(
+      (isBar ? this.get('valueBar') : this.get('value')) ||
+      (
+        this.get('selectionModel') &&
+        this.get('selectionModel').hasFeatures() &&
+        this.get('searchTriggered')
+      )
+    );
+  },
+
+  /**
+   * Get style for search hit layer.
+   * @instance
+   * @return {external:"ol.style"} style
+   *
+   */
+  getStyle: function () {
+    return new ol.style.Style({
+      fill: new ol.style.Fill({
+        color: 'rgba(255, 255, 255, 0.6)'
+      }),
+      stroke: new ol.style.Stroke({
+        color: 'rgba(0, 0, 0, 0.6)',
+        width: 4
+      }),
+      image: new ol.style.Icon({
+        anchor: this.get('anchor'),
+        anchorXUnits: 'pixels',
+        anchorYUnits: 'pixels',
+        src: this.get('markerImg'),
+        imgSize: this.get('imgSize')
+      })
+    })
+  },
+
+  /**
+   * @description
+   *
+   *   Handle click event on toolbar button.
+   *   This handler sets the property visible,
+   *   wich in turn will trigger the change event of navigation model.
+   *   In pracice this will activate corresponding panel as
+   *   "active panel" in the navigation panel.
+   *
+   * @instance
+   */
+  clicked: function (arg) {
+    this.set('visible', true);
+    this.set('toggled', !this.get('toggled'));
+  }
+};
+
+/**
+ * Search model module.<br>
+ * Use <code>require('models/search')</code> for instantiation.
+ * @module SearchModel-module
+ * @returns {SearchModel}
+ */
+module.exports = ToolModel.extend(SearchModel);