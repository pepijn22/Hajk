--- conflicted
+++ resolved
@@ -327,13 +327,9 @@
       .map((layer, i) => {
         return {
           url: layer.getSource().get('url'),
-<<<<<<< HEAD
           layers: layer.getSource().getParams()["LAYERS"].split(','),
           styles: layer.getSource().getParams()["STYLES"] || null,
           version: layer.getSource().getParams()["VERSION"],
-=======
-          layers: layer.getSource().getParams()['LAYERS'].split(','),
->>>>>>> e96d68e6
           zIndex: i,
           workspacePrefix: null,
           coordinateSystemId: this.get('olMap').getView().getProjection().getCode().split(':')[1]
