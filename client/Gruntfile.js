var matchdep = require('matchdep');

module.exports = function (grunt) {
  require('load-grunt-tasks')(grunt);

  matchdep.filterDev('grunt-*', './package.json').forEach(grunt.loadNpmTasks);

  var jsconfig = require('./jsconfig.json');

  grunt.initConfig({

    licence_text: grunt.file.read('licence_header.txt'),

    pkg: grunt.file.readJSON('package.json'),

    cssFiles: [
      'compiled/<%= pkg.name %>.css'
    ],

    less: {
      development: {
        files: {
          'compiled/<%= pkg.name %>.css': 'src/less/index.less'
        }
      }
    },

    copy: {
      debug: {
        files: [
          {
            cwd: 'src/static/assets',
            src: '**/*',
            dest: 'dist/assets',
            expand: true
          },
          {
            cwd: 'src/static/fonts',
            src: '**/*',
            dest: 'dist/fonts',
            expand: true
          },
          {
            cwd: 'node_modules/font-awesome/fonts',
            src: '*',
            dest: 'dist/fonts',
            expand: true
          },
          {
            src: 'src/static/index.html',
            dest: 'dist/index.html'
          },
          {
            src: 'src/static/es6-polyfill.js',
            dest: 'dist/js/es6-polyfill.js'
          }
        ]
      },
      release: {
        files: [
          {
            cwd: 'src/static/fonts',
            src: '**/*',
            dest: 'release/fonts',
            expand: true
          },
          {
            cwd: 'node_modules/font-awesome/fonts',
            src: '*',
            dest: 'release/fonts',
            expand: true
          },
          {
            cwd: 'src/static/assets',
            src: '**/*',
            dest: 'release/assets',
            expand: true
          },
          {
            src: 'src/static/index.html',
            dest: 'release/index.html'
          },
          {
            src: 'src/static/es6-polyfill.js',
            dest: 'release/js/es6-polyfill.js'
          }
        ]
      }
    },

    concat: {
      css: {
        src: ['<%= cssFiles %>'],
        dest: 'dist/assets/<%= pkg.name %>-<%= pkg.version %>.css'
      },
      dependencies: {
        src: ['dist/js/dependencies.min.js', 'dist/js/dependencies-min.js'],
        dest: 'dist/js/dependencies.min.js'
      },
      cssrelease: {
        src: ['<%= cssFiles %>'],
        dest: 'release/assets/<%= pkg.name %>-<%= pkg.version %>.css'
      },
      jsrelease: {
        src: [
          'dist/js/dependencies.min.js',
          'dist/js/<%= pkg.name %>-<%= pkg.version %>.min.js'
        ],
        dest: 'release/js/<%= pkg.name %>-<%= pkg.version %>.min.js'
      }
    },

    autoprefixer: {
      options: {
        browsers: [
          'Android 2.3',
          'Android >= 4',
          'Chrome >= 20',
          'Firefox >= 24',
          'Explorer >= 8',
          'iOS >= 6',
          'Opera >= 12',
          'Safari >= 6'
        ]
      },
      core: {
        options: {
          map: true
        },
        src: 'compiled/<%= pkg.name %>.css'
      }
    },

    react: jsconfig.react,

    babel: {
      options: {
        compact: true,
        sourceMap: true,
        presets: ['env']
      },
      dist: {
        files: {
            // target : source
          'dist/js/<%= pkg.name %>-transpiled.js': 'compiled/<%= pkg.name %>.js'
        }
      }
    },

    browserify: {
      app: {
        options: {
          transform: [require('grunt-react').browserify],
          alias: jsconfig.browserify.aliases
        },
        files: {
          'compiled/<%= pkg.name %>.js': jsconfig.browserify.files
        }
      },
      dependencies: {
        options: {
        },
        files: {
          'dist/js/dependencies.js': ['src/js/dependencies.js'],
          'dist/js/dependencies-min.js': ['src/js/dependencies-min.js']
        }
      }
    },

    uglify: {
      dependencies: {
        sourceMap: false,
        files: {
          'dist/js/dependencies.min.js': ['dist/js/dependencies.js']
        }
      },
      application: {
        banner: '/* <%= pkg.name %> <%= pkg.version %> */',
        sourceMap: false,
        files: {
          'dist/js/<%= pkg.name %>-<%= pkg.version %>.min.js': ['dist/js/<%= pkg.name %>-transpiled.js']
        }
      }
    },

    cssmin: {
      options: {
        shorthandCompacting: false,
        roundingPrecision: -1
      },
      target: {
        files: {
          'release/assets/<%= pkg.name %>-<%= pkg.version %>.min.css': ['dist/assets/<%= pkg.name %>.css']
        }
      }
    },

    replace: {
      licence: {
        src: ['src/**/*.js', 'src/**/*.jsx'],
        overwrite: true,
        replacements: [{
          from: '<%= licence_text %>\n',
          to: ''
        }]
      },
      debughtml: {
        src: ['dist/index.html'],
        dest: 'dist/index.html',
        replacements: [{
          from: '{js}',
          to: '<script src="js/es6-polyfill.js" charset="utf-8">\r\n    </script><script src="js/dependencies.min.js" charset="utf-8"></script>\r\n    <script src="js/<%= pkg.name %>-transpiled.js" charset="utf-8"></script>'
        }, {
          from: '{css}',
          to: '<link rel="stylesheet" href="assets/<%= pkg.name %>-<%= pkg.version %>.css" charset="utf-8">'
        }]
      },
      releasehtml: {
        src: ['release/index.html'],
        dest: 'release/index.html',
        replacements: [{
          from: '{js}',
          to: '<script src="js/es6-polyfill.js" charset="utf-8"></script>\r\n    <script src="js/<%= pkg.name %>-<%= pkg.version %>.min.js"></script>\r\n'
        }, {
          from: '{css}',
          to: '<link rel="stylesheet" href="assets/<%= pkg.name %>-<%= pkg.version %>.css" charset="utf-8">'
        }]
      },

<<<<<<< HEAD
      replace: {
        licence: {
          src: ['src/**/*.js', 'src/**/*.jsx'],
          overwrite: true,
          replacements: [{
            from: '<%= licence_text %>\n',
            to: ''
          }]
        },
        debughtml: {
          src: ['dist/index.html'],
          dest: 'dist/index.html',
          replacements: [{
            from: '{js}',
            to: '<script src="js/es6-polyfill.js" charset="utf-8">\r\n    </script><script src="js/dependencies.min.js" charset="utf-8"></script>\r\n    <script src="js/<%= pkg.name %>-transpiled.js" charset="utf-8"></script>'
          }, {
            from: '{css}',
            to: '<link rel="stylesheet" href="assets/<%= pkg.name %>-<%= pkg.version %>.css" charset="utf-8">'
          }]
        },
        releasehtml: {
          src: ['release/index.html'],
          dest: 'release/index.html',
          replacements: [{
            from: '{js}',
            to: '<script src="js/es6-polyfill.js" charset="utf-8"></script>\r\n    <script src="js/<%= pkg.name %>-<%= pkg.version %>.min.js"></script>'
          }, {
            from: '{css}',
            to: '<link rel="stylesheet" href="assets/<%= pkg.name %>-<%= pkg.version %>.css" charset="utf-8">'
          }]
        },
=======
      bablecleanup: {
        src: ['dist/js/<%= pkg.name %>-transpiled.js'],
        dest: 'dist/js/<%= pkg.name %>-transpiled.js',
        replacements: [{
          from: '"use strict";',
          to: ''
        }, {
          from: 'require = ',
          to: 'var require = '
        }]
      }
    },
>>>>>>> ff97b26b

    connect: {
      debug: {
        options: {
          livereload: true,
          hostname: 'localhost',
          port: 3000,
          base: 'dist'
        }
      },
      release: {
        options: {
          port: 3000,
          base: 'release',
          keepalive: true
        }
      }
    },

    watch: {
      css: {
        files: ['src/less/**/*.less'],
        tasks: ['less', 'autoprefixer:core', 'concat:css'],
        options: {
          livereload: true
        }
      },
      jsx: {
        files: [
          'src/js/**/*.jsx'
        ],
        tasks: ['react', 'browserify:app', 'babel', 'replace:bablecleanup'],
        options: {
          livereload: true
        }
      },
      js: {
        files: [
          'src/js/**/*.js'
        ],
        tasks: ['browserify:app', 'babel', 'replace:bablecleanup'],
        options: {
          livereload: true
        }
      },
      statics: {
        files: [
          'src/static/clientconfig.json',
          'src/static/index.html'
        ],
        tasks: ['copy:debug', 'replace:debughtml'],
        options: {
          livereload: true
        }
      },
      defs: {
        files: [
          'jsconfig.json'
        ],
        options: { reload: true }
      }
    },

    proxy: {
      proxy1: {
        options: {
          port: 9000, // We will access debug environment through localhost:9000
          router: {
            'localhost/mapservice': 'http://localhost:80/mapservice/', // Create a virtual route on 9000 that redirects to IIS' /mapservice. NB: Make sure to have IIS running! //localhost/mapservice must be available.
            'localhost/postProxy.aspx': 'http://localhost:80/postProxy.aspx', // proxy runs on IIS too, so it isn't available on port 9000. Since it isn't in /mapservice subdir, we need to be explicit about it
            'localhost/Temp': 'http://localhost:80/Temp/', // Similar fix for Temp where PDF/Tiff exports are placed
            'localhost/util': 'http://localhost:80/util',
            'localhost': 'http://localhost:3000' // Redirect all request from 9000 to 3000, since /mapservice is not available on 3000 but only via the virtual route on 9000.
          },
          changeOrigin: true
        }
      }
    },

    usebanner: {
      taskName: {
        options: {
          position: 'top',
          banner: '<%= licence_text %>',
          linebreak: true
        },
        files: {
          src: [
              // 'src/**/*.js',
              // 'src/**/*.jsx'
            'release/js/<%= pkg.name %>-<%= pkg.version %>.min.js'
          ]
        }
      }
    }

  });

  grunt.registerTask('dependencies', ['browserify:dependencies', 'uglify:dependencies', 'concat:dependencies']);

  grunt.registerTask('build', ['copy:debug', 'replace:debughtml', 'less', 'autoprefixer:core', 'concat:css', 'react', 'browserify:app', 'babel', 'replace:bablecleanup']);

  grunt.registerTask('debug', ['connect:debug', 'proxy:proxy1', 'watch']);

  grunt.registerTask('release', ['copy:release', 'replace:releasehtml', 'less', 'concat:cssrelease', 'react', 'browserify:app', 'babel', 'replace:bablecleanup', 'uglify:application', 'concat:jsrelease', 'usebanner']);

  grunt.registerTask('default', ['watch']);

  grunt.registerTask('licence', ['usebanner']);

  grunt.registerTask('unlicence', ['replace:licence']);

  grunt.registerTask('bandr', ['build', 'release']);
};<|MERGE_RESOLUTION|>--- conflicted
+++ resolved
@@ -227,39 +227,6 @@
         }]
       },
 
-<<<<<<< HEAD
-      replace: {
-        licence: {
-          src: ['src/**/*.js', 'src/**/*.jsx'],
-          overwrite: true,
-          replacements: [{
-            from: '<%= licence_text %>\n',
-            to: ''
-          }]
-        },
-        debughtml: {
-          src: ['dist/index.html'],
-          dest: 'dist/index.html',
-          replacements: [{
-            from: '{js}',
-            to: '<script src="js/es6-polyfill.js" charset="utf-8">\r\n    </script><script src="js/dependencies.min.js" charset="utf-8"></script>\r\n    <script src="js/<%= pkg.name %>-transpiled.js" charset="utf-8"></script>'
-          }, {
-            from: '{css}',
-            to: '<link rel="stylesheet" href="assets/<%= pkg.name %>-<%= pkg.version %>.css" charset="utf-8">'
-          }]
-        },
-        releasehtml: {
-          src: ['release/index.html'],
-          dest: 'release/index.html',
-          replacements: [{
-            from: '{js}',
-            to: '<script src="js/es6-polyfill.js" charset="utf-8"></script>\r\n    <script src="js/<%= pkg.name %>-<%= pkg.version %>.min.js"></script>'
-          }, {
-            from: '{css}',
-            to: '<link rel="stylesheet" href="assets/<%= pkg.name %>-<%= pkg.version %>.css" charset="utf-8">'
-          }]
-        },
-=======
       bablecleanup: {
         src: ['dist/js/<%= pkg.name %>-transpiled.js'],
         dest: 'dist/js/<%= pkg.name %>-transpiled.js',
@@ -272,7 +239,6 @@
         }]
       }
     },
->>>>>>> ff97b26b
 
     connect: {
       debug: {
