## Contributing

### Required tools

- Latest Git
- Latest LTS of Node.js
- Visual Studio 2019 (for Hajk 3) or 2015 (for [Hajk 2](https://github.com/hajkmap/Hajk/tree/hajk2.x))

`new-backend`, `new-client` and `new-admin` can be built on any OS supported by recent Git and Node versions (tested on macOS, Windows and Linux).

The `mapservice` component, which is a .NET project, requires however Visual Studio 2019 for Windows (as it has not been ported to .NET Core yet). Please note that if you plan on working on the [Hajk 2](https://github.com/hajkmap/Hajk/tree/hajk2.x) branch, you must use Visual Studio 2015 instead.

### User documentation

There is an ongoing effort to bring the [user documentation](https://github.com/hajkmap/Hajk/wiki) up to date with the new functionality of Hajk 3. User documentation can be found in [Hajk's Wiki](https://github.com/hajkmap/Hajk/wiki). Creating user documentation is a very important way of contributing to the project and suits well for organizations that wish to contribute but lack coding capabilities.

### Design guidelines

Hajk is built using **Material Design** components from the [Material UI](https://material-ui.com/) project. Make sure to familiarize yourself with all the available components. It is crucial for the user experience that the design principles are followed throughout the system.

### Git workflow

Hajk strictly enforces the use of **Git Feature Branch Workflow** as described in [this document](https://www.atlassian.com/git/tutorials/comparing-workflows/feature-branch-workflow).

In short, developing a new feature, would look something like:

1. Always fetch latest with `git fetch`.
1. Make sure you are in the develop branch by `git checkout develop`.
1. Make sure that you've pulled all latest changes with `git pull`.
1. Create a new branch, let's say `feature/foobar`, by running `git checkout -b feature/foobar`
1. Don't forget to set upstream so that your newly created branch is pushed to GitHub: `git push --set-upstream origin feature/foobar`
1. Code… :neckbeard:
1. Regularly commit changes to your branch with `git commit -S -m "A good comment, can be multiline."`. (Note, the `-S` flag [signs your commit](https://help.github.com/en/articles/signing-commits), and signing commits is something you really should be doing.)
1. Regularly push your changes to GitHub with `git push`
<<<<<<< HEAD
1. Regularly rebase your branch from develop. That means that you will incorporate recent changes in develop and your local branch will stay on top of it. **This is the really important part.** You can do it like this: `git checkout develop && git fetch && git pull && git checkout feature/foobar && git rebase develop`
1. When you're done coding, go to GitHub and create a new pull request. Make sure that you want to merge your branch into `develop`.
1. Administrators overlooking the project will get notified when you create your PR, take a look at the code and if everything looks fine merge it into `develop` and delete your feature branch from GitHub. You will still have a copy of your feature branch locally, but it can be safely removed by running `git branch -d feature/foobar`.
=======
1. Regularly merge changes from develop into your branch. That means that you will incorporate recent changes in develop and your local branch will stay up-to-date with latest developments. **This is the really important part.** You can do it like this: `git checkout develop && git fetch && git pull && git checkout feature/foobar && git merge develop`
3. When you're done coding, go to GitHub and create a new pull request. Make sure that you want to merge your branch into `develop`. 
4. Administrators overlooking the project will get notified when you create your PR, take a look at the code and if everything looks fine merge it into `develop` and delete your feature branch from GitHub. You will still have a copy of your feature branch locally, but it can be safely removed by running `git branch -d feature/foobar`. 
>>>>>>> 7c3c1125

### API documentation

This project uses [JSDoc](https://jsdoc.app/index.html) to document JavaScript.

The comment format of JSDoc is well-known and feels familiar to most coders. In addition, there are many plugins for editors (such as [Document This](https://marketplace.visualstudio.com/items?itemName=joelday.docthis) for Visual Studio Code) that simplify adding documentation.

Make sure that you understand how to comment with JSDoc by reading the documentation. A good [starting point is here](https://jsdoc.app/about-getting-started.html). Additionally, a list of [all available commands is here](https://jsdoc.app/index.html#block-tags).

JSDoc generates a `docs` folder (inside `new-client`) that contains browsable API documentation.

When you've added new code (**with meaningful comments**), make sure to update the API docs. It is done easily with `npm run createdocs`.

However, no automatic doc generator will do your job, which is **writing meaningful comments inside your code**.

### Code standard

Hajk 3 uses **ESLint** and **Prettier** to enforce code formatting across the project.

🔥 **Code that gets checked in must follow those rules.** 🔥

The `new-client` directory contains `.eslint` file, so it's easy to follow the rules. The recommended way is to use an editor that has extensions for ESLint and Prettier. It is also highly recommended to make the editor run Prettier on each file save (i.e. in VSCode it can be controlled by the `formatOnSave: true` flag).

**For a simple guide on setting up VSCode with ESLint, Prettier and some , see [this presentation](dokumentation/VSCodeSetup.pdf)**. (Swedish only)

It is also super easy to get Prettier running with almost any editor. Please [refer to the docs](https://prettier.io/).<|MERGE_RESOLUTION|>--- conflicted
+++ resolved
@@ -32,15 +32,9 @@
 1. Code… :neckbeard:
 1. Regularly commit changes to your branch with `git commit -S -m "A good comment, can be multiline."`. (Note, the `-S` flag [signs your commit](https://help.github.com/en/articles/signing-commits), and signing commits is something you really should be doing.)
 1. Regularly push your changes to GitHub with `git push`
-<<<<<<< HEAD
-1. Regularly rebase your branch from develop. That means that you will incorporate recent changes in develop and your local branch will stay on top of it. **This is the really important part.** You can do it like this: `git checkout develop && git fetch && git pull && git checkout feature/foobar && git rebase develop`
+1. Regularly merge changes from develop into your branch. That means that you will incorporate recent changes in develop and your local branch will stay up-to-date with latest developments. **This is the really important part.** You can do it like this: `git checkout develop && git fetch && git pull && git checkout feature/foobar && git merge develop`
 1. When you're done coding, go to GitHub and create a new pull request. Make sure that you want to merge your branch into `develop`.
 1. Administrators overlooking the project will get notified when you create your PR, take a look at the code and if everything looks fine merge it into `develop` and delete your feature branch from GitHub. You will still have a copy of your feature branch locally, but it can be safely removed by running `git branch -d feature/foobar`.
-=======
-1. Regularly merge changes from develop into your branch. That means that you will incorporate recent changes in develop and your local branch will stay up-to-date with latest developments. **This is the really important part.** You can do it like this: `git checkout develop && git fetch && git pull && git checkout feature/foobar && git merge develop`
-3. When you're done coding, go to GitHub and create a new pull request. Make sure that you want to merge your branch into `develop`. 
-4. Administrators overlooking the project will get notified when you create your PR, take a look at the code and if everything looks fine merge it into `develop` and delete your feature branch from GitHub. You will still have a copy of your feature branch locally, but it can be safely removed by running `git branch -d feature/foobar`. 
->>>>>>> 7c3c1125
 
 ### API documentation
 
