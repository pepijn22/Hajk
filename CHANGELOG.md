<!-- markdownlint-disable MD024 - because we want to duplicate headings, such as Added or Fixed.-->

# Changelog

All notable changes to this project will be documented in this file.

The format is based on [Keep a Changelog](https://keepachangelog.com/en/1.0.0/),
and this project adheres to [Semantic Versioning](https://semver.org/spec/v2.0.0.html).

## [Unreleased]

### BREAKING

- This release marks the removal of the legacy V1 API (`/api/v1`) in both the NodeJS backend and the old .NET 4.5 backend (refer to the _Removed_ section below). Client UI is now V2-compatible only, as it requires the consolidated loading method. This means that you need to review and update your configuration, both regarding Client and Admin. Please refer to `docs/migrate-to-v2-api.md` for details.
- This release marks deprecation of some plugins that either became replaced by a new solution or transformed into a community plugin. Refer to `docs/deprecated-plugins.md` for details.
- Although not exactly a _breaking_ change, but it fits well here: **the repo has been restructured**. All apps can now be found in the `apps/` directory. The `new-` prefix has been removed from apps' names. Some shell scripts now live in `scripts/` while the majority of Docker-related files, except for the official Dockerfile, have been moved into the `Docker/` directory. PR: [#1488](https://github.com/hajkmap/Hajk/pull/1488)

### Added

<<<<<<< HEAD
- Layerswitcher(client)/Groups(admin): It's now possible to add and show information about a layer group. [#400](https://github.com/hajkmap/Hajk/issues/400)
=======
- Cookie: It's now possible to revisit the cookie notice and change your preference [#1125](https://github.com/hajkmap/Hajk/issue/1125)
>>>>>>> fac7bf85
- Sketch: It is now possible to buffer from the Sketch plugin. [#1310](https://github.com/hajkmap/Hajk/issues/1310)
- Sketch: The user now has the option to reset to default styling and choose from a wider range of colors in the color picker; additionally, black and white options have been added. [#1372](https://github.com/hajkmap/Hajk/issues/1372)
- Core, Admin: Added support for stand-alone GeoWebCache WMS Server. Issue: [#1469](https://github.com/hajkmap/Hajk/issues/1469), PR: [#1493](https://github.com/hajkmap/Hajk/pull/1493).
- Print/Anchor: It's now possible to generate qr codes in Share and Print. [#1482](https://github.com/hajkmap/Hajk/issues/1482)
- Sketch: It's now possible to disable stroke for polygons and circles [#1177](https://github.com/hajkmap/Hajk/issues/1177)
- Backend: The new .NET 6 backend. Issue: [#1210](https://github.com/hajkmap/Hajk/issues/1210). PR: [#1395](https://github.com/hajkmap/Hajk/pull/1395).
- Core: Allow to specify map config by using `m` query parameter, even when no backend is active. [commit](https://github.com/hajkmap/Hajk/commit/eb5be276437994c86c2edd5abef3ea21cd6071b4)
- Deployment: Added Dockerfile making it possible to deploy "Hajk-simple" on OpenShift using S2I. PR: [#1487](https://github.com/hajkmap/Hajk/pull/1487).
- TimeSlider: It's now possible to print images of the content generated in the TimeSlider plugin. PR: [#1492](https://github.com/hajkmap/Hajk/pull/1492).
- Core: CSS classes added for certain elements, allows for more granular custom styling. See also this [discussion](https://github.com/hajkmap/Hajk/discussions/1481). PR: [#1497](https://github.com/hajkmap/Hajk/pull/1497).
- Coordinates: in addition to changing the icon's name (URL), it is now also possible to set icon's scale and anchor values. PR: [#1499](https://github.com/hajkmap/Hajk/pull/1499).
- Admin UI: It is now possible to easily duplicate map configurations using the UI. [#1502](https://github.com/hajkmap/Hajk/issues/1502).
- Coordinates: It's now possible to copy and paste coordinates from/to both coordinate inputs (N & E, longitude & latitude). PR: [#1506](https://github.com/hajkmap/Hajk/pull/1506).

### Fixed

- Add conditional rendering for Control button. [Commit.](https://github.com/hajkmap/Hajk/commit/b34def3249b368de336a5c4eadd86318103e78fb)
- Restore cross-platform build for NodeJS backend. [#1484](https://github.com/hajkmap/Hajk/pull/1484)
- Bug fix associated to #1468. [#1485](https://github.com/hajkmap/Hajk/pull/1485)
- Admin UI is now compatible with the correct HTTP verbs (`DELETE` and `PUT`). [#1501](https://github.com/hajkmap/Hajk/pull/1501)

### Security

- Bumped dependencies in Client.
- The official Dockerfile build on an image based on current Node LTS (v20).

### Removed

- The legacy .NET 4.5 backend. For reference, check out the [legacy-dotnet-4.5-backend branch](https://github.com/hajkmap/Hajk/tree/legacy-dotnet-4.5-backend).
- V1 API from NodeJS Backend.

## [3.13.25] - 2024-02-13

### Added

- Sketch: Rotate drawn objects. [#1455](https://github.com/hajkmap/Hajk/issues/1455)
- Sketch: Allow changing point size. [#1373](https://github.com/hajkmap/Hajk/issues/1373)
- FIR: Allow comma-separated search and multiline search. [#1461](https://github.com/hajkmap/Hajk/issues/1461)
- Infoclick: Highlight in collection view. [#1472](https://github.com/hajkmap/Hajk/issues/1472)

### Fixed

- Sketch: Solved save error with arrow object. [#1450](https://github.com/hajkmap/Hajk/issues/1450)
- DocumentHandler: Fixed Blockquote and Accordion issues in dark mode. [#1457](https://github.com/hajkmap/Hajk/issues/1457)
- KIR: Now checks if export is allowed. [#1441](https://github.com/hajkmap/Hajk/issues/1441)
- Infoclick: Resize breaks scroll. [#1428](https://github.com/hajkmap/Hajk/issues/1428)

### Changed

- Infoclick: Enhance `roundToDecimals` filter. [#1445](https://github.com/hajkmap/Hajk/issues/1445)

## [3.13.24] - 2024-01-17

### Added

- LayerSwitcher: It is now possible to auto-rotate the Map to a admin-specified value. Useful for layers with photos taken in different directions. [#1451](https://github.com/hajkmap/Hajk/issues/1451)

## [3.13.23] - 2024-01-17

_A quick follow-up to 3.13.22, that had some issues with certain map configurations._

### Fixed

- Backend: Solved an issue that could stop certain maps from loading if a tool's option's property value was `null`. Introduced in [#1438](https://github.com/hajkmap/Hajk/issues/1438), fixed in [77503ee](https://github.com/hajkmap/Hajk/commit/77503ee617b1579970cb2ea95c7b95143d024df0).

### Added

- FeatureInfo: New filters. [#1443](https://github.com/hajkmap/Hajk/issues/1443)

### Changed

- Backend: show 403 Forbidden rather than 500 if access was not allowed. [98b9280](https://github.com/hajkmap/Hajk/commit/98b9280b56a05eaa2a037359341329ed5fc46f8e)

## [3.13.22] - 2024-01-16

### Added

- DocumentHandler - possible to save documents inside subfolders. [#1402](https://github.com/hajkmap/Hajk/pull/1402)
- Backend: Another method of gaining AD groups has been added. It's possible to circumvent the current solution (where Backend talks to the LDAP server) if one's setup allows for getting the AD groups elsewhere (i.e. from a proxy if setup on IIS). [#1439](https://github.com/hajkmap/Hajk/issues/1439)
- Backend: Respect nested `visibleForGroups` within tool options. [#1438](https://github.com/hajkmap/Hajk/issues/1438)
- Backend: show 403 Forbidden rather than 500 if access was not allowed. [90b1725](https://github.com/hajkmap/Hajk/commit/90b172595c16078053c2d03130971e89091511aa)
- Edit: Allow setting a `geometryField` for edit layers with no features. [#1447](https://github.com/hajkmap/Hajk/issues/1447)
- PropertyChecker: Expanded the plugin to also utilize _Digital Plans_ by adding a second tab with an own list as well as another report.

### Fixed

- Client core: Fix layout issue with hidden DrawerToggleButtons [#1436](https://github.com/hajkmap/Hajk/pull/1436)
- PropertyChecker: Better sorting and layer loading failed indicator in layers list. [8df1b92](https://github.com/hajkmap/Hajk/commit/8df1b9253aae06c8b42a37b36100a595e4e7c74b)
- PropertyChecker: Don't allow clicking on points that'd result in response from multiple properties. User is informed when such a click occurs and told to click further away from the property border.
- Bookmark: Fixed removal issue. [0f1172f](https://github.com/hajkmap/Hajk/commit/0f1172f108d57575dbe8e8ecabb20aa8b8a15c4e)
- Print: Print tool does not print WMS layers that requires credentials[#1442](https://github.com/hajkmap/Hajk/issues/1442)

## [3.13.21] - 2023-11-17

### Fixed

- The tools list in Admin is now refreshed: only current tools are available, sorting is alphabetical.

## [3.13.20] - 2023-11-14

### Added

- Support for the EPSG:5847 in Admin UI. Keep in mind that you still need to add appropriate projection definitions to each map config.
- It is now possible to disable unused tabs in LayerSwitcher, e.g. only show the Background layers tab. [#1431](https://github.com/hajkmap/Hajk/issues/1431)

### Fixed

- Upgraded deps, among those `react-markdown`, which required some work. See [#1425](https://github.com/hajkmap/Hajk/issues/1425).

## [3.13.19] - 2023-10-29

### Added

- Client: LayerSwitcher now indicates which groups have enabled layers by styling those groups with a bold font. [#1257](https://github.com/hajkmap/Hajk/issues/1257)

## [3.13.18] - 2023-10-27

### Added

- Client/Admin: it's now possible to configure the Search tool so that it starts with the search field in focus. [#1424](https://github.com/hajkmap/Hajk/issues/1424)

### Fixed

- Client: avoid long floating values for the `z` parameter in URL hash. [#1422](https://github.com/hajkmap/Hajk/issues/1422)

## [3.13.17] - 2023-10-25

### Security

- Backend: Tightened security: if AD_LOOKUP_ACTIVE is 'false' but RESTRICT_ADMIN_ACCESS_TO_AD_GROUPS has a value, access to admin-only endpoints will be restricted (to everyone).

## [3.13.16] - 2023-10-25

### Added

- Backend: More logging options in `.env`. Also, we now save 14 old log files by default (was 1 before). [#1421](https://github.com/hajkmap/Hajk/issues/1421)

### Fixed

- Client: Drawer Toggle Button could sometimes disappear in certain map configurations. Fixed in #1414. [#1414](https://github.com/hajkmap/Hajk/issues/1414)

## [3.13.15] - 2023-10-24

### Added

- New plugin: **this release marks the first Public Beta of _PropertyChecker_.** See [#1360](https://github.com/hajkmap/Hajk/issues/1360). There's also a README included in the plugin's directory, make sure to read it in order to successfully setup this plugin.
- Backend: added `/fir` endpoints. This functionality requires the _myCarta FR Direkt_ service. [#1416](https://github.com/hajkmap/Hajk/issues/1416)

## [3.13.14] - 2023-10-06

### Fixed

- The `/ad/findCommonADGroupsForUsers` endpoint works again. [#1415](https://github.com/hajkmap/Hajk/issues/1415)

## [3.13.13] - 2023-10-05

### Added

- Admins can configure a link for each layer. The link will be visible in LayerSwitcher's metadata part. [#1387](https://github.com/hajkmap/Hajk/issues/1387)

### Fixed

- It's now possible to have other target than `_blank` for links in infoclick. [#1388](https://github.com/hajkmap/Hajk/issues/1388)
- Removed the 360px width limit in MapClickViewer lists. [#1411](https://github.com/hajkmap/Hajk/issues/1411)
- Minor bug in DocumentHandler [#1404](https://github.com/hajkmap/Hajk/issues/1404)

## [3.13.12] - 2023-09-22

### Added

- Added CHANGELOG.md to the project
- Added a confirmation dialog that shows on window close. It informs the user about unsaved changes (in e.g. Measurer or Sketch) that will be lost. [#1403](https://github.com/hajkmap/Hajk/issues/1403)

### Fixed

- Support for relative URLs [#1399](https://github.com/hajkmap/Hajk/issues/1399)

### Security

- Upgraded Client dependencies. The main change here is OpenLayer 8.0.0.
- Upgraded Backend dependencies.

## [3.13.11] - 2023-09-05

### Added

- Client UI: It is now possible for admins to make the side drawer permanent (i.e. not hidable by user). [#1316](https://github.com/hajkmap/Hajk/issues/1316), [#1367](https://github.com/hajkmap/Hajk/issues/1367).

## [3.13.10] - 2023-09-05

### Added

- Measurer plugin: It is now possible to perform perpendicular measurements by using a modifier key (Ctrl or Cmd, depending on the OS) [#1361](https://github.com/hajkmap/Hajk/issues/1361)
- The HTML `target` attribute is now accepted and rendered correctly if specified, [#1389](https://github.com/hajkmap/Hajk/pull/1389)
- Added the possibility to change icon background in feature list, [#1385](https://github.com/hajkmap/Hajk/issues/1385)

### Fixed

- Admin UI: correct attribute is used when configuring Edit, [#1317](https://github.com/hajkmap/Hajk/issues/1317)
- Fix for incorrect font size in LayerSwitcher's metadata link. [Commit](https://github.com/hajkmap/Hajk/commit/92fbf3fed23cf8f6417cce0285fe2ca074eef1d3)
- Fixes to erroneous warning messages about missing plugins in current configuration. See [#1390](https://github.com/hajkmap/Hajk/issues/1390) and [#1391](https://github.com/hajkmap/Hajk/issues/1391).

## [3.13.9] - 2023-08-22

### Fixed

- Bug fix for the Simple Edit Workflow added in 3.13.8

## [3.13.8] - 2023-08-21

### Added

- Edit plugin: the Simple Edit Workflow, as described in [#1377](https://github.com/hajkmap/Hajk/issues/1377)

### Changed

- Swagger UI API Explorer now defaults to the V2 path

## [3.13.7] - 2023-08-18

### Changed

- Layout fixes to the Error page added in 3.13.6
- Made some `appConfig.json` keys optional by not expecting any values for them in `index.js`

## [3.13.6] - 2023-08-17

### Added

- A new error page is displayed if Hajk fails on the initial load. The new page also shows a _Reset_ button, which may fix common loading errors by cleaning up the client's state. [Commit](https://github.com/hajkmap/Hajk/commit/f2201fc2c63988175172315313344a8992a17c4d)

### Changed

- The consolidated loading approach, first added in [#682](https://github.com/hajkmap/Hajk/issues/682) is now the only way of loading Client UI. This fact allows for a lot of cleanups in the start-up code.

### Removed

- BREAKING: Client UI does not support V1 API anymore. The only supported way of loading the application is the new approach, introduced in #682.
- Since the change above, there is no more use for `experimentalNewApi` in `appConfig.json`. It has now been removed.

### Security

- A number of Client's dependencies have been upgraded.

## [3.13.5] - 2023-08-14

### Changed

- Fix to list sorting when toggling layers in a group layer ([#1362](https://github.com/hajkmap/Hajk/issues/1362))
- Added missing dependencies in Client's [package.json](https://github.com/hajkmap/Hajk/commit/eadc703d9d90b9a3f793b6be422544251ec9a3f6)
- Imports are now made using relative paths. [Commit](https://github.com/hajkmap/Hajk/commit/413d40a081bfe1b1f9f3d436f07b918219375aa5)

### Removed

- Removed all references to the unused `shortcodes` feature in `FeatureInfo`. Also, removed unused dependencies from Client's package.json. [Commit](https://github.com/hajkmap/Hajk/commit/436afad8d9dd37caec8cb4fe9dabeb4c03b67ff7)
- Legacy plugins removed in this release are:
  - `Draw` (use `Sketch` instead)
  - `Measure` (use `Measurer` instead)
- Also `VTSearch` was removed as it is to be transformed into a _community plugin_ (i.e. not included in the main build)

## [3.13.4] - 2023-08-14

### Fixed

- Restored the missing `.material-icons` class in our CSS. This disappeared in a recent MUI bump and has now to be added manually for font icons.

## [3.13.3] - 2023-08-11

## [3.12.0-rc.2] - 2023-06-19

[unreleased]: https://github.com/hajkmap/Hajk/compare/v3.13.24...hstd-main
[3.13.25]: https://github.com/hajkmap/Hajk/compare/v3.13.24...v3.13.25
[3.13.24]: https://github.com/hajkmap/Hajk/compare/v3.13.23...v3.13.24
[3.13.23]: https://github.com/hajkmap/Hajk/compare/v3.13.22...v3.13.23
[3.13.22]: https://github.com/hajkmap/Hajk/compare/v3.13.21...v3.13.22
[3.13.21]: https://github.com/hajkmap/Hajk/compare/v3.13.20...v3.13.21
[3.13.20]: https://github.com/hajkmap/Hajk/compare/v3.13.19...v3.13.20
[3.13.19]: https://github.com/hajkmap/Hajk/compare/v3.13.18...v3.13.19
[3.13.18]: https://github.com/hajkmap/Hajk/compare/v3.13.17...v3.13.18
[3.13.17]: https://github.com/hajkmap/Hajk/compare/v3.13.16...v3.13.17
[3.13.16]: https://github.com/hajkmap/Hajk/compare/v3.13.15...v3.13.16
[3.13.15]: https://github.com/hajkmap/Hajk/compare/v3.13.14...v3.13.15
[3.13.14]: https://github.com/hajkmap/Hajk/compare/v3.13.13...v3.13.14
[3.13.13]: https://github.com/hajkmap/Hajk/compare/v3.13.12...v3.13.13
[3.13.12]: https://github.com/hajkmap/Hajk/compare/v3.13.11...v3.13.12
[3.13.11]: https://github.com/hajkmap/Hajk/compare/v3.13.10...v3.13.11
[3.13.10]: https://github.com/hajkmap/Hajk/compare/v3.13.9...v3.13.10
[3.13.9]: https://github.com/hajkmap/Hajk/compare/v3.13.8...v3.13.9
[3.13.8]: https://github.com/hajkmap/Hajk/compare/v3.13.7...v3.13.8
[3.13.7]: https://github.com/hajkmap/Hajk/compare/v3.13.6...v3.13.7
[3.13.6]: https://github.com/hajkmap/Hajk/compare/v3.13.5...v3.13.6
[3.13.5]: https://github.com/hajkmap/Hajk/compare/v3.13.4...v3.13.5
[3.13.4]: https://github.com/hajkmap/Hajk/compare/v3.13.3...v3.13.4
[3.13.3]: https://github.com/hajkmap/Hajk/compare/v3.12.0-rc.2...v3.13.3
[3.12.0-rc.2]: https://github.com/hajkmap/Hajk/releases/tag/v3.12.0-rc.2

---

## Editor's help

Types of changes:

- `Added` for new features.
- `Changed` for changes in existing functionality.
- `Deprecated` for soon-to-be removed features.
- `Removed` for now removed features.
- `Fixed` for any bug fixes.
- `Security` in case of vulnerabilities.<|MERGE_RESOLUTION|>--- conflicted
+++ resolved
@@ -17,11 +17,8 @@
 
 ### Added
 
-<<<<<<< HEAD
 - Layerswitcher(client)/Groups(admin): It's now possible to add and show information about a layer group. [#400](https://github.com/hajkmap/Hajk/issues/400)
-=======
 - Cookie: It's now possible to revisit the cookie notice and change your preference [#1125](https://github.com/hajkmap/Hajk/issue/1125)
->>>>>>> fac7bf85
 - Sketch: It is now possible to buffer from the Sketch plugin. [#1310](https://github.com/hajkmap/Hajk/issues/1310)
 - Sketch: The user now has the option to reset to default styling and choose from a wider range of colors in the color picker; additionally, black and white options have been added. [#1372](https://github.com/hajkmap/Hajk/issues/1372)
 - Core, Admin: Added support for stand-alone GeoWebCache WMS Server. Issue: [#1469](https://github.com/hajkmap/Hajk/issues/1469), PR: [#1493](https://github.com/hajkmap/Hajk/pull/1493).
