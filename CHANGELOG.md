<!-- markdownlint-disable MD024 - because we want to duplicate headings, such as Added or Fixed.-->

# Changelog

All notable changes to this project will be documented in this file.

The format is based on [Keep a Changelog](https://keepachangelog.com/en/1.0.0/),
and this project adheres to [Semantic Versioning](https://semver.org/spec/v2.0.0.html).

## [Unreleased]

### BREAKING

- This release marks the removal of the legacy V1 API (`/api/v1`) in both the NodeJS backend and the old .NET 4.5 backend (refer to the _Removed_ section below). Client UI is now V2-compatible only, as it requires the consolidated loading method. This means that you need to review and update your configuration, both regarding Client and Admin. Please refer to `docs/migrate-to-v2-api.md` for details.
- This release marks deprecation of some plugins that either became replaced by a new solution or transformed into a community plugin. Refer to `docs/deprecated-plugins.md` for details.
- Although not exactly a _breaking_ change, but it fits well here: **the repo has been restructured**. All apps can now be found in the `apps/` directory. The `new-` prefix has been removed from apps' names. Some shell scripts now live in `scripts/` while the majority of Docker-related files, except for the official Dockerfile, have been moved into the `Docker/` directory. PR: [#1488](https://github.com/hajkmap/Hajk/pull/1488)

### Added

- Cookie: It's now possible to revisit the cookie notice and change your preference [#1125](https://github.com/hajkmap/Hajk/issue/1125)
- Sketch: It is now possible to buffer from the Sketch plugin. [#1310](https://github.com/hajkmap/Hajk/issues/1310)
- Sketch: The user now has the option to reset to default styling and choose from a wider range of colors in the color picker; additionally, black and white options have been added. [#1372](https://github.com/hajkmap/Hajk/issues/1372)
- Core, Admin: Added support for stand-alone GeoWebCache WMS Server. Issue: [#1469](https://github.com/hajkmap/Hajk/issues/1469), PR: [#1493](https://github.com/hajkmap/Hajk/pull/1493).
- Print/Anchor: It's now possible to generate QR codes in Share and Print. [#1482](https://github.com/hajkmap/Hajk/issues/1482)
- Sketch: It's now possible to disable stroke for polygons and circles [#1177](https://github.com/hajkmap/Hajk/issues/1177)
- Backend: The new .NET 6 backend. Issue: [#1210](https://github.com/hajkmap/Hajk/issues/1210). PR: [#1395](https://github.com/hajkmap/Hajk/pull/1395).
- Core: Allow to specify map config by using `m` query parameter, even when no backend is active. [commit](https://github.com/hajkmap/Hajk/commit/eb5be276437994c86c2edd5abef3ea21cd6071b4)
- Deployment: Added Dockerfile making it possible to deploy "Hajk-simple" on OpenShift using S2I. PR: [#1487](https://github.com/hajkmap/Hajk/pull/1487).
- TimeSlider: It's now possible to print images of the content generated in the TimeSlider plugin. PR: [#1492](https://github.com/hajkmap/Hajk/pull/1492).
- Core: CSS classes added for certain elements, allows for more granular custom styling. See also this [discussion](https://github.com/hajkmap/Hajk/discussions/1481). PR: [#1497](https://github.com/hajkmap/Hajk/pull/1497).
- Coordinates: in addition to changing the icon's name (URL), it is now also possible to set icon's scale and anchor values. PR: [#1499](https://github.com/hajkmap/Hajk/pull/1499).
- Admin UI: It is now possible to easily duplicate map configurations using the UI. [#1502](https://github.com/hajkmap/Hajk/issues/1502).
- Coordinates: It's now possible to copy and paste coordinates from/to both coordinate inputs (N & E, longitude & latitude). PR: [#1506](https://github.com/hajkmap/Hajk/pull/1506).
- LayerSwitcher(Client)/Groups(Admin): It's now possible to add and show information about a layer group. [#400](https://github.com/hajkmap/Hajk/issues/400).
- LayerSwitcher: Some text field inputs for layer groups now allows HTML code. [#1518](https://github.com/hajkmap/Hajk/pull/1518).
- CookieNotice: The cookie notice dialog now appears at the top of other dialogs and pop up windows. PR: [#1521](https://github.com/hajkmap/Hajk/pull/1521).
<<<<<<< HEAD
- Measurer: The measurer now allows for selecting objects by clicking them to get measurement information (area and circumference). PR: [#1532](https://github.com/hajkmap/Hajk/pull/1532).
=======
- Backend (Node): Added possibility to use Authorization token in FME Server proxy. [#1530](https://github.com/hajkmap/Hajk/pull/1530).
>>>>>>> 09c73543

### Fixed

- Add conditional rendering for Control button. [Commit.](https://github.com/hajkmap/Hajk/commit/b34def3249b368de336a5c4eadd86318103e78fb)
- Restore cross-platform build for NodeJS backend. [#1484](https://github.com/hajkmap/Hajk/pull/1484)
- Bug fix associated to #1468. [#1485](https://github.com/hajkmap/Hajk/pull/1485)
- Admin UI is now compatible with the correct HTTP verbs (`DELETE` and `PUT`). [#1501](https://github.com/hajkmap/Hajk/pull/1501)
- Cookie: Cookie Notice updated after browser refresh. Fix to PR: [#1509](https://github.com/hajkmap/Hajk/pull/1509)
- FIR plugin - Pagination now remembers page after delete. [#1514](https://github.com/hajkmap/Hajk/pull/1514)
- Fix collapsed InfoClick in Iframe [#1508](https://github.com/hajkmap/Hajk/pull/1508)
- Prevent multiple animations in Location plugin [#1525](https://github.com/hajkmap/Hajk/pull/1525)

### Security

- Bumped dependencies in Client.
- The official Dockerfile build on an image based on current Node LTS (v20).

### Removed

- The legacy .NET 4.5 backend. For reference, check out the [legacy-dotnet-4.5-backend branch](https://github.com/hajkmap/Hajk/tree/legacy-dotnet-4.5-backend).
- V1 API from NodeJS Backend.

## [3.13.25] - 2024-02-13

### Added

- Sketch: Rotate drawn objects. [#1455](https://github.com/hajkmap/Hajk/issues/1455)
- Sketch: Allow changing point size. [#1373](https://github.com/hajkmap/Hajk/issues/1373)
- FIR: Allow comma-separated search and multiline search. [#1461](https://github.com/hajkmap/Hajk/issues/1461)
- Infoclick: Highlight in collection view. [#1472](https://github.com/hajkmap/Hajk/issues/1472)

### Fixed

- Sketch: Solved save error with arrow object. [#1450](https://github.com/hajkmap/Hajk/issues/1450)
- DocumentHandler: Fixed Blockquote and Accordion issues in dark mode. [#1457](https://github.com/hajkmap/Hajk/issues/1457)
- KIR: Now checks if export is allowed. [#1441](https://github.com/hajkmap/Hajk/issues/1441)
- Infoclick: Resize breaks scroll. [#1428](https://github.com/hajkmap/Hajk/issues/1428)

### Changed

- Infoclick: Enhance `roundToDecimals` filter. [#1445](https://github.com/hajkmap/Hajk/issues/1445)

## [3.13.24] - 2024-01-17

### Added

- LayerSwitcher: It is now possible to auto-rotate the Map to a admin-specified value. Useful for layers with photos taken in different directions. [#1451](https://github.com/hajkmap/Hajk/issues/1451)

## [3.13.23] - 2024-01-17

_A quick follow-up to 3.13.22, that had some issues with certain map configurations._

### Fixed

- Backend: Solved an issue that could stop certain maps from loading if a tool's option's property value was `null`. Introduced in [#1438](https://github.com/hajkmap/Hajk/issues/1438), fixed in [77503ee](https://github.com/hajkmap/Hajk/commit/77503ee617b1579970cb2ea95c7b95143d024df0).

### Added

- FeatureInfo: New filters. [#1443](https://github.com/hajkmap/Hajk/issues/1443)

### Changed

- Backend: show 403 Forbidden rather than 500 if access was not allowed. [98b9280](https://github.com/hajkmap/Hajk/commit/98b9280b56a05eaa2a037359341329ed5fc46f8e)

## [3.13.22] - 2024-01-16

### Added

- DocumentHandler - possible to save documents inside subfolders. [#1402](https://github.com/hajkmap/Hajk/pull/1402)
- Backend: Another method of gaining AD groups has been added. It's possible to circumvent the current solution (where Backend talks to the LDAP server) if one's setup allows for getting the AD groups elsewhere (i.e. from a proxy if setup on IIS). [#1439](https://github.com/hajkmap/Hajk/issues/1439)
- Backend: Respect nested `visibleForGroups` within tool options. [#1438](https://github.com/hajkmap/Hajk/issues/1438)
- Backend: show 403 Forbidden rather than 500 if access was not allowed. [90b1725](https://github.com/hajkmap/Hajk/commit/90b172595c16078053c2d03130971e89091511aa)
- Edit: Allow setting a `geometryField` for edit layers with no features. [#1447](https://github.com/hajkmap/Hajk/issues/1447)
- PropertyChecker: Expanded the plugin to also utilize _Digital Plans_ by adding a second tab with an own list as well as another report.

### Fixed

- Client core: Fix layout issue with hidden DrawerToggleButtons [#1436](https://github.com/hajkmap/Hajk/pull/1436)
- PropertyChecker: Better sorting and layer loading failed indicator in layers list. [8df1b92](https://github.com/hajkmap/Hajk/commit/8df1b9253aae06c8b42a37b36100a595e4e7c74b)
- PropertyChecker: Don't allow clicking on points that'd result in response from multiple properties. User is informed when such a click occurs and told to click further away from the property border.
- Bookmark: Fixed removal issue. [0f1172f](https://github.com/hajkmap/Hajk/commit/0f1172f108d57575dbe8e8ecabb20aa8b8a15c4e)
- Print: Print tool does not print WMS layers that requires credentials[#1442](https://github.com/hajkmap/Hajk/issues/1442)

## [3.13.21] - 2023-11-17

### Fixed

- The tools list in Admin is now refreshed: only current tools are available, sorting is alphabetical.

## [3.13.20] - 2023-11-14

### Added

- Support for the EPSG:5847 in Admin UI. Keep in mind that you still need to add appropriate projection definitions to each map config.
- It is now possible to disable unused tabs in LayerSwitcher, e.g. only show the Background layers tab. [#1431](https://github.com/hajkmap/Hajk/issues/1431)

### Fixed

- Upgraded deps, among those `react-markdown`, which required some work. See [#1425](https://github.com/hajkmap/Hajk/issues/1425).

## [3.13.19] - 2023-10-29

### Added

- Client: LayerSwitcher now indicates which groups have enabled layers by styling those groups with a bold font. [#1257](https://github.com/hajkmap/Hajk/issues/1257)

## [3.13.18] - 2023-10-27

### Added

- Client/Admin: it's now possible to configure the Search tool so that it starts with the search field in focus. [#1424](https://github.com/hajkmap/Hajk/issues/1424)

### Fixed

- Client: avoid long floating values for the `z` parameter in URL hash. [#1422](https://github.com/hajkmap/Hajk/issues/1422)

## [3.13.17] - 2023-10-25

### Security

- Backend: Tightened security: if AD_LOOKUP_ACTIVE is 'false' but RESTRICT_ADMIN_ACCESS_TO_AD_GROUPS has a value, access to admin-only endpoints will be restricted (to everyone).

## [3.13.16] - 2023-10-25

### Added

- Backend: More logging options in `.env`. Also, we now save 14 old log files by default (was 1 before). [#1421](https://github.com/hajkmap/Hajk/issues/1421)

### Fixed

- Client: Drawer Toggle Button could sometimes disappear in certain map configurations. Fixed in #1414. [#1414](https://github.com/hajkmap/Hajk/issues/1414)

## [3.13.15] - 2023-10-24

### Added

- New plugin: **this release marks the first Public Beta of _PropertyChecker_.** See [#1360](https://github.com/hajkmap/Hajk/issues/1360). There's also a README included in the plugin's directory, make sure to read it in order to successfully setup this plugin.
- Backend: added `/fir` endpoints. This functionality requires the _myCarta FR Direkt_ service. [#1416](https://github.com/hajkmap/Hajk/issues/1416)

## [3.13.14] - 2023-10-06

### Fixed

- The `/ad/findCommonADGroupsForUsers` endpoint works again. [#1415](https://github.com/hajkmap/Hajk/issues/1415)

## [3.13.13] - 2023-10-05

### Added

- Admins can configure a link for each layer. The link will be visible in LayerSwitcher's metadata part. [#1387](https://github.com/hajkmap/Hajk/issues/1387)

### Fixed

- It's now possible to have other target than `_blank` for links in infoclick. [#1388](https://github.com/hajkmap/Hajk/issues/1388)
- Removed the 360px width limit in MapClickViewer lists. [#1411](https://github.com/hajkmap/Hajk/issues/1411)
- Minor bug in DocumentHandler [#1404](https://github.com/hajkmap/Hajk/issues/1404)

## [3.13.12] - 2023-09-22

### Added

- Added CHANGELOG.md to the project
- Added a confirmation dialog that shows on window close. It informs the user about unsaved changes (in e.g. Measurer or Sketch) that will be lost. [#1403](https://github.com/hajkmap/Hajk/issues/1403)

### Fixed

- Support for relative URLs [#1399](https://github.com/hajkmap/Hajk/issues/1399)

### Security

- Upgraded Client dependencies. The main change here is OpenLayer 8.0.0.
- Upgraded Backend dependencies.

## [3.13.11] - 2023-09-05

### Added

- Client UI: It is now possible for admins to make the side drawer permanent (i.e. not hidable by user). [#1316](https://github.com/hajkmap/Hajk/issues/1316), [#1367](https://github.com/hajkmap/Hajk/issues/1367).

## [3.13.10] - 2023-09-05

### Added

- Measurer plugin: It is now possible to perform perpendicular measurements by using a modifier key (Ctrl or Cmd, depending on the OS) [#1361](https://github.com/hajkmap/Hajk/issues/1361)
- The HTML `target` attribute is now accepted and rendered correctly if specified, [#1389](https://github.com/hajkmap/Hajk/pull/1389)
- Added the possibility to change icon background in feature list, [#1385](https://github.com/hajkmap/Hajk/issues/1385)

### Fixed

- Admin UI: correct attribute is used when configuring Edit, [#1317](https://github.com/hajkmap/Hajk/issues/1317)
- Fix for incorrect font size in LayerSwitcher's metadata link. [Commit](https://github.com/hajkmap/Hajk/commit/92fbf3fed23cf8f6417cce0285fe2ca074eef1d3)
- Fixes to erroneous warning messages about missing plugins in current configuration. See [#1390](https://github.com/hajkmap/Hajk/issues/1390) and [#1391](https://github.com/hajkmap/Hajk/issues/1391).

## [3.13.9] - 2023-08-22

### Fixed

- Bug fix for the Simple Edit Workflow added in 3.13.8

## [3.13.8] - 2023-08-21

### Added

- Edit plugin: the Simple Edit Workflow, as described in [#1377](https://github.com/hajkmap/Hajk/issues/1377)

### Changed

- Swagger UI API Explorer now defaults to the V2 path

## [3.13.7] - 2023-08-18

### Changed

- Layout fixes to the Error page added in 3.13.6
- Made some `appConfig.json` keys optional by not expecting any values for them in `index.js`

## [3.13.6] - 2023-08-17

### Added

- A new error page is displayed if Hajk fails on the initial load. The new page also shows a _Reset_ button, which may fix common loading errors by cleaning up the client's state. [Commit](https://github.com/hajkmap/Hajk/commit/f2201fc2c63988175172315313344a8992a17c4d)

### Changed

- The consolidated loading approach, first added in [#682](https://github.com/hajkmap/Hajk/issues/682) is now the only way of loading Client UI. This fact allows for a lot of cleanups in the start-up code.

### Removed

- BREAKING: Client UI does not support V1 API anymore. The only supported way of loading the application is the new approach, introduced in #682.
- Since the change above, there is no more use for `experimentalNewApi` in `appConfig.json`. It has now been removed.

### Security

- A number of Client's dependencies have been upgraded.

## [3.13.5] - 2023-08-14

### Changed

- Fix to list sorting when toggling layers in a group layer ([#1362](https://github.com/hajkmap/Hajk/issues/1362))
- Added missing dependencies in Client's [package.json](https://github.com/hajkmap/Hajk/commit/eadc703d9d90b9a3f793b6be422544251ec9a3f6)
- Imports are now made using relative paths. [Commit](https://github.com/hajkmap/Hajk/commit/413d40a081bfe1b1f9f3d436f07b918219375aa5)

### Removed

- Removed all references to the unused `shortcodes` feature in `FeatureInfo`. Also, removed unused dependencies from Client's package.json. [Commit](https://github.com/hajkmap/Hajk/commit/436afad8d9dd37caec8cb4fe9dabeb4c03b67ff7)
- Legacy plugins removed in this release are:
  - `Draw` (use `Sketch` instead)
  - `Measure` (use `Measurer` instead)
- Also `VTSearch` was removed as it is to be transformed into a _community plugin_ (i.e. not included in the main build)

## [3.13.4] - 2023-08-14

### Fixed

- Restored the missing `.material-icons` class in our CSS. This disappeared in a recent MUI bump and has now to be added manually for font icons.

## [3.13.3] - 2023-08-11

## [3.12.0-rc.2] - 2023-06-19

[unreleased]: https://github.com/hajkmap/Hajk/compare/v3.13.24...hstd-main
[3.13.25]: https://github.com/hajkmap/Hajk/compare/v3.13.24...v3.13.25
[3.13.24]: https://github.com/hajkmap/Hajk/compare/v3.13.23...v3.13.24
[3.13.23]: https://github.com/hajkmap/Hajk/compare/v3.13.22...v3.13.23
[3.13.22]: https://github.com/hajkmap/Hajk/compare/v3.13.21...v3.13.22
[3.13.21]: https://github.com/hajkmap/Hajk/compare/v3.13.20...v3.13.21
[3.13.20]: https://github.com/hajkmap/Hajk/compare/v3.13.19...v3.13.20
[3.13.19]: https://github.com/hajkmap/Hajk/compare/v3.13.18...v3.13.19
[3.13.18]: https://github.com/hajkmap/Hajk/compare/v3.13.17...v3.13.18
[3.13.17]: https://github.com/hajkmap/Hajk/compare/v3.13.16...v3.13.17
[3.13.16]: https://github.com/hajkmap/Hajk/compare/v3.13.15...v3.13.16
[3.13.15]: https://github.com/hajkmap/Hajk/compare/v3.13.14...v3.13.15
[3.13.14]: https://github.com/hajkmap/Hajk/compare/v3.13.13...v3.13.14
[3.13.13]: https://github.com/hajkmap/Hajk/compare/v3.13.12...v3.13.13
[3.13.12]: https://github.com/hajkmap/Hajk/compare/v3.13.11...v3.13.12
[3.13.11]: https://github.com/hajkmap/Hajk/compare/v3.13.10...v3.13.11
[3.13.10]: https://github.com/hajkmap/Hajk/compare/v3.13.9...v3.13.10
[3.13.9]: https://github.com/hajkmap/Hajk/compare/v3.13.8...v3.13.9
[3.13.8]: https://github.com/hajkmap/Hajk/compare/v3.13.7...v3.13.8
[3.13.7]: https://github.com/hajkmap/Hajk/compare/v3.13.6...v3.13.7
[3.13.6]: https://github.com/hajkmap/Hajk/compare/v3.13.5...v3.13.6
[3.13.5]: https://github.com/hajkmap/Hajk/compare/v3.13.4...v3.13.5
[3.13.4]: https://github.com/hajkmap/Hajk/compare/v3.13.3...v3.13.4
[3.13.3]: https://github.com/hajkmap/Hajk/compare/v3.12.0-rc.2...v3.13.3
[3.12.0-rc.2]: https://github.com/hajkmap/Hajk/releases/tag/v3.12.0-rc.2

---

## Editor's help

Types of changes:

- `Added` for new features.
- `Changed` for changes in existing functionality.
- `Deprecated` for soon-to-be removed features.
- `Removed` for now removed features.
- `Fixed` for any bug fixes.
- `Security` in case of vulnerabilities.<|MERGE_RESOLUTION|>--- conflicted
+++ resolved
@@ -34,11 +34,8 @@
 - LayerSwitcher(Client)/Groups(Admin): It's now possible to add and show information about a layer group. [#400](https://github.com/hajkmap/Hajk/issues/400).
 - LayerSwitcher: Some text field inputs for layer groups now allows HTML code. [#1518](https://github.com/hajkmap/Hajk/pull/1518).
 - CookieNotice: The cookie notice dialog now appears at the top of other dialogs and pop up windows. PR: [#1521](https://github.com/hajkmap/Hajk/pull/1521).
-<<<<<<< HEAD
+- Backend (Node): Added possibility to use Authorization token in FME Server proxy. [#1530](https://github.com/hajkmap/Hajk/pull/1530).
 - Measurer: The measurer now allows for selecting objects by clicking them to get measurement information (area and circumference). PR: [#1532](https://github.com/hajkmap/Hajk/pull/1532).
-=======
-- Backend (Node): Added possibility to use Authorization token in FME Server proxy. [#1530](https://github.com/hajkmap/Hajk/pull/1530).
->>>>>>> 09c73543
 
 ### Fixed
 
