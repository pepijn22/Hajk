--- conflicted
+++ resolved
@@ -1,30 +1,3 @@
-<<<<<<< HEAD
-# Hajk 3
-
-_An open source web GIS solution based on OpenLayers_
-
-![alt text](https://user-images.githubusercontent.com/110222/96265856-42960000-0fc6-11eb-805e-9e41ec5d77f9.png "Hajk 3 with all tools visible")
-
-**For developer info, see [CONTRIBUTING.md](https://github.com/hajkmap/Hajk/blob/master/CONTRIBUTING.md).**
-
-**The old [Hajk 2 documentation](https://github.com/hajkmap/Hajk/blob/master/HAJK2_README.md) with detailed installation instructions (Swedish only) is now in a separate readme.**
-
-## Quick start
-
-_Note that Hajk consists of 3 applications: the main 'client' (which is the web map front end), 'admin' (which basically is a frontend for client's configuration files) and 'mapservice' (the backend server application which has a REST API)._
-
-1. Clone the repository: `git clone https://github.com/hajkmap/Hajk.git`.
-1. The client app is configured by editing `new-client/public/appConfig.json`. Make sure that `mapserviceBase` is a valid URL to a running instance of MapService that is reachable from your computer (see the following steps for how to deploy a working backend).
-1. The client application resides inside `new-client`, so you can do: `cd new-client` and then `npm i && npm start`. (Note that if you have not yet configured a working backend in `appConfig.json`, you will get an error here – don't worry, we'll fix that soon.)
-1. The admin application is located in `new-admin`. To get it running do `cd new-admin && npm i && npm start`.
-1. The client and admin are accompanied by a backend (and an optional proxy) written in .NET. Open both projects in Visual Studio (in `mapservice` and `util` if you need a proxy), then Build and Publish.
-1. Deploy to IIS, make sure that everything is running (choose "Browse" from IIS to see the mapservice page that lists available commands - if you see that, you're good to go). Make sure that the URL your mapservice is running on is the same as specified in client's `appConfig.json`.
-1. Now you should have client running on localhost:3000 and admin on localhost:3001. Open a browser window and check them out!
-
-To build admin or client, just do `npm run build` instead of `npm start`. This will create a subfolder (`build`) that you can rename and serve as static files from any web server.
-
-If you plan to develop for Hajk, make sure to read the next section on code standard for the project.
-=======
 # Hajk 3
 
 [Welcome to Hajk, please visit our welcome page for more information about Hajk (Swedish only)](https://hajkmap.github.io/Hajk)
@@ -101,5 +74,4 @@
 
 ## Contributing
 
-If you plan to develop for Hajk, make sure to read the next section on code standard for the project.
->>>>>>> 76f9858d
+If you plan to develop for Hajk, make sure to read the next section on code standard for the project.