--- conflicted
+++ resolved
@@ -1,20 +1,12 @@
-<<<<<<< HEAD
-FROM node:16-alpine AS buildImage
+FROM node:18-alpine AS buildImage
 
 # --- BACKEND --- #
 # Start with Backend
 WORKDIR /tmp/build/new-backend
 COPY /new-backend ./
-=======
-# Stage 1 - Building the backend
-FROM node:18-alpine as backendBuilder
-WORKDIR /usr/app
-COPY /new-backend/package*.json ./
->>>>>>> 5bcb3c63
 RUN npm ci
 RUN npm run compile
 
-<<<<<<< HEAD
 # Note: Before building Client, we will want to grab the current GIT
 # commit hash. So we must copy the .git directory first.
 WORKDIR /tmp/build
@@ -35,18 +27,9 @@
 RUN npm ci
 
 # Use a special appConfig for Docker
-=======
-# Stage 2 - Building the client
-FROM node:18-alpine as clientBuilder
-WORKDIR /usr/app
-COPY /new-client/package*.json ./
-RUN npm ci --ignore-scripts
-COPY ./new-client .
->>>>>>> 5bcb3c63
 RUN rm ./public/appConfig.json
 RUN mv ./public/appConfig.docker.json ./public/appConfig.json
 
-<<<<<<< HEAD
 # Now let's build, including running the prebuild.js script. 
 # This ensure that some <meta> tags are added to index.html
 RUN npm run build
@@ -58,27 +41,14 @@
 WORKDIR /tmp/build/new-admin
 COPY /new-admin .
 RUN npm ci
-=======
-# Stage 3 - Building the admin
-FROM node:18-alpine as adminBuilder
-WORKDIR /usr/app
-COPY /new-admin/package*.json ./
-RUN npm ci --ignore-scripts
-COPY ./new-admin .
->>>>>>> 5bcb3c63
 RUN rm ./public/config.json
 RUN mv ./public/config.docker.json ./public/config.json 
 RUN npm run build
 # --- ADMIN --- #
 
-<<<<<<< HEAD
 # --- FINAL ASSEMBLY --- #
 # Finally, let's assembly it all into another image
-FROM node:16-alpine
-=======
-# Stage 4 - Combine everything and fire it up
 FROM node:18-alpine
->>>>>>> 5bcb3c63
 WORKDIR /usr/app
 
 # Copy NPM package files from Backend
