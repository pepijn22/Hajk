--- conflicted
+++ resolved
@@ -1,458 +1,283 @@
-﻿<?xml version="1.0" encoding="utf-8"?>
+﻿<?xml version="1.0" encoding="utf-8"?>
 <!--
 This file is used by the publish/package process of your Web project. You can customize the behavior of this process
 by editing this MSBuild file. In order to learn more about this please visit http://go.microsoft.com/fwlink/?LinkID=208121. 
--->
-<Project ToolsVersion="4.0" xmlns="http://schemas.microsoft.com/developer/msbuild/2003">
-  <PropertyGroup>
-    <TimeStampOfAssociatedLegacyPublishXmlFile />
-    <_PublishTargetUrl>C:\Hajk_Sweco_Slutleverans\publish\mapservice</_PublishTargetUrl>
-  </PropertyGroup>
-  <ItemGroup>
-    <File Include="ApplicationInsights.config">
-<<<<<<< HEAD
-      <publishTime>03/20/2018 09:41:25</publishTime>
-    </File>
-    <File Include="App_Data/layers.json">
-      <publishTime>03/20/2018 09:41:25</publishTime>
-    </File>
-    <File Include="App_Data/map_1.json">
-      <publishTime>03/20/2018 09:41:25</publishTime>
-    </File>
-    <File Include="assets/style.css">
-      <publishTime>03/20/2018 09:41:25</publishTime>
-=======
-      <publishTime>02/22/2018 16:22:47</publishTime>
-    </File>
-    <File Include="App_Data/layers.json">
-      <publishTime>01/25/2018 05:26:36</publishTime>
-    </File>
-    <File Include="App_Data/map_1.json">
-      <publishTime>01/25/2018 05:26:36</publishTime>
-    </File>
-    <File Include="assets/style.css">
-      <publishTime>02/22/2018 16:22:47</publishTime>
->>>>>>> 424b194a
-    </File>
-    <File Include="bin/amd64/Microsoft.VC90.CRT/Microsoft.VC90.CRT.manifest">
-      <publishTime>02/01/2017 11:41:18</publishTime>
-    </File>
-    <File Include="bin/amd64/Microsoft.VC90.CRT/msvcr90.dll">
-      <publishTime>02/01/2017 11:41:18</publishTime>
-    </File>
-    <File Include="bin/amd64/Microsoft.VC90.CRT/README_ENU.txt">
-      <publishTime>02/01/2017 11:41:18</publishTime>
-    </File>
-    <File Include="bin/amd64/sqlceca40.dll">
-      <publishTime>02/16/2017 13:21:49</publishTime>
-    </File>
-    <File Include="bin/amd64/sqlcecompact40.dll">
-      <publishTime>02/16/2017 13:21:49</publishTime>
-    </File>
-    <File Include="bin/amd64/sqlceer40EN.dll">
-      <publishTime>02/16/2017 13:21:49</publishTime>
-    </File>
-    <File Include="bin/amd64/sqlceme40.dll">
-      <publishTime>02/16/2017 13:21:49</publishTime>
-    </File>
-    <File Include="bin/amd64/sqlceqp40.dll">
-      <publishTime>02/16/2017 13:21:49</publishTime>
-    </File>
-    <File Include="bin/amd64/sqlcese40.dll">
-      <publishTime>02/16/2017 13:21:49</publishTime>
-    </File>
-    <File Include="bin/ApplicationInsights.config">
-<<<<<<< HEAD
-      <publishTime>03/20/2018 09:41:25</publishTime>
-    </File>
-    <File Include="bin/BruTile.Desktop.dll">
-      <publishTime>03/20/2018 09:41:25</publishTime>
-    </File>
-    <File Include="bin/BruTile.dll">
-      <publishTime>03/20/2018 09:41:25</publishTime>
-    </File>
-    <File Include="bin/BruTile.MbTiles.dll">
-      <publishTime>03/20/2018 09:41:25</publishTime>
-    </File>
-    <File Include="bin/Common.Logging.Core.dll">
-      <publishTime>03/20/2018 09:41:25</publishTime>
-=======
-      <publishTime>02/22/2018 16:22:47</publishTime>
-    </File>
-    <File Include="bin/BruTile.Desktop.dll">
-      <publishTime>01/25/2018 05:26:36</publishTime>
-    </File>
-    <File Include="bin/BruTile.dll">
-      <publishTime>01/25/2018 05:26:36</publishTime>
-    </File>
-    <File Include="bin/BruTile.MbTiles.dll">
-      <publishTime>01/25/2018 05:26:36</publishTime>
-    </File>
-    <File Include="bin/Common.Logging.Core.dll">
-      <publishTime>01/25/2018 05:26:36</publishTime>
->>>>>>> 424b194a
-    </File>
-    <File Include="bin/Common.Logging.Core.pdb">
-      <publishTime>01/25/2018 05:26:36</publishTime>
-    </File>
-    <File Include="bin/Common.Logging.dll">
-<<<<<<< HEAD
-      <publishTime>03/20/2018 09:41:25</publishTime>
-=======
-      <publishTime>01/25/2018 05:26:36</publishTime>
->>>>>>> 424b194a
-    </File>
-    <File Include="bin/Common.Logging.pdb">
-      <publishTime>01/25/2018 05:26:36</publishTime>
-    </File>
-    <File Include="bin/de/PdfSharp.Charting.resources.dll">
-<<<<<<< HEAD
-      <publishTime>03/20/2018 09:41:31</publishTime>
-    </File>
-    <File Include="bin/de/PdfSharp.resources.dll">
-      <publishTime>03/20/2018 09:41:31</publishTime>
-    </File>
-    <File Include="bin/EntityFramework.dll">
-      <publishTime>03/20/2018 09:41:26</publishTime>
-=======
-      <publishTime>01/25/2018 05:26:36</publishTime>
-    </File>
-    <File Include="bin/de/PdfSharp.resources.dll">
-      <publishTime>01/25/2018 05:26:36</publishTime>
-    </File>
-    <File Include="bin/EntityFramework.dll">
-      <publishTime>01/25/2018 05:26:36</publishTime>
->>>>>>> 424b194a
-    </File>
-    <File Include="bin/EntityFramework.SqlServer.dll">
-      <publishTime>02/16/2017 13:21:49</publishTime>
-    </File>
-    <File Include="bin/EntityFramework.SqlServerCompact.dll">
-      <publishTime>02/16/2017 13:21:49</publishTime>
-    </File>
-    <File Include="bin/GeoAPI.dll">
-<<<<<<< HEAD
-      <publishTime>03/20/2018 09:41:25</publishTime>
-    </File>
-    <File Include="bin/ICSharpCode.SharpZipLib.dll">
-      <publishTime>03/20/2018 09:41:31</publishTime>
-=======
-      <publishTime>01/25/2018 05:26:36</publishTime>
-    </File>
-    <File Include="bin/ICSharpCode.SharpZipLib.dll">
-      <publishTime>01/25/2018 05:26:36</publishTime>
->>>>>>> 424b194a
-    </File>
-    <File Include="bin/log4net.dll">
-      <publishTime>03/08/2017 19:26:22</publishTime>
-    </File>
-    <File Include="bin/MapService.dll">
-<<<<<<< HEAD
-      <publishTime>03/20/2018 09:52:33</publishTime>
-=======
-      <publishTime>03/05/2018 13:45:01</publishTime>
->>>>>>> 424b194a
-    </File>
-    <File Include="bin/MapService.pdb">
-      <publishTime>03/05/2018 13:45:01</publishTime>
-    </File>
-    <File Include="bin/Microsoft.AI.Agent.Intercept.dll">
-      <publishTime>02/16/2017 13:21:49</publishTime>
-    </File>
-    <File Include="bin/Microsoft.AI.DependencyCollector.dll">
-      <publishTime>02/16/2017 13:21:49</publishTime>
-    </File>
-    <File Include="bin/Microsoft.AI.PerfCounterCollector.dll">
-      <publishTime>02/16/2017 13:21:49</publishTime>
-    </File>
-    <File Include="bin/Microsoft.AI.ServerTelemetryChannel.dll">
-      <publishTime>02/16/2017 13:21:49</publishTime>
-    </File>
-    <File Include="bin/Microsoft.AI.Web.dll">
-      <publishTime>02/16/2017 13:21:49</publishTime>
-    </File>
-    <File Include="bin/Microsoft.AI.WindowsServer.dll">
-      <publishTime>02/16/2017 13:21:49</publishTime>
-    </File>
-    <File Include="bin/Microsoft.ApplicationInsights.dll">
-      <publishTime>02/16/2017 13:21:49</publishTime>
-    </File>
-    <File Include="bin/Microsoft.CodeDom.Providers.DotNetCompilerPlatform.dll">
-<<<<<<< HEAD
-      <publishTime>03/20/2018 09:41:28</publishTime>
-    </File>
-    <File Include="bin/Microsoft.Web.Infrastructure.dll">
-      <publishTime>03/20/2018 09:41:30</publishTime>
-    </File>
-    <File Include="bin/NetTopologySuite.dll">
-      <publishTime>03/20/2018 09:41:25</publishTime>
-    </File>
-    <File Include="bin/Newtonsoft.Json.dll">
-      <publishTime>03/20/2018 09:41:31</publishTime>
-    </File>
-    <File Include="bin/NPOI.dll">
-      <publishTime>03/20/2018 09:41:30</publishTime>
-    </File>
-    <File Include="bin/NPOI.OOXML.dll">
-      <publishTime>03/20/2018 09:41:30</publishTime>
-    </File>
-    <File Include="bin/NPOI.OpenXml4Net.dll">
-      <publishTime>03/20/2018 09:41:30</publishTime>
-    </File>
-    <File Include="bin/NPOI.OpenXmlFormats.dll">
-      <publishTime>03/20/2018 09:41:30</publishTime>
-    </File>
-    <File Include="bin/PdfSharp.Charting.dll">
-      <publishTime>03/20/2018 09:41:31</publishTime>
-    </File>
-    <File Include="bin/PdfSharp.dll">
-      <publishTime>03/20/2018 09:41:31</publishTime>
-    </File>
-    <File Include="bin/PowerCollections.dll">
-      <publishTime>03/20/2018 09:41:25</publishTime>
-    </File>
-    <File Include="bin/roslyn/csc.exe">
-      <publishTime>03/20/2018 09:41:29</publishTime>
-    </File>
-    <File Include="bin/roslyn/Microsoft.Build.Tasks.CodeAnalysis.dll">
-      <publishTime>03/20/2018 09:41:28</publishTime>
-    </File>
-    <File Include="bin/roslyn/Microsoft.CodeAnalysis.CSharp.dll">
-      <publishTime>03/20/2018 09:41:29</publishTime>
-    </File>
-    <File Include="bin/roslyn/Microsoft.CodeAnalysis.dll">
-      <publishTime>03/20/2018 09:41:29</publishTime>
-    </File>
-    <File Include="bin/roslyn/Microsoft.CodeAnalysis.VisualBasic.dll">
-      <publishTime>03/20/2018 09:41:29</publishTime>
-    </File>
-    <File Include="bin/roslyn/Microsoft.CSharp.Core.targets">
-      <publishTime>03/20/2018 09:41:28</publishTime>
-    </File>
-    <File Include="bin/roslyn/Microsoft.VisualBasic.Core.targets">
-      <publishTime>03/20/2018 09:41:29</publishTime>
-    </File>
-    <File Include="bin/roslyn/System.Collections.Immutable.dll">
-      <publishTime>03/20/2018 09:41:29</publishTime>
-    </File>
-    <File Include="bin/roslyn/System.Reflection.Metadata.dll">
-      <publishTime>03/20/2018 09:41:29</publishTime>
-    </File>
-    <File Include="bin/roslyn/vbc.exe">
-      <publishTime>03/20/2018 09:41:29</publishTime>
-    </File>
-    <File Include="bin/roslyn/VBCSCompiler.exe">
-      <publishTime>03/20/2018 09:41:29</publishTime>
-    </File>
-    <File Include="bin/roslyn/VBCSCompiler.exe.config">
-      <publishTime>03/20/2018 09:41:29</publishTime>
-    </File>
-    <File Include="bin/SharpMap.dll">
-      <publishTime>03/20/2018 09:41:25</publishTime>
-    </File>
-    <File Include="bin/SharpMap.Layers.BruTile.dll">
-      <publishTime>03/20/2018 09:41:25</publishTime>
-=======
-      <publishTime>01/25/2018 05:26:36</publishTime>
-    </File>
-    <File Include="bin/Microsoft.Web.Infrastructure.dll">
-      <publishTime>01/25/2018 05:26:36</publishTime>
-    </File>
-    <File Include="bin/NetTopologySuite.dll">
-      <publishTime>01/25/2018 05:26:36</publishTime>
-    </File>
-    <File Include="bin/Newtonsoft.Json.dll">
-      <publishTime>01/25/2018 05:26:36</publishTime>
-    </File>
-    <File Include="bin/NPOI.dll">
-      <publishTime>01/25/2018 05:26:36</publishTime>
-    </File>
-    <File Include="bin/NPOI.OOXML.dll">
-      <publishTime>01/25/2018 05:26:36</publishTime>
-    </File>
-    <File Include="bin/NPOI.OpenXml4Net.dll">
-      <publishTime>01/25/2018 05:26:36</publishTime>
-    </File>
-    <File Include="bin/NPOI.OpenXmlFormats.dll">
-      <publishTime>01/25/2018 05:26:36</publishTime>
-    </File>
-    <File Include="bin/PdfSharp.Charting.dll">
-      <publishTime>01/25/2018 05:26:36</publishTime>
-    </File>
-    <File Include="bin/PdfSharp.dll">
-      <publishTime>01/25/2018 05:26:36</publishTime>
-    </File>
-    <File Include="bin/PowerCollections.dll">
-      <publishTime>01/25/2018 05:26:36</publishTime>
-    </File>
-    <File Include="bin/roslyn/csc.exe">
-      <publishTime>01/25/2018 05:26:36</publishTime>
-    </File>
-    <File Include="bin/roslyn/Microsoft.Build.Tasks.CodeAnalysis.dll">
-      <publishTime>01/25/2018 05:26:36</publishTime>
-    </File>
-    <File Include="bin/roslyn/Microsoft.CodeAnalysis.CSharp.dll">
-      <publishTime>01/25/2018 05:26:36</publishTime>
-    </File>
-    <File Include="bin/roslyn/Microsoft.CodeAnalysis.dll">
-      <publishTime>01/25/2018 05:26:36</publishTime>
-    </File>
-    <File Include="bin/roslyn/Microsoft.CodeAnalysis.VisualBasic.dll">
-      <publishTime>01/25/2018 05:26:36</publishTime>
-    </File>
-    <File Include="bin/roslyn/Microsoft.CSharp.Core.targets">
-      <publishTime>02/22/2018 16:22:49</publishTime>
-    </File>
-    <File Include="bin/roslyn/Microsoft.VisualBasic.Core.targets">
-      <publishTime>02/22/2018 16:22:49</publishTime>
-    </File>
-    <File Include="bin/roslyn/System.Collections.Immutable.dll">
-      <publishTime>01/25/2018 05:26:36</publishTime>
-    </File>
-    <File Include="bin/roslyn/System.Reflection.Metadata.dll">
-      <publishTime>01/25/2018 05:26:36</publishTime>
-    </File>
-    <File Include="bin/roslyn/vbc.exe">
-      <publishTime>01/25/2018 05:26:36</publishTime>
-    </File>
-    <File Include="bin/roslyn/VBCSCompiler.exe">
-      <publishTime>01/25/2018 05:26:36</publishTime>
-    </File>
-    <File Include="bin/roslyn/VBCSCompiler.exe.config">
-      <publishTime>02/22/2018 16:22:49</publishTime>
-    </File>
-    <File Include="bin/SharpMap.dll">
-      <publishTime>01/25/2018 05:26:36</publishTime>
-    </File>
-    <File Include="bin/SharpMap.Layers.BruTile.dll">
-      <publishTime>01/25/2018 05:26:36</publishTime>
->>>>>>> 424b194a
-    </File>
-    <File Include="bin/SharpMap.Layers.BruTile.dll.config">
-      <publishTime>02/22/2018 16:22:48</publishTime>
-    </File>
-    <File Include="bin/SharpMap.Layers.BruTile.pdb">
-      <publishTime>01/25/2018 05:26:36</publishTime>
-    </File>
-    <File Include="bin/SharpMap.pdb">
-      <publishTime>01/25/2018 05:26:36</publishTime>
-    </File>
-    <File Include="bin/System.Data.SQLite.dll">
-<<<<<<< HEAD
-      <publishTime>03/20/2018 09:41:26</publishTime>
-=======
-      <publishTime>01/25/2018 05:26:36</publishTime>
->>>>>>> 424b194a
-    </File>
-    <File Include="bin/System.Data.SqlServerCe.dll">
-      <publishTime>02/16/2017 13:21:50</publishTime>
-    </File>
-    <File Include="bin/System.Net.Http.Formatting.dll">
-<<<<<<< HEAD
-      <publishTime>03/20/2018 09:41:28</publishTime>
-    </File>
-    <File Include="bin/System.Web.Helpers.dll">
-      <publishTime>03/20/2018 09:41:28</publishTime>
-    </File>
-    <File Include="bin/System.Web.Http.dll">
-      <publishTime>03/20/2018 09:41:28</publishTime>
-    </File>
-    <File Include="bin/System.Web.Http.WebHost.dll">
-      <publishTime>03/20/2018 09:41:28</publishTime>
-    </File>
-    <File Include="bin/System.Web.Mvc.dll">
-      <publishTime>03/20/2018 09:41:28</publishTime>
-    </File>
-    <File Include="bin/System.Web.Razor.dll">
-      <publishTime>03/20/2018 09:41:28</publishTime>
-    </File>
-    <File Include="bin/System.Web.WebPages.Deployment.dll">
-      <publishTime>03/20/2018 09:41:28</publishTime>
-    </File>
-    <File Include="bin/System.Web.WebPages.dll">
-      <publishTime>03/20/2018 09:41:28</publishTime>
-    </File>
-    <File Include="bin/System.Web.WebPages.Razor.dll">
-      <publishTime>03/20/2018 09:41:28</publishTime>
-=======
-      <publishTime>01/25/2018 05:26:36</publishTime>
-    </File>
-    <File Include="bin/System.Web.Helpers.dll">
-      <publishTime>01/25/2018 05:26:36</publishTime>
-    </File>
-    <File Include="bin/System.Web.Http.dll">
-      <publishTime>01/25/2018 05:26:36</publishTime>
-    </File>
-    <File Include="bin/System.Web.Http.WebHost.dll">
-      <publishTime>01/25/2018 05:26:36</publishTime>
-    </File>
-    <File Include="bin/System.Web.Mvc.dll">
-      <publishTime>01/25/2018 05:26:36</publishTime>
-    </File>
-    <File Include="bin/System.Web.Razor.dll">
-      <publishTime>01/25/2018 05:26:36</publishTime>
-    </File>
-    <File Include="bin/System.Web.WebPages.Deployment.dll">
-      <publishTime>01/25/2018 05:26:36</publishTime>
-    </File>
-    <File Include="bin/System.Web.WebPages.dll">
-      <publishTime>01/25/2018 05:26:36</publishTime>
-    </File>
-    <File Include="bin/System.Web.WebPages.Razor.dll">
-      <publishTime>01/25/2018 05:26:36</publishTime>
->>>>>>> 424b194a
-    </File>
-    <File Include="bin/x86/Microsoft.VC90.CRT/Microsoft.VC90.CRT.manifest">
-      <publishTime>02/16/2017 13:21:49</publishTime>
-    </File>
-    <File Include="bin/x86/Microsoft.VC90.CRT/msvcr90.dll">
-      <publishTime>02/16/2017 13:21:49</publishTime>
-    </File>
-    <File Include="bin/x86/Microsoft.VC90.CRT/README_ENU.txt">
-      <publishTime>02/16/2017 13:21:49</publishTime>
-    </File>
-    <File Include="bin/x86/sqlceca40.dll">
-      <publishTime>02/16/2017 13:21:49</publishTime>
-    </File>
-    <File Include="bin/x86/sqlcecompact40.dll">
-      <publishTime>02/16/2017 13:21:49</publishTime>
-    </File>
-    <File Include="bin/x86/sqlceer40EN.dll">
-      <publishTime>02/16/2017 13:21:49</publishTime>
-    </File>
-    <File Include="bin/x86/sqlceme40.dll">
-      <publishTime>02/16/2017 13:21:49</publishTime>
-    </File>
-    <File Include="bin/x86/sqlceqp40.dll">
-      <publishTime>02/16/2017 13:21:49</publishTime>
-    </File>
-    <File Include="bin/x86/sqlcese40.dll">
-      <publishTime>02/16/2017 13:21:49</publishTime>
-    </File>
-    <File Include="Global.asax">
-<<<<<<< HEAD
-      <publishTime>03/20/2018 09:41:25</publishTime>
-    </File>
-    <File Include="index.html">
-      <publishTime>03/20/2018 09:41:26</publishTime>
-    </File>
-    <File Include="packages.config">
-      <publishTime>03/20/2018 09:41:26</publishTime>
-    </File>
-    <File Include="Web.config">
-      <publishTime>03/20/2018 09:52:34</publishTime>
-=======
-      <publishTime>02/22/2018 16:22:47</publishTime>
-    </File>
-    <File Include="index.html">
-      <publishTime>02/22/2018 16:22:48</publishTime>
-    </File>
-    <File Include="packages.config">
-      <publishTime>02/22/2018 16:22:48</publishTime>
-    </File>
-    <File Include="Web.config">
-      <publishTime>03/05/2018 13:45:02</publishTime>
->>>>>>> 424b194a
-    </File>
-  </ItemGroup>
+-->
+<Project ToolsVersion="4.0" xmlns="http://schemas.microsoft.com/developer/msbuild/2003">
+  <PropertyGroup>
+    <TimeStampOfAssociatedLegacyPublishXmlFile />
+    <_PublishTargetUrl>C:\mapservice</_PublishTargetUrl>
+  </PropertyGroup>
+  <ItemGroup>
+    <File Include="ApplicationInsights.config">
+      <publishTime>02/22/2018 16:22:47</publishTime>
+    </File>
+    <File Include="App_Data/layers.json">
+      <publishTime>01/25/2018 05:26:36</publishTime>
+    </File>
+    <File Include="App_Data/map_1.json">
+      <publishTime>01/25/2018 05:26:36</publishTime>
+    </File>
+    <File Include="assets/style.css">
+      <publishTime>02/22/2018 16:22:47</publishTime>
+    </File>
+    <File Include="bin/amd64/Microsoft.VC90.CRT/Microsoft.VC90.CRT.manifest">
+      <publishTime>02/01/2017 11:41:18</publishTime>
+    </File>
+    <File Include="bin/amd64/Microsoft.VC90.CRT/msvcr90.dll">
+      <publishTime>02/01/2017 11:41:18</publishTime>
+    </File>
+    <File Include="bin/amd64/Microsoft.VC90.CRT/README_ENU.txt">
+      <publishTime>02/01/2017 11:41:18</publishTime>
+    </File>
+    <File Include="bin/amd64/sqlceca40.dll">
+      <publishTime>02/16/2017 13:21:49</publishTime>
+    </File>
+    <File Include="bin/amd64/sqlcecompact40.dll">
+      <publishTime>02/16/2017 13:21:49</publishTime>
+    </File>
+    <File Include="bin/amd64/sqlceer40EN.dll">
+      <publishTime>02/16/2017 13:21:49</publishTime>
+    </File>
+    <File Include="bin/amd64/sqlceme40.dll">
+      <publishTime>02/16/2017 13:21:49</publishTime>
+    </File>
+    <File Include="bin/amd64/sqlceqp40.dll">
+      <publishTime>02/16/2017 13:21:49</publishTime>
+    </File>
+    <File Include="bin/amd64/sqlcese40.dll">
+      <publishTime>02/16/2017 13:21:49</publishTime>
+    </File>
+    <File Include="bin/ApplicationInsights.config">
+      <publishTime>02/22/2018 16:22:47</publishTime>
+    </File>
+    <File Include="bin/BruTile.Desktop.dll">
+      <publishTime>01/25/2018 05:26:36</publishTime>
+    </File>
+    <File Include="bin/BruTile.dll">
+      <publishTime>01/25/2018 05:26:36</publishTime>
+    </File>
+    <File Include="bin/BruTile.MbTiles.dll">
+      <publishTime>01/25/2018 05:26:36</publishTime>
+    </File>
+    <File Include="bin/Common.Logging.Core.dll">
+      <publishTime>01/25/2018 05:26:36</publishTime>
+    </File>
+    <File Include="bin/Common.Logging.Core.pdb">
+      <publishTime>01/25/2018 05:26:36</publishTime>
+    </File>
+    <File Include="bin/Common.Logging.dll">
+      <publishTime>01/25/2018 05:26:36</publishTime>
+    </File>
+    <File Include="bin/Common.Logging.pdb">
+      <publishTime>01/25/2018 05:26:36</publishTime>
+    </File>
+    <File Include="bin/de/PdfSharp.Charting.resources.dll">
+      <publishTime>01/25/2018 05:26:36</publishTime>
+    </File>
+    <File Include="bin/de/PdfSharp.resources.dll">
+      <publishTime>01/25/2018 05:26:36</publishTime>
+    </File>
+    <File Include="bin/EntityFramework.dll">
+      <publishTime>01/25/2018 05:26:36</publishTime>
+    </File>
+    <File Include="bin/EntityFramework.SqlServer.dll">
+      <publishTime>02/16/2017 13:21:49</publishTime>
+    </File>
+    <File Include="bin/EntityFramework.SqlServerCompact.dll">
+      <publishTime>02/16/2017 13:21:49</publishTime>
+    </File>
+    <File Include="bin/GeoAPI.dll">
+      <publishTime>01/25/2018 05:26:36</publishTime>
+    </File>
+    <File Include="bin/ICSharpCode.SharpZipLib.dll">
+      <publishTime>01/25/2018 05:26:36</publishTime>
+    </File>
+    <File Include="bin/log4net.dll">
+      <publishTime>03/08/2017 19:26:22</publishTime>
+    </File>
+    <File Include="bin/MapService.dll">
+      <publishTime>03/05/2018 13:45:01</publishTime>
+    </File>
+    <File Include="bin/MapService.pdb">
+      <publishTime>03/05/2018 13:45:01</publishTime>
+    </File>
+    <File Include="bin/Microsoft.AI.Agent.Intercept.dll">
+      <publishTime>02/16/2017 13:21:49</publishTime>
+    </File>
+    <File Include="bin/Microsoft.AI.DependencyCollector.dll">
+      <publishTime>02/16/2017 13:21:49</publishTime>
+    </File>
+    <File Include="bin/Microsoft.AI.PerfCounterCollector.dll">
+      <publishTime>02/16/2017 13:21:49</publishTime>
+    </File>
+    <File Include="bin/Microsoft.AI.ServerTelemetryChannel.dll">
+      <publishTime>02/16/2017 13:21:49</publishTime>
+    </File>
+    <File Include="bin/Microsoft.AI.Web.dll">
+      <publishTime>02/16/2017 13:21:49</publishTime>
+    </File>
+    <File Include="bin/Microsoft.AI.WindowsServer.dll">
+      <publishTime>02/16/2017 13:21:49</publishTime>
+    </File>
+    <File Include="bin/Microsoft.ApplicationInsights.dll">
+      <publishTime>02/16/2017 13:21:49</publishTime>
+    </File>
+    <File Include="bin/Microsoft.CodeDom.Providers.DotNetCompilerPlatform.dll">
+      <publishTime>01/25/2018 05:26:36</publishTime>
+    </File>
+    <File Include="bin/Microsoft.Web.Infrastructure.dll">
+      <publishTime>01/25/2018 05:26:36</publishTime>
+    </File>
+    <File Include="bin/NetTopologySuite.dll">
+      <publishTime>01/25/2018 05:26:36</publishTime>
+    </File>
+    <File Include="bin/Newtonsoft.Json.dll">
+      <publishTime>01/25/2018 05:26:36</publishTime>
+    </File>
+    <File Include="bin/NPOI.dll">
+      <publishTime>01/25/2018 05:26:36</publishTime>
+    </File>
+    <File Include="bin/NPOI.OOXML.dll">
+      <publishTime>01/25/2018 05:26:36</publishTime>
+    </File>
+    <File Include="bin/NPOI.OpenXml4Net.dll">
+      <publishTime>01/25/2018 05:26:36</publishTime>
+    </File>
+    <File Include="bin/NPOI.OpenXmlFormats.dll">
+      <publishTime>01/25/2018 05:26:36</publishTime>
+    </File>
+    <File Include="bin/PdfSharp.Charting.dll">
+      <publishTime>01/25/2018 05:26:36</publishTime>
+    </File>
+    <File Include="bin/PdfSharp.dll">
+      <publishTime>01/25/2018 05:26:36</publishTime>
+    </File>
+    <File Include="bin/PowerCollections.dll">
+      <publishTime>01/25/2018 05:26:36</publishTime>
+    </File>
+    <File Include="bin/roslyn/csc.exe">
+      <publishTime>01/25/2018 05:26:36</publishTime>
+    </File>
+    <File Include="bin/roslyn/Microsoft.Build.Tasks.CodeAnalysis.dll">
+      <publishTime>01/25/2018 05:26:36</publishTime>
+    </File>
+    <File Include="bin/roslyn/Microsoft.CodeAnalysis.CSharp.dll">
+      <publishTime>01/25/2018 05:26:36</publishTime>
+    </File>
+    <File Include="bin/roslyn/Microsoft.CodeAnalysis.dll">
+      <publishTime>01/25/2018 05:26:36</publishTime>
+    </File>
+    <File Include="bin/roslyn/Microsoft.CodeAnalysis.VisualBasic.dll">
+      <publishTime>01/25/2018 05:26:36</publishTime>
+    </File>
+    <File Include="bin/roslyn/Microsoft.CSharp.Core.targets">
+      <publishTime>02/22/2018 16:22:49</publishTime>
+    </File>
+    <File Include="bin/roslyn/Microsoft.VisualBasic.Core.targets">
+      <publishTime>02/22/2018 16:22:49</publishTime>
+    </File>
+    <File Include="bin/roslyn/System.Collections.Immutable.dll">
+      <publishTime>01/25/2018 05:26:36</publishTime>
+    </File>
+    <File Include="bin/roslyn/System.Reflection.Metadata.dll">
+      <publishTime>01/25/2018 05:26:36</publishTime>
+    </File>
+    <File Include="bin/roslyn/vbc.exe">
+      <publishTime>01/25/2018 05:26:36</publishTime>
+    </File>
+    <File Include="bin/roslyn/VBCSCompiler.exe">
+      <publishTime>01/25/2018 05:26:36</publishTime>
+    </File>
+    <File Include="bin/roslyn/VBCSCompiler.exe.config">
+      <publishTime>02/22/2018 16:22:49</publishTime>
+    </File>
+    <File Include="bin/SharpMap.dll">
+      <publishTime>01/25/2018 05:26:36</publishTime>
+    </File>
+    <File Include="bin/SharpMap.Layers.BruTile.dll">
+      <publishTime>01/25/2018 05:26:36</publishTime>
+    </File>
+    <File Include="bin/SharpMap.Layers.BruTile.dll.config">
+      <publishTime>02/22/2018 16:22:48</publishTime>
+    </File>
+    <File Include="bin/SharpMap.Layers.BruTile.pdb">
+      <publishTime>01/25/2018 05:26:36</publishTime>
+    </File>
+    <File Include="bin/SharpMap.pdb">
+      <publishTime>01/25/2018 05:26:36</publishTime>
+    </File>
+    <File Include="bin/System.Data.SQLite.dll">
+      <publishTime>01/25/2018 05:26:36</publishTime>
+    </File>
+    <File Include="bin/System.Data.SqlServerCe.dll">
+      <publishTime>02/16/2017 13:21:50</publishTime>
+    </File>
+    <File Include="bin/System.Net.Http.Formatting.dll">
+      <publishTime>01/25/2018 05:26:36</publishTime>
+    </File>
+    <File Include="bin/System.Web.Helpers.dll">
+      <publishTime>01/25/2018 05:26:36</publishTime>
+    </File>
+    <File Include="bin/System.Web.Http.dll">
+      <publishTime>01/25/2018 05:26:36</publishTime>
+    </File>
+    <File Include="bin/System.Web.Http.WebHost.dll">
+      <publishTime>01/25/2018 05:26:36</publishTime>
+    </File>
+    <File Include="bin/System.Web.Mvc.dll">
+      <publishTime>01/25/2018 05:26:36</publishTime>
+    </File>
+    <File Include="bin/System.Web.Razor.dll">
+      <publishTime>01/25/2018 05:26:36</publishTime>
+    </File>
+    <File Include="bin/System.Web.WebPages.Deployment.dll">
+      <publishTime>01/25/2018 05:26:36</publishTime>
+    </File>
+    <File Include="bin/System.Web.WebPages.dll">
+      <publishTime>01/25/2018 05:26:36</publishTime>
+    </File>
+    <File Include="bin/System.Web.WebPages.Razor.dll">
+      <publishTime>01/25/2018 05:26:36</publishTime>
+    </File>
+    <File Include="bin/x86/Microsoft.VC90.CRT/Microsoft.VC90.CRT.manifest">
+      <publishTime>02/16/2017 13:21:49</publishTime>
+    </File>
+    <File Include="bin/x86/Microsoft.VC90.CRT/msvcr90.dll">
+      <publishTime>02/16/2017 13:21:49</publishTime>
+    </File>
+    <File Include="bin/x86/Microsoft.VC90.CRT/README_ENU.txt">
+      <publishTime>02/16/2017 13:21:49</publishTime>
+    </File>
+    <File Include="bin/x86/sqlceca40.dll">
+      <publishTime>02/16/2017 13:21:49</publishTime>
+    </File>
+    <File Include="bin/x86/sqlcecompact40.dll">
+      <publishTime>02/16/2017 13:21:49</publishTime>
+    </File>
+    <File Include="bin/x86/sqlceer40EN.dll">
+      <publishTime>02/16/2017 13:21:49</publishTime>
+    </File>
+    <File Include="bin/x86/sqlceme40.dll">
+      <publishTime>02/16/2017 13:21:49</publishTime>
+    </File>
+    <File Include="bin/x86/sqlceqp40.dll">
+      <publishTime>02/16/2017 13:21:49</publishTime>
+    </File>
+    <File Include="bin/x86/sqlcese40.dll">
+      <publishTime>02/16/2017 13:21:49</publishTime>
+    </File>
+    <File Include="Global.asax">
+      <publishTime>02/22/2018 16:22:47</publishTime>
+    </File>
+    <File Include="index.html">
+      <publishTime>02/22/2018 16:22:48</publishTime>
+    </File>
+    <File Include="packages.config">
+      <publishTime>02/22/2018 16:22:48</publishTime>
+    </File>
+    <File Include="Web.config">
+      <publishTime>03/05/2018 13:45:02</publishTime>
+    </File>
+  </ItemGroup>
 </Project>