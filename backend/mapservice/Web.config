﻿<?xml version="1.0" encoding="utf-8"?>
<!--
  For more information on how to configure your ASP.NET application, please visit
  http://go.microsoft.com/fwlink/?LinkId=301879
  -->
<configuration>
  <configSections>
    <!-- For more information on Entity Framework configuration, visit http://go.microsoft.com/fwlink/?LinkID=237468 -->
    <section name="entityFramework" type="System.Data.Entity.Internal.ConfigFile.EntityFrameworkSection, EntityFramework, Version=6.0.0.0, Culture=neutral, PublicKeyToken=b77a5c561934e089" requirePermission="false" />
    <!-- For more information on Entity Framework configuration, visit http://go.microsoft.com/fwlink/?LinkID=237468 -->
<<<<<<< HEAD
    <!--Added support for backend logging-->
    <section name="log4net" type="log4net.Config.Log4NetConfigurationSectionHandler, log4net" /> 
=======
    <section name="log4net" type="log4net.Config.Log4NetConfigurationSectionHandler, log4net" />
>>>>>>> 53c7e5fa
  </configSections>
  <appSettings>
    <add key="aspnet:UseTaskFriendlySynchronizationContext" value="true" />
    <add key="exportCopyrightText" value="Varbergs kommun,Lantmäteriet" />
    <add key="exportInfoText" value="Kartredovisningen har inte rättsverkan, jämför mot beslut i lantmäterihandlingar" />
    <add key="exportLayout" value="2" />
  </appSettings>
  <log4net>
    <root>
<<<<<<< HEAD
      <level value="Warning" />
      <appender-ref ref="RollingLogFileAppender"></appender-ref>
    </root>
    <appender name="RollingLogFileAppender" type="log4net.Appender.RollingFileAppender">
      <param name="File" value=".\Logs\log-file.txt" />
=======
      <level value="ALL" />
      <appender-ref ref="RollingLogFileAppender"></appender-ref>
    </root>
    <appender name="RollingLogFileAppender" type="log4net.Appender.RollingFileAppender">
      <param name="File" value="C:\Logs\log-file.txt" />
>>>>>>> 53c7e5fa
      <param name="AppendToFile" value="true" />
      <rollingStyle value="Size" />
      <maxSizeRollBackups value="10" />
      <maximumFileSize value="10MB" />
      <staticLogFileName value="true" />
      <layout type="log4net.Layout.PatternLayout">
        <param name="ConversionPattern" value="%p %date{yyyy-MM-dd HH:mm:ss} %m %newline" />
      </layout>
    </appender>
  </log4net>
  <system.web>
    <compilation debug="true" targetFramework="4.5.2" />
    <httpRuntime targetFramework="4.5.2" />        
  </system.web>
  <system.webServer>
    <handlers>
      <remove name="ExtensionlessUrlHandler-Integrated-4.0" />
      <remove name="OPTIONSVerbHandler" />
      <remove name="TRACEVerbHandler" />
      <add name="ExtensionlessUrlHandler-Integrated-4.0" path="*." verb="*" type="System.Web.Handlers.TransferRequestHandler" preCondition="integratedMode,runtimeVersionv4.0" />
    </handlers>
    <validation validateIntegratedModeConfiguration="false" />
  </system.webServer>
  <runtime>
    <assemblyBinding xmlns="urn:schemas-microsoft-com:asm.v1">
      <dependentAssembly>
        <assemblyIdentity name="System.Web.Helpers" publicKeyToken="31bf3856ad364e35" />
        <bindingRedirect oldVersion="1.0.0.0-3.0.0.0" newVersion="3.0.0.0" />
      </dependentAssembly>
      <dependentAssembly>
        <assemblyIdentity name="System.Web.WebPages" publicKeyToken="31bf3856ad364e35" />
        <bindingRedirect oldVersion="1.0.0.0-3.0.0.0" newVersion="3.0.0.0" />
      </dependentAssembly>
      <dependentAssembly>
        <assemblyIdentity name="System.Web.Mvc" publicKeyToken="31bf3856ad364e35" />
        <bindingRedirect oldVersion="1.0.0.0-5.2.3.0" newVersion="5.2.3.0" />
      </dependentAssembly>
    </assemblyBinding>
  </runtime>
  <system.runtime.caching>
    <memoryCache>
      <namedCaches>
        <add name="default" cacheMemoryLimitMegabytes="500" pollingInterval="00:02:00" />
      </namedCaches>
    </memoryCache>
  </system.runtime.caching>
  <system.codedom>
    <compilers>
      <compiler language="c#;cs;csharp" extension=".cs" type="Microsoft.CodeDom.Providers.DotNetCompilerPlatform.CSharpCodeProvider, Microsoft.CodeDom.Providers.DotNetCompilerPlatform, Version=1.0.0.0, Culture=neutral, PublicKeyToken=31bf3856ad364e35" warningLevel="4" compilerOptions="/langversion:6 /nowarn:1659;1699;1701" />
      <compiler language="vb;vbs;visualbasic;vbscript" extension=".vb" type="Microsoft.CodeDom.Providers.DotNetCompilerPlatform.VBCodeProvider, Microsoft.CodeDom.Providers.DotNetCompilerPlatform, Version=1.0.0.0, Culture=neutral, PublicKeyToken=31bf3856ad364e35" warningLevel="4" compilerOptions="/langversion:14 /nowarn:41008 /define:_MYTYPE=\&quot;Web\&quot; /optionInfer+" />
    </compilers>
  </system.codedom>  
</configuration><|MERGE_RESOLUTION|>--- conflicted
+++ resolved
@@ -1,91 +1,79 @@
-﻿<?xml version="1.0" encoding="utf-8"?>
-<!--
-  For more information on how to configure your ASP.NET application, please visit
-  http://go.microsoft.com/fwlink/?LinkId=301879
-  -->
-<configuration>
-  <configSections>
-    <!-- For more information on Entity Framework configuration, visit http://go.microsoft.com/fwlink/?LinkID=237468 -->
-    <section name="entityFramework" type="System.Data.Entity.Internal.ConfigFile.EntityFrameworkSection, EntityFramework, Version=6.0.0.0, Culture=neutral, PublicKeyToken=b77a5c561934e089" requirePermission="false" />
-    <!-- For more information on Entity Framework configuration, visit http://go.microsoft.com/fwlink/?LinkID=237468 -->
-<<<<<<< HEAD
-    <!--Added support for backend logging-->
-    <section name="log4net" type="log4net.Config.Log4NetConfigurationSectionHandler, log4net" /> 
-=======
-    <section name="log4net" type="log4net.Config.Log4NetConfigurationSectionHandler, log4net" />
->>>>>>> 53c7e5fa
-  </configSections>
-  <appSettings>
-    <add key="aspnet:UseTaskFriendlySynchronizationContext" value="true" />
-    <add key="exportCopyrightText" value="Varbergs kommun,Lantmäteriet" />
-    <add key="exportInfoText" value="Kartredovisningen har inte rättsverkan, jämför mot beslut i lantmäterihandlingar" />
-    <add key="exportLayout" value="2" />
-  </appSettings>
-  <log4net>
-    <root>
-<<<<<<< HEAD
-      <level value="Warning" />
-      <appender-ref ref="RollingLogFileAppender"></appender-ref>
-    </root>
-    <appender name="RollingLogFileAppender" type="log4net.Appender.RollingFileAppender">
-      <param name="File" value=".\Logs\log-file.txt" />
-=======
-      <level value="ALL" />
-      <appender-ref ref="RollingLogFileAppender"></appender-ref>
-    </root>
-    <appender name="RollingLogFileAppender" type="log4net.Appender.RollingFileAppender">
-      <param name="File" value="C:\Logs\log-file.txt" />
->>>>>>> 53c7e5fa
-      <param name="AppendToFile" value="true" />
-      <rollingStyle value="Size" />
-      <maxSizeRollBackups value="10" />
-      <maximumFileSize value="10MB" />
-      <staticLogFileName value="true" />
-      <layout type="log4net.Layout.PatternLayout">
-        <param name="ConversionPattern" value="%p %date{yyyy-MM-dd HH:mm:ss} %m %newline" />
-      </layout>
-    </appender>
-  </log4net>
-  <system.web>
-    <compilation debug="true" targetFramework="4.5.2" />
-    <httpRuntime targetFramework="4.5.2" />        
-  </system.web>
-  <system.webServer>
-    <handlers>
-      <remove name="ExtensionlessUrlHandler-Integrated-4.0" />
-      <remove name="OPTIONSVerbHandler" />
-      <remove name="TRACEVerbHandler" />
-      <add name="ExtensionlessUrlHandler-Integrated-4.0" path="*." verb="*" type="System.Web.Handlers.TransferRequestHandler" preCondition="integratedMode,runtimeVersionv4.0" />
-    </handlers>
-    <validation validateIntegratedModeConfiguration="false" />
-  </system.webServer>
-  <runtime>
-    <assemblyBinding xmlns="urn:schemas-microsoft-com:asm.v1">
-      <dependentAssembly>
-        <assemblyIdentity name="System.Web.Helpers" publicKeyToken="31bf3856ad364e35" />
-        <bindingRedirect oldVersion="1.0.0.0-3.0.0.0" newVersion="3.0.0.0" />
-      </dependentAssembly>
-      <dependentAssembly>
-        <assemblyIdentity name="System.Web.WebPages" publicKeyToken="31bf3856ad364e35" />
-        <bindingRedirect oldVersion="1.0.0.0-3.0.0.0" newVersion="3.0.0.0" />
-      </dependentAssembly>
-      <dependentAssembly>
-        <assemblyIdentity name="System.Web.Mvc" publicKeyToken="31bf3856ad364e35" />
-        <bindingRedirect oldVersion="1.0.0.0-5.2.3.0" newVersion="5.2.3.0" />
-      </dependentAssembly>
-    </assemblyBinding>
-  </runtime>
-  <system.runtime.caching>
-    <memoryCache>
-      <namedCaches>
-        <add name="default" cacheMemoryLimitMegabytes="500" pollingInterval="00:02:00" />
-      </namedCaches>
-    </memoryCache>
-  </system.runtime.caching>
-  <system.codedom>
-    <compilers>
-      <compiler language="c#;cs;csharp" extension=".cs" type="Microsoft.CodeDom.Providers.DotNetCompilerPlatform.CSharpCodeProvider, Microsoft.CodeDom.Providers.DotNetCompilerPlatform, Version=1.0.0.0, Culture=neutral, PublicKeyToken=31bf3856ad364e35" warningLevel="4" compilerOptions="/langversion:6 /nowarn:1659;1699;1701" />
-      <compiler language="vb;vbs;visualbasic;vbscript" extension=".vb" type="Microsoft.CodeDom.Providers.DotNetCompilerPlatform.VBCodeProvider, Microsoft.CodeDom.Providers.DotNetCompilerPlatform, Version=1.0.0.0, Culture=neutral, PublicKeyToken=31bf3856ad364e35" warningLevel="4" compilerOptions="/langversion:14 /nowarn:41008 /define:_MYTYPE=\&quot;Web\&quot; /optionInfer+" />
-    </compilers>
-  </system.codedom>  
+﻿<?xml version="1.0" encoding="utf-8"?>
+<!--
+  For more information on how to configure your ASP.NET application, please visit
+  http://go.microsoft.com/fwlink/?LinkId=301879
+  -->
+<configuration>
+  <configSections>
+    <!-- For more information on Entity Framework configuration, visit http://go.microsoft.com/fwlink/?LinkID=237468 -->
+    <section name="entityFramework" type="System.Data.Entity.Internal.ConfigFile.EntityFrameworkSection, EntityFramework, Version=6.0.0.0, Culture=neutral, PublicKeyToken=b77a5c561934e089" requirePermission="false" />
+    <!-- For more information on Entity Framework configuration, visit http://go.microsoft.com/fwlink/?LinkID=237468 -->
+    <!--Added support for backend logging-->
+    <section name="log4net" type="log4net.Config.Log4NetConfigurationSectionHandler, log4net" /> 
+  </configSections>
+  <appSettings>
+    <add key="aspnet:UseTaskFriendlySynchronizationContext" value="true" />
+    <add key="exportCopyrightText" value="Varbergs kommun,Lantmäteriet" />
+    <add key="exportInfoText" value="Kartredovisningen har inte rättsverkan, jämför mot beslut i lantmäterihandlingar" />
+    <add key="exportLayout" value="2" />
+  </appSettings>
+  <log4net>
+    <root>
+      <level value="Warning" />
+      <appender-ref ref="RollingLogFileAppender"></appender-ref>
+    </root>
+    <appender name="RollingLogFileAppender" type="log4net.Appender.RollingFileAppender">
+      <param name="File" value=".\Logs\log-file.txt" />
+      <param name="AppendToFile" value="true" />
+      <rollingStyle value="Size" />
+      <maxSizeRollBackups value="10" />
+      <maximumFileSize value="10MB" />
+      <staticLogFileName value="true" />
+      <layout type="log4net.Layout.PatternLayout">
+        <param name="ConversionPattern" value="%p %date{yyyy-MM-dd HH:mm:ss} %m %newline" />
+      </layout>
+    </appender>
+  </log4net>
+  <system.web>
+    <compilation debug="true" targetFramework="4.5.2" />
+    <httpRuntime targetFramework="4.5.2" />        
+  </system.web>
+  <system.webServer>
+    <handlers>
+      <remove name="ExtensionlessUrlHandler-Integrated-4.0" />
+      <remove name="OPTIONSVerbHandler" />
+      <remove name="TRACEVerbHandler" />
+      <add name="ExtensionlessUrlHandler-Integrated-4.0" path="*." verb="*" type="System.Web.Handlers.TransferRequestHandler" preCondition="integratedMode,runtimeVersionv4.0" />
+    </handlers>
+    <validation validateIntegratedModeConfiguration="false" />
+  </system.webServer>
+  <runtime>
+    <assemblyBinding xmlns="urn:schemas-microsoft-com:asm.v1">
+      <dependentAssembly>
+        <assemblyIdentity name="System.Web.Helpers" publicKeyToken="31bf3856ad364e35" />
+        <bindingRedirect oldVersion="1.0.0.0-3.0.0.0" newVersion="3.0.0.0" />
+      </dependentAssembly>
+      <dependentAssembly>
+        <assemblyIdentity name="System.Web.WebPages" publicKeyToken="31bf3856ad364e35" />
+        <bindingRedirect oldVersion="1.0.0.0-3.0.0.0" newVersion="3.0.0.0" />
+      </dependentAssembly>
+      <dependentAssembly>
+        <assemblyIdentity name="System.Web.Mvc" publicKeyToken="31bf3856ad364e35" />
+        <bindingRedirect oldVersion="1.0.0.0-5.2.3.0" newVersion="5.2.3.0" />
+      </dependentAssembly>
+    </assemblyBinding>
+  </runtime>
+  <system.runtime.caching>
+    <memoryCache>
+      <namedCaches>
+        <add name="default" cacheMemoryLimitMegabytes="500" pollingInterval="00:02:00" />
+      </namedCaches>
+    </memoryCache>
+  </system.runtime.caching>
+  <system.codedom>
+    <compilers>
+      <compiler language="c#;cs;csharp" extension=".cs" type="Microsoft.CodeDom.Providers.DotNetCompilerPlatform.CSharpCodeProvider, Microsoft.CodeDom.Providers.DotNetCompilerPlatform, Version=1.0.0.0, Culture=neutral, PublicKeyToken=31bf3856ad364e35" warningLevel="4" compilerOptions="/langversion:6 /nowarn:1659;1699;1701" />
+      <compiler language="vb;vbs;visualbasic;vbscript" extension=".vb" type="Microsoft.CodeDom.Providers.DotNetCompilerPlatform.VBCodeProvider, Microsoft.CodeDom.Providers.DotNetCompilerPlatform, Version=1.0.0.0, Culture=neutral, PublicKeyToken=31bf3856ad364e35" warningLevel="4" compilerOptions="/langversion:14 /nowarn:41008 /define:_MYTYPE=\&quot;Web\&quot; /optionInfer+" />
+    </compilers>
+  </system.codedom>  
 </configuration>