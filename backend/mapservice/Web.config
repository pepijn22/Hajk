--- conflicted
+++ resolved
@@ -7,132 +7,117 @@
   <configSections>
     <!--Added support for backend logging-->
     <section name="log4net" type="log4net.Config.Log4NetConfigurationSectionHandler, log4net" />
-<<<<<<< HEAD
-  <!-- For more information on Entity Framework configuration, visit http://go.microsoft.com/fwlink/?LinkID=237468 -->
-  <section name="entityFramework" type="System.Data.Entity.Internal.ConfigFile.EntityFrameworkSection, EntityFramework, Version=6.0.0.0, Culture=neutral, PublicKeyToken=b77a5c561934e089" requirePermission="false" />
-=======
     <!-- For more information on Entity Framework configuration, visit http://go.microsoft.com/fwlink/?LinkID=237468 -->
-    <section name="entityFramework"
-      type="System.Data.Entity.Internal.ConfigFile.EntityFrameworkSection, EntityFramework, Version=6.0.0.0, Culture=neutral, PublicKeyToken=b77a5c561934e089"
-      requirePermission="false"/>
->>>>>>> 5693f640
+    <section name="entityFramework" type="System.Data.Entity.Internal.ConfigFile.EntityFrameworkSection, EntityFramework, Version=6.0.0.0, Culture=neutral, PublicKeyToken=b77a5c561934e089" requirePermission="false" />
   </configSections>
   <appSettings>
-    <add key="aspnet:UseTaskFriendlySynchronizationContext" value="true"/>
-    <add key="exportCopyrightText" value=""/>
-    <add key="exportInfoText" value="Kartredovisningen har inte rättsverkan, jämför mot beslut i lantmäterihandlingar"/>
-    <add key="exportLayout" value="1"/>
-    <add key="exportFontName" value="Verdana"/>
-    <add key="ActiveDirectoryDomain" value=""/>
-    <add key="ActiveDirectoryUser" value=""/>
-    <add key="ActiveDirectoryUserPassword" value=""/>
-    <add key="ActiveDirectoryContainer" value=""/>
-    <add key="ExportProxy" value=""/>
-    <add key="recursiveADsearch" value="false"/>
-    <add key="defaultADGroupsForAdmin" value="AD-Group1,AD-Group2"/>
+    <add key="aspnet:UseTaskFriendlySynchronizationContext" value="true" />
+    <add key="exportCopyrightText" value="" />
+    <add key="exportInfoText" value="Kartredovisningen har inte rättsverkan, jämför mot beslut i lantmäterihandlingar" />
+    <add key="exportLayout" value="1" />
+    <add key="exportFontName" value="Verdana" />
+    <add key="ActiveDirectoryDomain" value="" />
+    <add key="ActiveDirectoryUser" value="" />
+    <add key="ActiveDirectoryUserPassword" value="" />
+    <add key="ActiveDirectoryContainer" value="" />
+    <add key="ExportProxy" value="" />
+    <add key="recursiveADsearch" value="false" />
+    <add key="defaultADGroupsForAdmin" value="AD-Group1,AD-Group2" />
   </appSettings>
   <log4net>
     <root>
-      <level value="Warn"/>
+      <level value="Warn" />
       <appender-ref ref="RollingLogFileAppender"></appender-ref>
     </root>
     <appender name="RollingLogFileAppender" type="log4net.Appender.RollingFileAppender">
-      <param name="File" value=".\Logs\log-file.txt"/>
-      <param name="AppendToFile" value="true"/>
-      <rollingStyle value="Size"/>
-      <maxSizeRollBackups value="10"/>
-      <maximumFileSize value="10MB"/>
-      <staticLogFileName value="true"/>
+      <param name="File" value=".\Logs\log-file.txt" />
+      <param name="AppendToFile" value="true" />
+      <rollingStyle value="Size" />
+      <maxSizeRollBackups value="10" />
+      <maximumFileSize value="10MB" />
+      <staticLogFileName value="true" />
       <layout type="log4net.Layout.PatternLayout">
-        <param name="ConversionPattern" value="%p %date{yyyy-MM-dd HH:mm:ss} %m %newline%exception"/>
+        <param name="ConversionPattern" value="%p %date{yyyy-MM-dd HH:mm:ss} %m %newline%exception" />
       </layout>
     </appender>
   </log4net>
   <system.web>
-    <compilation debug="true" targetFramework="4.5.2"/>
-    <httpRuntime targetFramework="4.5.2"/>
+    <compilation debug="true" targetFramework="4.5.2" />
+    <httpRuntime targetFramework="4.5.2" />
   </system.web>
   <runtime>
-    <assemblyBinding
-      xmlns="urn:schemas-microsoft-com:asm.v1">
+    <assemblyBinding xmlns="urn:schemas-microsoft-com:asm.v1">
       <dependentAssembly>
-        <assemblyIdentity name="System.Web.Http" publicKeyToken="31bf3856ad364e35" culture="neutral"/>
-        <bindingRedirect oldVersion="0.0.0.0-5.2.6.0" newVersion="5.2.6.0"/>
+        <assemblyIdentity name="System.Web.Http" publicKeyToken="31bf3856ad364e35" culture="neutral" />
+        <bindingRedirect oldVersion="0.0.0.0-5.2.6.0" newVersion="5.2.6.0" />
       </dependentAssembly>
       <dependentAssembly>
-        <assemblyIdentity name="System.Net.Http.Formatting" publicKeyToken="31bf3856ad364e35" culture="neutral"/>
-        <bindingRedirect oldVersion="0.0.0.0-5.2.6.0" newVersion="5.2.6.0"/>
+        <assemblyIdentity name="System.Net.Http.Formatting" publicKeyToken="31bf3856ad364e35" culture="neutral" />
+        <bindingRedirect oldVersion="0.0.0.0-5.2.6.0" newVersion="5.2.6.0" />
       </dependentAssembly>
       <dependentAssembly>
-        <assemblyIdentity name="PdfSharp" publicKeyToken="f94615aa0424f9eb" culture="neutral"/>
-        <bindingRedirect oldVersion="0.0.0.0-1.50.4000.0" newVersion="1.50.4000.0"/>
+        <assemblyIdentity name="PdfSharp" publicKeyToken="f94615aa0424f9eb" culture="neutral" />
+        <bindingRedirect oldVersion="0.0.0.0-1.50.4000.0" newVersion="1.50.4000.0" />
       </dependentAssembly>
       <dependentAssembly>
-        <assemblyIdentity name="Common.Logging.Core" publicKeyToken="af08829b84f0328e" culture="neutral"/>
-        <bindingRedirect oldVersion="0.0.0.0-3.4.1.0" newVersion="3.4.1.0"/>
+        <assemblyIdentity name="Common.Logging.Core" publicKeyToken="af08829b84f0328e" culture="neutral" />
+        <bindingRedirect oldVersion="0.0.0.0-3.4.1.0" newVersion="3.4.1.0" />
       </dependentAssembly>
       <dependentAssembly>
-        <assemblyIdentity name="Common.Logging" publicKeyToken="af08829b84f0328e" culture="neutral"/>
-        <bindingRedirect oldVersion="0.0.0.0-3.4.1.0" newVersion="3.4.1.0"/>
+        <assemblyIdentity name="Common.Logging" publicKeyToken="af08829b84f0328e" culture="neutral" />
+        <bindingRedirect oldVersion="0.0.0.0-3.4.1.0" newVersion="3.4.1.0" />
       </dependentAssembly>
       <dependentAssembly>
-        <assemblyIdentity name="Newtonsoft.Json" publicKeyToken="30ad4fe6b2a6aeed" culture="neutral"/>
-        <bindingRedirect oldVersion="0.0.0.0-12.0.0.0" newVersion="12.0.0.0"/>
+        <assemblyIdentity name="Newtonsoft.Json" publicKeyToken="30ad4fe6b2a6aeed" culture="neutral" />
+        <bindingRedirect oldVersion="0.0.0.0-12.0.0.0" newVersion="12.0.0.0" />
       </dependentAssembly>
       <dependentAssembly>
-        <assemblyIdentity name="System.Web.Helpers" publicKeyToken="31bf3856ad364e35"/>
-        <bindingRedirect oldVersion="1.0.0.0-3.0.0.0" newVersion="3.0.0.0"/>
+        <assemblyIdentity name="System.Web.Helpers" publicKeyToken="31bf3856ad364e35" />
+        <bindingRedirect oldVersion="1.0.0.0-3.0.0.0" newVersion="3.0.0.0" />
       </dependentAssembly>
       <dependentAssembly>
-        <assemblyIdentity name="System.Web.WebPages" publicKeyToken="31bf3856ad364e35"/>
-        <bindingRedirect oldVersion="1.0.0.0-3.0.0.0" newVersion="3.0.0.0"/>
+        <assemblyIdentity name="System.Web.WebPages" publicKeyToken="31bf3856ad364e35" />
+        <bindingRedirect oldVersion="1.0.0.0-3.0.0.0" newVersion="3.0.0.0" />
       </dependentAssembly>
       <dependentAssembly>
-        <assemblyIdentity name="System.Web.Mvc" publicKeyToken="31bf3856ad364e35"/>
-        <bindingRedirect oldVersion="1.0.0.0-5.2.7.0" newVersion="5.2.7.0"/>
+        <assemblyIdentity name="System.Web.Mvc" publicKeyToken="31bf3856ad364e35" />
+        <bindingRedirect oldVersion="1.0.0.0-5.2.7.0" newVersion="5.2.7.0" />
       </dependentAssembly>
       <dependentAssembly>
-        <assemblyIdentity name="ICSharpCode.SharpZipLib" publicKeyToken="1b03e6acf1164f73" culture="neutral"/>
-        <bindingRedirect oldVersion="0.0.0.0-1.2.0.246" newVersion="1.2.0.246"/>
+        <assemblyIdentity name="ICSharpCode.SharpZipLib" publicKeyToken="1b03e6acf1164f73" culture="neutral" />
+        <bindingRedirect oldVersion="0.0.0.0-1.2.0.246" newVersion="1.2.0.246" />
       </dependentAssembly>
     </assemblyBinding>
   </runtime>
   <!--<system.runtime.caching><memoryCache><namedCaches><add name="default" cacheMemoryLimitMegabytes="500" pollingInterval="00:02:00" /></namedCaches></memoryCache></system.runtime.caching>-->
   <system.webServer>
     <staticContent>
-      <remove fileExtension=".kml"/>
-      <mimeMap fileExtension=".kml" mimeType="application/vnd.google-earth.kml+xml"/>
-      <remove fileExtension=".kmz"/>
-      <mimeMap fileExtension=".kmz" mimeType="application/vnd.google-earth.kmz"/>
+      <remove fileExtension=".kml" />
+      <mimeMap fileExtension=".kml" mimeType="application/vnd.google-earth.kml+xml" />
+      <remove fileExtension=".kmz" />
+      <mimeMap fileExtension=".kmz" mimeType="application/vnd.google-earth.kmz" />
     </staticContent>
     <handlers>
-      <remove name="ExtensionlessUrlHandler-Integrated-4.0"/>
-      <remove name="OPTIONSVerbHandler"/>
-      <remove name="TRACEVerbHandler"/>
-      <add name="ExtensionlessUrlHandler-Integrated-4.0" path="*." verb="*" type="System.Web.Handlers.TransferRequestHandler"
-      preCondition="integratedMode,runtimeVersionv4.0"/>
+      <remove name="ExtensionlessUrlHandler-Integrated-4.0" />
+      <remove name="OPTIONSVerbHandler" />
+      <remove name="TRACEVerbHandler" />
+      <add name="ExtensionlessUrlHandler-Integrated-4.0" path="*." verb="*" type="System.Web.Handlers.TransferRequestHandler" preCondition="integratedMode,runtimeVersionv4.0" />
     </handlers>
   </system.webServer>
   <entityFramework>
     <defaultConnectionFactory type="System.Data.Entity.Infrastructure.LocalDbConnectionFactory, EntityFramework">
       <parameters>
-        <parameter value="mssqllocaldb"/>
+        <parameter value="mssqllocaldb" />
       </parameters>
     </defaultConnectionFactory>
     <providers>
-      <provider invariantName="System.Data.SqlClient" type="System.Data.Entity.SqlServer.SqlProviderServices, EntityFramework.SqlServer"/>
+      <provider invariantName="System.Data.SqlClient" type="System.Data.Entity.SqlServer.SqlProviderServices, EntityFramework.SqlServer" />
     </providers>
   </entityFramework>
-  <system.codedom><<<<<<< Updated upstream
-    
+  <system.codedom>
     <compilers>
       <compiler extension=".cs" language="c#;cs;csharp" warningLevel="4" compilerOptions="/langversion:6 /nowarn:1659;1699;1701;612;618" type="Microsoft.CodeDom.Providers.DotNetCompilerPlatform.CSharpCodeProvider, Microsoft.CodeDom.Providers.DotNetCompilerPlatform, Version=3.6.0.0, Culture=neutral, PublicKeyToken=31bf3856ad364e35" />
       <compiler extension=".vb" language="vb;vbs;visualbasic;vbscript" warningLevel="4" compilerOptions="/langversion:14 /nowarn:41008,40000,40008 /define:_MYTYPE=\&quot;Web\&quot; /optionInfer+" type="Microsoft.CodeDom.Providers.DotNetCompilerPlatform.VBCodeProvider, Microsoft.CodeDom.Providers.DotNetCompilerPlatform, Version=3.6.0.0, Culture=neutral, PublicKeyToken=31bf3856ad364e35" />
     </compilers>
-=======
-    
-    <compilers/>
->>>>>>> Stashed changes
-  
   </system.codedom>
 </configuration>