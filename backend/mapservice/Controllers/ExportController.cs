--- conflicted
+++ resolved
@@ -14,23 +14,15 @@
 using System;
 using ICSharpCode.SharpZipLib.Zip;
 using ICSharpCode.SharpZipLib.Core;
-<<<<<<< HEAD
+using log4net;
 
 using log4net;
 
-=======
-using log4net;
-
->>>>>>> 53c7e5fa
 namespace MapService.Controllers
 {
     public class ExportController : AsyncController
     {
         ILog _log = LogManager.GetLogger(typeof(ExportController));
-<<<<<<< HEAD
-=======
-
->>>>>>> 53c7e5fa
         /// <summary>
         /// Create filename with unique timestamp and guid.
         /// </summary>
@@ -75,8 +67,18 @@
         [HttpPost]
         public string PDF(string json)
         {
-<<<<<<< HEAD
-            _log.DebugFormat("Received json: {0}", json);
+            
+            try
+            {
+                _log.DebugFormat("Received json: " + json);
+                try
+                {
+                    byte[] decoded = Convert.FromBase64String(json);
+                    json = System.Text.Encoding.UTF8.GetString(decoded);
+                    _log.DebugFormat("json after decode: " + json);
+                }
+                catch (Exception e)
+                { }
 
             try
             {
@@ -98,42 +100,11 @@
                     return Request.Url.GetLeftPart(UriPartial.Authority) + "/Temp/" + fileInfo[1];
                 }
                 //return File(blob, "application/pdf", "kartutskrift.pdf");
-            }
-=======
-            
-            try
-            {
-                _log.DebugFormat("Received json: " + json);
-                try
-                {
-                    byte[] decoded = Convert.FromBase64String(json);
-                    json = System.Text.Encoding.UTF8.GetString(decoded);
-                    _log.DebugFormat("json after decode: " + json);
-                }
-                catch (Exception e)
-                { }
-
-                MapExportItem exportItem = JsonConvert.DeserializeObject<MapExportItem>(json);
-                AsyncManager.OutstandingOperations.Increment();
-                PDFCreator pdfCreator = new PDFCreator();
-                byte[] blob = pdfCreator.Create(exportItem);
-                string[] fileInfo = byteArrayToFileInfo(blob, "pdf");
-
-                //if (exportItem.proxyUrl != "")
-                //{
-                //    return exportItem.proxyUrl + "/Temp/" + fileInfo[1];
-                //}
-                //else
-                //{
-                    return Request.Url.GetLeftPart(UriPartial.Authority) + "/Temp/" + fileInfo[1];
-                //}
-                //return File(blob, "application/pdf", "kartutskrift.pdf");
-            }
->>>>>>> 53c7e5fa
-            catch (Exception e)
-            {
-                _log.Fatal(e.Message);
-                throw;
+            }
+            catch (Exception e)
+            {
+                _log.Fatal(e.Message);
+                throw;
             }
         }
 
@@ -150,11 +121,6 @@
 
         [HttpPost]
         public string TIFF(string json)
-<<<<<<< HEAD
-        {
-            _log.DebugFormat("Received json: {0}", json);
-
-=======
         {
             _log.DebugFormat("Received json: " + json);
             try
@@ -165,7 +131,6 @@
             }
             catch (Exception e)
             { }
->>>>>>> 53c7e5fa
             MapExportItem exportItem = JsonConvert.DeserializeObject<MapExportItem>(json);
                                     
             TIFFCreator tiffCreator = new TIFFCreator();
@@ -220,10 +185,6 @@
         [ValidateInput(false)]
         public string KML(string json)
         {
-<<<<<<< HEAD
-            _log.DebugFormat("Received json: {0}", json);
-
-=======
             _log.DebugFormat("Received json: " + json);
             try
             {
@@ -233,7 +194,6 @@
             } catch(Exception e)
             { }
             
->>>>>>> 53c7e5fa
             KMLCreator kmlCreator = new KMLCreator();
             byte[] bytes = kmlCreator.Create(json);
             string[] fileInfo = byteArrayToFileInfo(bytes, "kml");
@@ -259,10 +219,6 @@
         [HttpPost]
         public string Excel(string json)
         {
-<<<<<<< HEAD
-            _log.DebugFormat("Received json: {0}", json);
-
-=======
             _log.DebugFormat("Received json: " + json);
             try
             {
@@ -272,7 +228,6 @@
             }
             catch (Exception e)
             { }
->>>>>>> 53c7e5fa
             List<ExcelTemplate> data = JsonConvert.DeserializeObject<List<ExcelTemplate>>(json);
             DataSet dataSet = Util.ToDataSet(data);
             ExcelCreator excelCreator = new ExcelCreator();
