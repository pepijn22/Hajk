--- conflicted
+++ resolved
@@ -1,13 +1,8 @@
 ﻿using System.Web.Http;
 using MapService.DataAccess;
 using MapService.Models.Config;
-<<<<<<< HEAD
 using log4net;
 
-=======
-using log4net;
-
->>>>>>> 53c7e5fa
 namespace MapService.Controllers
 {
     public class WMSLayerController : ApiController
@@ -16,7 +11,6 @@
         private readonly SettingsDbContext settingsDataContext = new SettingsDbContext();
 
         public void Post(WMSConfig config)
-<<<<<<< HEAD
         {
             try
             {
@@ -28,18 +22,6 @@
                 throw;
             }
             
-=======
-        {
-            try
-            {
-                this.settingsDataContext.AddWMSLayer(config);
-            }
-            catch (System.Exception e)
-            {
-                _log.Fatal(e);
-                throw;
-            }
->>>>>>> 53c7e5fa
         }
 
         public void Delete(string id)
