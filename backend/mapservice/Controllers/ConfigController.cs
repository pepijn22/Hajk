--- conflicted
+++ resolved
@@ -643,52 +643,6 @@
             }
             return JsonConvert.SerializeObject(fileList);
         }
-<<<<<<< HEAD
-
-        private string FilterSearchLayersByAD (ActiveDirectoryLookup adLookup, JToken mapConfiguration, string activeUser)
-        {
-                var childrenToRemove = new List<string>();  
-                var searchTool = mapConfiguration.SelectToken("$.tools[?(@.type == 'search')]");
-                var layersInSearchTool = searchTool.SelectToken("$.options.layers");
-                var userGroups = adLookup.GetGroups(activeUser);
-                if (layersInSearchTool == null) { return ""; }
-                foreach (JToken child in layersInSearchTool.Children())
-                {
-                    var visibleForGroups = child.SelectToken("$.visibleForGroups");
-                    bool removeChild = true;
-                    foreach(string user in userGroups)
-                    {
-                        foreach(string group in visibleForGroups)
-                        {
-                            if (user.Equals(group))
-                            {
-                            removeChild = false;
-                            }
-                        }    
-                    }
-                    if (removeChild)
-                    {
-                        childrenToRemove.Add(child.SelectToken("$.id").ToString());
-                    }
-                
-                }
-
-                foreach (string id in childrenToRemove)
-                {
-                    layersInSearchTool.SelectToken("$.[?(@.id=='" + id + "')]").Remove();
-                }
-
-            //NULL if User is not allowed to any searchlayer because empty array means use of global searchconfig
-            if (!layersInSearchTool.HasValues)
-            {
-                layersInSearchTool.Replace(null);
-            }
-                
-                return mapConfiguration.ToString();
-            }
-
-=======
->>>>>>> 70ace9c9
         public string GetConfig(string name)
         {
             try
