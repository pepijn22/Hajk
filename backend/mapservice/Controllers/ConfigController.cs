--- conflicted
+++ resolved
@@ -395,7 +395,6 @@
             return mapConfigurationsList;
         }
 
-<<<<<<< HEAD
         public string[] GetUserGroups()
         {
             var parameters = GetLookupParameters();
@@ -412,8 +411,6 @@
             return userGroups;
         }
 		
-=======
->>>>>>> c962d824
         /// <summary>
         /// Set required parameters for AD lookup to dictionary.
         /// </summary>
@@ -432,13 +429,10 @@
         }
 
 
-<<<<<<< HEAD
-=======
         private string UserSpecificMaps()
         {
             var allowedMapConfigurations = GetAllowedMapConfigurations();
 
->>>>>>> c962d824
             Response.Expires = 0;
             Response.ExpiresAbsolute = DateTime.Now.AddDays(-1);
             Response.ContentType = "application/json; charset=utf-8";
