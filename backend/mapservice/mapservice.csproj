--- conflicted
+++ resolved
@@ -1,288 +1,3 @@
-<<<<<<< HEAD
-﻿<?xml version="1.0" encoding="utf-8"?>
-<Project ToolsVersion="12.0" DefaultTargets="Build" xmlns="http://schemas.microsoft.com/developer/msbuild/2003">
-  <Import Project="..\packages\Microsoft.CodeDom.Providers.DotNetCompilerPlatform.1.0.0\build\Microsoft.CodeDom.Providers.DotNetCompilerPlatform.props" Condition="Exists('..\packages\Microsoft.CodeDom.Providers.DotNetCompilerPlatform.1.0.0\build\Microsoft.CodeDom.Providers.DotNetCompilerPlatform.props')" />
-  <Import Project="..\packages\Microsoft.Net.Compilers.1.0.0\build\Microsoft.Net.Compilers.props" Condition="Exists('..\packages\Microsoft.Net.Compilers.1.0.0\build\Microsoft.Net.Compilers.props')" />
-  <Import Project="$(MSBuildExtensionsPath)\$(MSBuildToolsVersion)\Microsoft.Common.props" Condition="Exists('$(MSBuildExtensionsPath)\$(MSBuildToolsVersion)\Microsoft.Common.props')" />
-  <PropertyGroup>
-    <Configuration Condition=" '$(Configuration)' == '' ">Debug</Configuration>
-    <Platform Condition=" '$(Platform)' == '' ">AnyCPU</Platform>
-    <ProductVersion>
-    </ProductVersion>
-    <SchemaVersion>2.0</SchemaVersion>
-    <ProjectGuid>{CD9F35EA-488D-460D-98C1-628D151BB968}</ProjectGuid>
-    <ProjectTypeGuids>{349c5851-65df-11da-9384-00065b846f21};{fae04ec0-301f-11d3-bf4b-00c04f79efbc}</ProjectTypeGuids>
-    <OutputType>Library</OutputType>
-    <AppDesignerFolder>Properties</AppDesignerFolder>
-    <RootNamespace>MapService</RootNamespace>
-    <AssemblyName>MapService</AssemblyName>
-    <TargetFrameworkVersion>v4.5.2</TargetFrameworkVersion>
-    <UseIISExpress>false</UseIISExpress>
-    <IISExpressSSLPort />
-    <IISExpressAnonymousAuthentication />
-    <IISExpressWindowsAuthentication />
-    <IISExpressUseClassicPipelineMode />
-    <UseGlobalApplicationHostFile />
-    <NuGetPackageImportStamp>
-    </NuGetPackageImportStamp>
-  </PropertyGroup>
-  <PropertyGroup Condition=" '$(Configuration)|$(Platform)' == 'Debug|AnyCPU' ">
-    <DebugSymbols>true</DebugSymbols>
-    <DebugType>full</DebugType>
-    <Optimize>false</Optimize>
-    <OutputPath>bin\</OutputPath>
-    <DefineConstants>DEBUG;TRACE</DefineConstants>
-    <ErrorReport>prompt</ErrorReport>
-    <WarningLevel>4</WarningLevel>
-  </PropertyGroup>
-  <PropertyGroup Condition=" '$(Configuration)|$(Platform)' == 'Release|AnyCPU' ">
-    <DebugType>pdbonly</DebugType>
-    <Optimize>true</Optimize>
-    <OutputPath>bin\</OutputPath>
-    <DefineConstants>TRACE</DefineConstants>
-    <ErrorReport>prompt</ErrorReport>
-    <WarningLevel>4</WarningLevel>
-  </PropertyGroup>
-  <ItemGroup>
-    <Reference Include="BruTile">
-      <HintPath>SharpMap\BruTile.dll</HintPath>
-    </Reference>
-    <Reference Include="BruTile.Desktop">
-      <HintPath>SharpMap\BruTile.Desktop.dll</HintPath>
-    </Reference>
-    <Reference Include="BruTile.MbTiles">
-      <HintPath>SharpMap\BruTile.MbTiles.dll</HintPath>
-    </Reference>
-    <Reference Include="Common.Logging">
-      <HintPath>SharpMap\Common.Logging.dll</HintPath>
-    </Reference>
-    <Reference Include="Common.Logging.Core">
-      <HintPath>SharpMap\Common.Logging.Core.dll</HintPath>
-    </Reference>
-    <Reference Include="EntityFramework, Version=6.0.0.0, Culture=neutral, PublicKeyToken=b77a5c561934e089, processorArchitecture=MSIL">
-      <HintPath>..\packages\EntityFramework.6.1.3\lib\net45\EntityFramework.dll</HintPath>
-      <Private>True</Private>
-    </Reference>
-    <Reference Include="GeoAPI">
-      <HintPath>SharpMap\GeoAPI.dll</HintPath>
-    </Reference>
-    <Reference Include="ICSharpCode.SharpZipLib, Version=0.86.0.518, Culture=neutral, PublicKeyToken=1b03e6acf1164f73, processorArchitecture=MSIL">
-      <HintPath>..\packages\SharpZipLib.0.86.0\lib\20\ICSharpCode.SharpZipLib.dll</HintPath>
-      <Private>True</Private>
-    </Reference>
-    <Reference Include="Microsoft.CodeDom.Providers.DotNetCompilerPlatform, Version=1.0.0.0, Culture=neutral, PublicKeyToken=31bf3856ad364e35, processorArchitecture=MSIL">
-      <HintPath>..\packages\Microsoft.CodeDom.Providers.DotNetCompilerPlatform.1.0.0\lib\net45\Microsoft.CodeDom.Providers.DotNetCompilerPlatform.dll</HintPath>
-      <Private>True</Private>
-    </Reference>
-    <Reference Include="Microsoft.CSharp" />
-    <Reference Include="Microsoft.Web.Infrastructure, Version=1.0.0.0, Culture=neutral, PublicKeyToken=31bf3856ad364e35, processorArchitecture=MSIL">
-      <HintPath>..\packages\Microsoft.Web.Infrastructure.1.0.0.0\lib\net40\Microsoft.Web.Infrastructure.dll</HintPath>
-      <Private>True</Private>
-    </Reference>
-    <Reference Include="NetTopologySuite">
-      <HintPath>SharpMap\NetTopologySuite.dll</HintPath>
-    </Reference>
-    <Reference Include="NPOI, Version=2.2.1.0, Culture=neutral, PublicKeyToken=0df73ec7942b34e1, processorArchitecture=MSIL">
-      <HintPath>..\packages\NPOI.2.2.1\lib\net40\NPOI.dll</HintPath>
-      <Private>True</Private>
-    </Reference>
-    <Reference Include="NPOI.OOXML, Version=2.2.1.0, Culture=neutral, PublicKeyToken=0df73ec7942b34e1, processorArchitecture=MSIL">
-      <HintPath>..\packages\NPOI.2.2.1\lib\net40\NPOI.OOXML.dll</HintPath>
-      <Private>True</Private>
-    </Reference>
-    <Reference Include="NPOI.OpenXml4Net, Version=2.2.1.0, Culture=neutral, PublicKeyToken=0df73ec7942b34e1, processorArchitecture=MSIL">
-      <HintPath>..\packages\NPOI.2.2.1\lib\net40\NPOI.OpenXml4Net.dll</HintPath>
-      <Private>True</Private>
-    </Reference>
-    <Reference Include="NPOI.OpenXmlFormats, Version=2.2.1.0, Culture=neutral, PublicKeyToken=0df73ec7942b34e1, processorArchitecture=MSIL">
-      <HintPath>..\packages\NPOI.2.2.1\lib\net40\NPOI.OpenXmlFormats.dll</HintPath>
-      <Private>True</Private>
-    </Reference>
-    <Reference Include="PdfSharp, Version=1.50.4000.0, Culture=neutral, PublicKeyToken=f94615aa0424f9eb, processorArchitecture=MSIL">
-      <HintPath>..\packages\PDFsharp.1.50.4000-beta3b\lib\net20\PdfSharp.dll</HintPath>
-      <Private>True</Private>
-    </Reference>
-    <Reference Include="PdfSharp.Charting, Version=1.50.4000.0, Culture=neutral, PublicKeyToken=f94615aa0424f9eb, processorArchitecture=MSIL">
-      <HintPath>..\packages\PDFsharp.1.50.4000-beta3b\lib\net20\PdfSharp.Charting.dll</HintPath>
-      <Private>True</Private>
-    </Reference>
-    <Reference Include="PowerCollections">
-      <HintPath>SharpMap\PowerCollections.dll</HintPath>
-    </Reference>
-    <Reference Include="SharpMap">
-      <HintPath>SharpMap\SharpMap.dll</HintPath>
-    </Reference>
-    <Reference Include="SharpMap.Layers.BruTile">
-      <HintPath>SharpMap\SharpMap.Layers.BruTile.dll</HintPath>
-    </Reference>
-    <Reference Include="System.Net.Http" />
-    <Reference Include="System.Web.DynamicData" />
-    <Reference Include="System.Web.Entity" />
-    <Reference Include="System.Web.ApplicationServices" />
-    <Reference Include="System.ComponentModel.DataAnnotations" />
-    <Reference Include="System" />
-    <Reference Include="System.Data" />
-    <Reference Include="System.Core" />
-    <Reference Include="System.Data.DataSetExtensions" />
-    <Reference Include="System.Web.Extensions" />
-    <Reference Include="System.Web.Helpers, Version=3.0.0.0, Culture=neutral, PublicKeyToken=31bf3856ad364e35, processorArchitecture=MSIL">
-      <HintPath>..\packages\Microsoft.AspNet.WebPages.3.2.3\lib\net45\System.Web.Helpers.dll</HintPath>
-      <Private>True</Private>
-    </Reference>
-    <Reference Include="System.Web.Mvc, Version=5.2.3.0, Culture=neutral, PublicKeyToken=31bf3856ad364e35, processorArchitecture=MSIL">
-      <HintPath>..\packages\Microsoft.AspNet.Mvc.5.2.3\lib\net45\System.Web.Mvc.dll</HintPath>
-      <Private>True</Private>
-    </Reference>
-    <Reference Include="System.Web.Razor, Version=3.0.0.0, Culture=neutral, PublicKeyToken=31bf3856ad364e35, processorArchitecture=MSIL">
-      <HintPath>..\packages\Microsoft.AspNet.Razor.3.2.3\lib\net45\System.Web.Razor.dll</HintPath>
-      <Private>True</Private>
-    </Reference>
-    <Reference Include="System.Web.WebPages, Version=3.0.0.0, Culture=neutral, PublicKeyToken=31bf3856ad364e35, processorArchitecture=MSIL">
-      <HintPath>..\packages\Microsoft.AspNet.WebPages.3.2.3\lib\net45\System.Web.WebPages.dll</HintPath>
-      <Private>True</Private>
-    </Reference>
-    <Reference Include="System.Web.WebPages.Deployment, Version=3.0.0.0, Culture=neutral, PublicKeyToken=31bf3856ad364e35, processorArchitecture=MSIL">
-      <HintPath>..\packages\Microsoft.AspNet.WebPages.3.2.3\lib\net45\System.Web.WebPages.Deployment.dll</HintPath>
-      <Private>True</Private>
-    </Reference>
-    <Reference Include="System.Web.WebPages.Razor, Version=3.0.0.0, Culture=neutral, PublicKeyToken=31bf3856ad364e35, processorArchitecture=MSIL">
-      <HintPath>..\packages\Microsoft.AspNet.WebPages.3.2.3\lib\net45\System.Web.WebPages.Razor.dll</HintPath>
-      <Private>True</Private>
-    </Reference>
-    <Reference Include="System.Xml.Linq" />
-    <Reference Include="System.Drawing" />
-    <Reference Include="System.Web" />
-    <Reference Include="System.Xml" />
-    <Reference Include="System.Configuration" />
-    <Reference Include="System.Web.Services" />
-    <Reference Include="System.EnterpriseServices" />
-  </ItemGroup>
-  <ItemGroup>
-    <Reference Include="Newtonsoft.Json">
-      <HintPath>..\packages\Newtonsoft.Json.6.0.4\lib\net45\Newtonsoft.Json.dll</HintPath>
-    </Reference>
-    <Reference Include="System.Net.Http.Formatting">
-      <HintPath>..\packages\Microsoft.AspNet.WebApi.Client.5.2.3\lib\net45\System.Net.Http.Formatting.dll</HintPath>
-    </Reference>
-    <Reference Include="System.Web.Http">
-      <HintPath>..\packages\Microsoft.AspNet.WebApi.Core.5.2.3\lib\net45\System.Web.Http.dll</HintPath>
-    </Reference>
-    <Reference Include="System.Web.Http.WebHost">
-      <HintPath>..\packages\Microsoft.AspNet.WebApi.WebHost.5.2.3\lib\net45\System.Web.Http.WebHost.dll</HintPath>
-    </Reference>
-  </ItemGroup>
-  <ItemGroup>
-    <Content Include="assets\style.css" />
-    <Content Include="Global.asax" />
-    <Content Include="index.html" />
-    <Content Include="Web.config" />
-    <Content Include="App_Data\layers.json" />
-    <Content Include="App_Data\map_1.json" />
-    <None Include="Properties\PublishProfiles\File.pubxml" />
-  </ItemGroup>
-  <ItemGroup>
-    <Compile Include="App_Start\RouteConfig.cs" />
-    <Compile Include="App_Start\WebApiConfig.cs" />
-    <Compile Include="Components\MapExport\Extensions\TileLayer2.cs" />
-    <Compile Include="Components\TIFFCreator.cs" />
-    <Compile Include="Components\Util.cs" />
-    <Compile Include="Controllers\ExtendedWMSLayerController.cs" />
-    <Compile Include="Controllers\LayerMenuController.cs" />
-    <Compile Include="Controllers\ToolSettingsController.cs" />
-    <Compile Include="Controllers\MapSettingsController.cs" />
-    <Compile Include="DataAccess\SettingsStore.cs" />
-    <Compile Include="Models\Bookmark.cs" />
-    <Compile Include="Models\Config\ArcGISConfig.cs" />
-    <Compile Include="Models\Config\ExtendedWmsConfig.cs" />
-    <Compile Include="Models\Config\ILayerConfig.cs" />
-    <Compile Include="Models\Config\LayerConfig.cs" />
-    <Compile Include="Models\Config\VectorConfig.cs" />
-    <Compile Include="Models\Config\WFSConfig.cs" />
-    <Compile Include="Models\Config\WFSTConfig.cs" />
-    <Compile Include="Models\Config\WMSConfig.cs" />
-    <Compile Include="Models\Config\WMSLayerLayer.cs" />
-    <Compile Include="Models\Config\WMTSConfig.cs" />
-    <Compile Include="Models\EditableField.cs" />
-    <Compile Include="Models\ExcelTemplate.cs" />
-    <Compile Include="Models\MapConfig.cs" />
-    <Compile Include="Models\MapSetting.cs" />
-    <Compile Include="Models\Projection.cs" />
-    <Compile Include="Models\Tool.cs" />
-    <Compile Include="Models\ToolOptions\LayerMenuOptions.cs" />
-    <Compile Include="Models\ToolOptions\MapWMSLayerInfo.cs" />
-    <Compile Include="Components\KMLCreator.cs" />
-    <Compile Include="Components\PDFCreator.cs" />
-    <Compile Include="Components\ExcelCreator.cs" />
-    <Compile Include="Components\MapExport\ArcGISInfo.cs" />
-    <Compile Include="Components\MapExport\DoubleExtensions.cs" />
-    <Compile Include="Components\MapExport\Extensions\ArcGISLayer.cs" />
-    <Compile Include="Components\MapExport\Feature.cs" />
-    <Compile Include="Components\MapExport\FeatureInfo.cs" />
-    <Compile Include="Components\MapExport\MapExporter.cs" />
-    <Compile Include="Components\MapExport\MapExportItem.cs" />
-    <Compile Include="Components\MapExport\MapImageCreator.cs" />
-    <Compile Include="Components\MapExport\Metadata.cs" />
-    <Compile Include="Components\MapExport\Style.cs" />
-    <Compile Include="Components\MapExport\WMSInfo.cs" />
-    <Compile Include="Components\MapExport\WMTSInfo.cs" />
-    <Compile Include="Controllers\ArcGISLayerController.cs" />
-    <Compile Include="Controllers\ConfigController.cs" />
-    <Compile Include="Controllers\ExportController.cs" />
-    <Compile Include="Controllers\ImportController.cs" />
-    <Compile Include="Controllers\VectorLayerController.cs" />
-    <Compile Include="Controllers\WFSLayerController.cs" />
-    <Compile Include="Controllers\WFSTLayerController.cs" />
-    <Compile Include="Controllers\WMSLayerController.cs" />
-    <Compile Include="Controllers\WMTSLayerController.cs" />
-    <Compile Include="Global.asax.cs">
-      <DependentUpon>Global.asax</DependentUpon>
-    </Compile>
-    <Compile Include="Properties\AssemblyInfo.cs" />
-  </ItemGroup>
-  <ItemGroup>
-    <Content Include="packages.config" />
-    <Content Include="ApplicationInsights.config">
-      <CopyToOutputDirectory>PreserveNewest</CopyToOutputDirectory>
-    </Content>
-    <None Include="Web.Debug.config">
-      <DependentUpon>Web.config</DependentUpon>
-    </None>
-    <None Include="Web.Release.config">
-      <DependentUpon>Web.config</DependentUpon>
-    </None>
-  </ItemGroup>
-  <ItemGroup />
-  <PropertyGroup>
-    <VisualStudioVersion Condition="'$(VisualStudioVersion)' == ''">10.0</VisualStudioVersion>
-    <VSToolsPath Condition="'$(VSToolsPath)' == ''">$(MSBuildExtensionsPath32)\Microsoft\VisualStudio\v$(VisualStudioVersion)</VSToolsPath>
-  </PropertyGroup>
-  <Import Project="$(MSBuildBinPath)\Microsoft.CSharp.targets" />
-  <Import Project="$(VSToolsPath)\WebApplications\Microsoft.WebApplication.targets" Condition="'$(VSToolsPath)' != ''" />
-  <Import Project="$(MSBuildExtensionsPath32)\Microsoft\VisualStudio\v10.0\WebApplications\Microsoft.WebApplication.targets" Condition="false" />
-  <ProjectExtensions>
-    <VisualStudio>
-      <FlavorProperties GUID="{349c5851-65df-11da-9384-00065b846f21}">
-        <WebProjectProperties>
-          <SaveServerSettingsInUserFile>True</SaveServerSettingsInUserFile>
-        </WebProjectProperties>
-      </FlavorProperties>
-    </VisualStudio>
-  </ProjectExtensions>
-  <Target Name="EnsureNuGetPackageBuildImports" BeforeTargets="PrepareForBuild">
-    <PropertyGroup>
-      <ErrorText>This project references NuGet package(s) that are missing on this computer. Use NuGet Package Restore to download them.  For more information, see http://go.microsoft.com/fwlink/?LinkID=322105. The missing file is {0}.</ErrorText>
-    </PropertyGroup>
-    <Error Condition="!Exists('..\packages\Microsoft.Net.Compilers.1.0.0\build\Microsoft.Net.Compilers.props')" Text="$([System.String]::Format('$(ErrorText)', '..\packages\Microsoft.Net.Compilers.1.0.0\build\Microsoft.Net.Compilers.props'))" />
-    <Error Condition="!Exists('..\packages\Microsoft.CodeDom.Providers.DotNetCompilerPlatform.1.0.0\build\Microsoft.CodeDom.Providers.DotNetCompilerPlatform.props')" Text="$([System.String]::Format('$(ErrorText)', '..\packages\Microsoft.CodeDom.Providers.DotNetCompilerPlatform.1.0.0\build\Microsoft.CodeDom.Providers.DotNetCompilerPlatform.props'))" />
-  </Target>
-  <!-- To modify your build process, add your task inside one of the targets below and uncomment it. 
-       Other similar extension points exist, see Microsoft.Common.targets.
-  <Target Name="BeforeBuild">
-  </Target>
-  <Target Name="AfterBuild">
-  </Target>
-  -->
-=======
 ﻿<?xml version="1.0" encoding="utf-8"?>
 <Project ToolsVersion="12.0" DefaultTargets="Build" xmlns="http://schemas.microsoft.com/developer/msbuild/2003">
   <Import Project="..\packages\Microsoft.CodeDom.Providers.DotNetCompilerPlatform.1.0.0\build\Microsoft.CodeDom.Providers.DotNetCompilerPlatform.props" Condition="Exists('..\packages\Microsoft.CodeDom.Providers.DotNetCompilerPlatform.1.0.0\build\Microsoft.CodeDom.Providers.DotNetCompilerPlatform.props')" />
@@ -566,5 +281,4 @@
   <Target Name="AfterBuild">
   </Target>
   -->
->>>>>>> 45ec187a
 </Project>