{
  "version": "1.0.5",
  "projections": [
    {
      "code": "EPSG:3007",
      "definition": "+proj=tmerc +lat_0=0 +lon_0=12 +k=1 +x_0=150000 +y_0=0 +ellps=GRS80 +towgs84=0,0,0,0,0,0,0 +units=m +no_defs",
      "extent": [60436.5084, 6192389.565, 217643.4713, 6682784.4276],
      "units": "m"
    },
    {
      "code": "http://www.opengis.net/gml/srs/epsg.xml#3007",
      "definition": "+proj=tmerc +lat_0=0 +lon_0=12 +k=1 +x_0=150000 +y_0=0 +ellps=GRS80 +towgs84=0,0,0,0,0,0,0 +units=m +no_defs",
      "extent": [60436.5084, 6192389.565, 217643.4713, 6682784.4276],
      "units": "m"
    }
  ],
  "tools": [
    {
      "type": "layerswitcher",
      "options": {
        "baselayers": [
          {
            "id": "1",
            "visibleAtStart": true,
            "drawOrder": 0,
            "visibleForGroups": null,
            "infobox": ""
          },
          {
            "id": "2",
            "visibleAtStart": false,
            "drawOrder": 0,
            "visibleForGroups": null,
            "infobox": ""
          }
        ],
        "groups": [
          {
            "id": "cbead9d5-6982-ae7c-6163-120e10a26463",
            "parent": "-1",
            "name": "Användning",
            "toggled": false,
            "expanded": true,
            "layers": [],
            "groups": [
              {
                "id": "6310b695-457f-9c5a-a86a-dd189910aad9",
                "parent": "cbead9d5-6982-ae7c-6163-120e10a26463",
                "name": "Parker och naturområden",
                "toggled": true,
                "expanded": false,
                "layers": [
                  {
                    "id": "19",
                    "visibleAtStart": false,
                    "drawOrder": 26,
                    "visibleForGroups": null,
                    "infobox": ""
                  },
                  {
                    "id": "29",
                    "visibleAtStart": true,
                    "drawOrder": 19,
                    "visibleForGroups": null,
                    "infobox": ""
                  },
                  {
                    "id": "7",
                    "visibleAtStart": false,
                    "drawOrder": 16,
                    "visibleForGroups": null,
                    "infobox": ""
                  },
                  {
                    "id": "8",
                    "visibleAtStart": false,
                    "drawOrder": 57,
                    "visibleForGroups": null,
                    "infobox": ""
                  },
                  {
                    "id": "28",
                    "visibleAtStart": false,
                    "drawOrder": 15,
                    "visibleForGroups": null,
                    "infobox": ""
                  },
                  {
                    "id": "24",
                    "visibleAtStart": false,
                    "drawOrder": 18,
                    "visibleForGroups": null,
                    "infobox": ""
                  },
                  {
                    "id": "33",
                    "visibleAtStart": false,
                    "drawOrder": 17,
                    "visibleForGroups": null,
                    "infobox": ""
                  }
                ],
                "groups": []
              },
              {
                "id": "8a4e91a0-249d-6d80-c582-1177bbfac7cf",
                "parent": "cbead9d5-6982-ae7c-6163-120e10a26463",
                "name": "Blandad stadsbebyggelse",
                "toggled": true,
                "expanded": false,
                "layers": [
                  {
                    "id": "12",
                    "visibleAtStart": false,
                    "drawOrder": 22,
                    "visibleForGroups": null,
                    "infobox": ""
                  },
                  {
                    "id": "47",
                    "visibleAtStart": false,
                    "drawOrder": 24,
                    "visibleForGroups": null,
                    "infobox": ""
                  },
                  {
                    "id": "31",
                    "visibleAtStart": false,
                    "drawOrder": 23,
                    "visibleForGroups": null,
                    "infobox": ""
                  },
                  {
                    "id": "26",
                    "visibleAtStart": false,
                    "drawOrder": 25,
                    "visibleForGroups": null,
                    "infobox": ""
                  },
                  {
                    "id": "41",
                    "visibleAtStart": false,
                    "drawOrder": 61,
                    "visibleForGroups": null,
                    "infobox": ""
                  },
                  {
                    "id": "13",
                    "visibleAtStart": false,
                    "drawOrder": 28,
                    "visibleForGroups": null,
                    "infobox": ""
                  },
                  {
                    "id": "32",
                    "visibleAtStart": false,
                    "drawOrder": 29,
                    "visibleForGroups": null,
                    "infobox": ""
                  },
                  {
                    "id": "27",
                    "visibleAtStart": false,
                    "drawOrder": 30,
                    "visibleForGroups": null,
                    "infobox": ""
                  },
                  {
                    "id": "42",
                    "visibleAtStart": false,
                    "drawOrder": 41,
                    "visibleForGroups": null,
                    "infobox": ""
                  }
                ],
                "groups": []
              },
              {
                "id": "b655f35e-4e41-fccc-f3b6-2d39461201ab",
                "parent": "cbead9d5-6982-ae7c-6163-120e10a26463",
                "name": "Verksamheter",
                "toggled": true,
                "expanded": false,
                "layers": [
                  {
                    "id": "11",
                    "visibleAtStart": false,
                    "drawOrder": 21,
                    "visibleForGroups": null,
                    "infobox": ""
                  },
                  {
                    "id": "10",
                    "visibleAtStart": false,
                    "drawOrder": 20,
                    "visibleForGroups": null,
                    "infobox": ""
                  },
                  {
                    "id": "52",
                    "visibleAtStart": false,
                    "drawOrder": 31,
                    "visibleForGroups": null,
                    "infobox": ""
                  },
                  {
                    "id": "39",
                    "visibleAtStart": false,
                    "drawOrder": 60,
                    "visibleForGroups": null,
                    "infobox": ""
                  },
                  {
                    "id": "5",
                    "visibleAtStart": false,
                    "drawOrder": 34,
                    "visibleForGroups": null,
                    "infobox": ""
                  },
                  {
                    "id": "38",
                    "visibleAtStart": false,
                    "drawOrder": 33,
                    "visibleForGroups": null,
                    "infobox": ""
                  },
                  {
                    "id": "46",
                    "visibleAtStart": false,
                    "drawOrder": 42,
                    "visibleForGroups": null,
                    "infobox": ""
                  }
                ],
                "groups": []
              },
              {
                "id": "5550a988-db44-edb7-f154-0113e5601023",
                "parent": "cbead9d5-6982-ae7c-6163-120e10a26463",
                "name": "Infrastruktur",
                "toggled": true,
                "expanded": false,
                "layers": [
                  {
                    "id": "21",
                    "visibleAtStart": false,
                    "drawOrder": 38,
                    "visibleForGroups": null,
                    "infobox": ""
                  },
                  {
                    "id": "37",
                    "visibleAtStart": false,
                    "drawOrder": 48,
                    "visibleForGroups": null,
                    "infobox": ""
                  },
                  {
                    "id": "6",
                    "visibleAtStart": false,
                    "drawOrder": 53,
                    "visibleForGroups": null,
                    "infobox": ""
                  },
                  {
                    "id": "35",
                    "visibleAtStart": false,
                    "drawOrder": 37,
                    "visibleForGroups": null,
                    "infobox": ""
                  },
                  {
                    "id": "36",
                    "visibleAtStart": false,
                    "drawOrder": 36,
                    "visibleForGroups": null,
                    "infobox": ""
                  },
                  {
                    "id": "14",
                    "visibleAtStart": false,
                    "drawOrder": 58,
                    "visibleForGroups": null,
                    "infobox": ""
                  },
                  {
                    "id": "16",
                    "visibleAtStart": false,
                    "drawOrder": 55,
                    "visibleForGroups": null,
                    "infobox": ""
                  },
                  {
                    "id": "15",
                    "visibleAtStart": false,
                    "drawOrder": 35,
                    "visibleForGroups": null,
                    "infobox": ""
                  },
                  {
                    "id": "17",
                    "visibleAtStart": false,
                    "drawOrder": 54,
                    "visibleForGroups": null,
                    "infobox": ""
                  },
                  {
                    "id": "48",
                    "visibleAtStart": false,
                    "drawOrder": 52,
                    "visibleForGroups": null,
                    "infobox": ""
                  },
                  {
                    "id": "49",
                    "visibleAtStart": false,
                    "drawOrder": 32,
                    "visibleForGroups": null,
                    "infobox": ""
                  },
                  {
                    "id": "20",
                    "visibleAtStart": false,
                    "drawOrder": 56,
                    "visibleForGroups": null,
                    "infobox": ""
                  },
                  {
                    "id": "45",
                    "visibleAtStart": false,
                    "drawOrder": 43,
                    "visibleForGroups": null,
                    "infobox": ""
                  },
                  {
                    "id": "44",
                    "visibleAtStart": false,
                    "drawOrder": 59,
                    "visibleForGroups": null,
                    "infobox": ""
                  }
                ],
                "groups": []
              },
              {
                "id": "37d3869e-8e08-d992-29b7-64294ab1d756",
                "parent": "cbead9d5-6982-ae7c-6163-120e10a26463",
                "name": "Vattenområden",
                "toggled": true,
                "expanded": false,
                "layers": [],
                "groups": []
              },
              {
                "id": "0f3f9bd7-7fe7-f84f-15ea-4e79084ed9f3",
                "parent": "cbead9d5-6982-ae7c-6163-120e10a26463",
                "name": "Landsbygd",
                "toggled": true,
                "expanded": false,
                "layers": [],
                "groups": []
              }
            ]
          },
          {
            "id": "cd576119-a09d-eeb1-d90c-5035ae12f870",
            "parent": "-1",
            "name": "Värden och hänsyn",
            "toggled": false,
            "expanded": true,
            "layers": [],
            "groups": [
              {
                "id": "0b439bd2-fbc2-57ad-2d11-cee71563e57a",
                "parent": "cd576119-a09d-eeb1-d90c-5035ae12f870",
                "name": "Areella näringar",
                "toggled": true,
                "expanded": false,
                "layers": [
                  {
                    "id": "18",
                    "visibleAtStart": false,
                    "drawOrder": 27,
                    "visibleForGroups": null,
                    "infobox": ""
                  }
                ],
                "groups": []
              },
              {
                "id": "49cd6bb7-efef-f955-d3e6-431f5fb5a9ee",
                "parent": "cd576119-a09d-eeb1-d90c-5035ae12f870",
                "name": "Miljö, hälsa säkerhet",
                "toggled": true,
                "expanded": false,
                "layers": [
                  {
                    "id": "22",
                    "visibleAtStart": false,
                    "drawOrder": 44,
                    "visibleForGroups": null,
                    "infobox": ""
                  },
                  {
                    "id": "40",
                    "visibleAtStart": false,
                    "drawOrder": 45,
                    "visibleForGroups": null,
                    "infobox": ""
                  },
                  {
                    "id": "23",
                    "visibleAtStart": false,
                    "drawOrder": 46,
                    "visibleForGroups": null,
                    "infobox": ""
                  },
                  {
                    "id": "25",
                    "visibleAtStart": false,
                    "drawOrder": 47,
                    "visibleForGroups": null,
                    "infobox": ""
                  },
                  {
                    "id": "34",
                    "visibleAtStart": false,
                    "drawOrder": 51,
                    "visibleForGroups": null,
                    "infobox": ""
                  },
                  {
                    "id": "9",
                    "visibleAtStart": false,
                    "drawOrder": 49,
                    "visibleForGroups": null,
                    "infobox": ""
                  }
                ],
                "groups": []
              },
              {
                "id": "52a7005a-3f1e-1f5b-375c-6130b9936ecd",
                "parent": "cd576119-a09d-eeb1-d90c-5035ae12f870",
                "name": "Natur och kulturvärden",
                "toggled": true,
                "expanded": false,
                "layers": [
                  {
                    "id": "50",
                    "visibleAtStart": false,
                    "drawOrder": 40,
                    "visibleForGroups": null,
                    "infobox": ""
                  }
                ],
                "groups": []
              },
              {
                "id": "877023c2-ff5b-40d4-8e4c-aea35542db82",
                "parent": "cd576119-a09d-eeb1-d90c-5035ae12f870",
                "name": "Bebyggelse",
                "toggled": true,
                "expanded": false,
                "layers": [
                  {
                    "id": "30",
                    "visibleAtStart": false,
                    "drawOrder": 50,
                    "visibleForGroups": null,
                    "infobox": ""
                  }
                ],
                "groups": []
              },
              {
                "id": "60b915bc-7535-de85-4cc1-f619287cd2d2",
                "parent": "cd576119-a09d-eeb1-d90c-5035ae12f870",
                "name": "Vattenområden",
                "toggled": true,
                "expanded": false,
                "layers": [
                  {
                    "id": "51",
                    "visibleAtStart": false,
                    "drawOrder": 39,
                    "visibleForGroups": null,
                    "infobox": ""
                  }
                ],
                "groups": []
              },
              {
                "id": "3617d545-6a5e-7b58-1f05-36819c66e196",
                "parent": "cd576119-a09d-eeb1-d90c-5035ae12f870",
                "name": "Samhällsviktiga funktioner",
                "toggled": true,
                "expanded": false,
                "layers": [],
                "groups": []
              },
              {
                "id": "97faaff9-4178-ee1a-e7a9-561fb512976b",
                "parent": "cd576119-a09d-eeb1-d90c-5035ae12f870",
                "name": "Hänsyn enligt annan lagstiftning",
                "toggled": true,
                "expanded": false,
                "layers": [],
                "groups": [
                  {
                    "id": "18965bca-45f0-5617-1aaa-bdc6ee8e1f8a",
                    "parent": "97faaff9-4178-ee1a-e7a9-561fb512976b",
                    "name": "Naturvärden",
                    "toggled": true,
                    "expanded": false,
                    "layers": [
                      {
                        "id": "82",
                        "visibleAtStart": false,
                        "drawOrder": 13,
                        "visibleForGroups": null,
                        "infobox": ""
                      }
                    ],
                    "groups": []
                  },
                  {
                    "id": "e6154204-9c07-8c4b-bef4-a23905ea5e17",
                    "parent": "97faaff9-4178-ee1a-e7a9-561fb512976b",
                    "name": "Kulturvärden",
                    "toggled": true,
                    "expanded": false,
                    "layers": [
                      {
                        "id": "81",
                        "visibleAtStart": false,
                        "drawOrder": 14,
                        "visibleForGroups": null,
                        "infobox": ""
                      }
                    ],
                    "groups": []
                  },
                  {
                    "id": "100eeaf5-becf-f1d1-ae41-0da23bc63e22",
                    "parent": "97faaff9-4178-ee1a-e7a9-561fb512976b",
                    "name": "Övrigt",
                    "toggled": true,
                    "expanded": false,
                    "layers": [],
                    "groups": []
                  }
                ]
              }
            ]
          },
          {
            "id": "80700e5f-f58e-eee4-18e5-98e85a63d7e7",
            "parent": "-1",
            "name": "Riksintressen",
            "toggled": false,
            "expanded": true,
            "layers": [],
            "groups": [
              {
                "id": "7ed1da14-fcba-e4f6-7407-7852c8f61267",
                "parent": "80700e5f-f58e-eee4-18e5-98e85a63d7e7",
                "name": "Riksintressen",
                "toggled": true,
                "expanded": false,
                "layers": [
                  {
                    "id": "78",
                    "visibleAtStart": false,
                    "drawOrder": 3,
                    "visibleForGroups": null,
                    "infobox": ""
                  },
                  {
                    "id": "73",
                    "visibleAtStart": false,
                    "drawOrder": 4,
                    "visibleForGroups": null,
                    "infobox": ""
                  },
                  {
                    "id": "80",
                    "visibleAtStart": false,
                    "drawOrder": 11,
                    "visibleForGroups": null,
                    "infobox": ""
                  },
                  {
                    "id": "77",
                    "visibleAtStart": false,
                    "drawOrder": 5,
                    "visibleForGroups": null,
                    "infobox": ""
                  },
                  {
                    "id": "74",
                    "visibleAtStart": false,
                    "drawOrder": 6,
                    "visibleForGroups": null,
                    "infobox": ""
                  },
                  {
                    "id": "71",
                    "visibleAtStart": false,
                    "drawOrder": 7,
                    "visibleForGroups": null,
                    "infobox": ""
                  },
                  {
                    "id": "83",
                    "visibleAtStart": false,
                    "drawOrder": 10,
                    "visibleForGroups": null,
                    "infobox": ""
                  },
                  {
                    "id": "72",
                    "visibleAtStart": false,
                    "drawOrder": 8,
                    "visibleForGroups": null,
                    "infobox": ""
                  },
                  {
                    "id": "76",
                    "visibleAtStart": false,
                    "drawOrder": 1,
                    "visibleForGroups": null,
                    "infobox": ""
                  },
                  {
                    "id": "79",
                    "visibleAtStart": false,
                    "drawOrder": 12,
                    "visibleForGroups": null,
                    "infobox": ""
                  },
                  {
                    "id": "75",
                    "visibleAtStart": false,
                    "drawOrder": 2,
                    "visibleForGroups": null,
                    "infobox": ""
                  },
                  {
                    "id": "70",
                    "visibleAtStart": false,
                    "drawOrder": 9,
                    "visibleForGroups": null,
                    "infobox": ""
                  }
                ],
                "groups": []
              }
            ]
          },
          {
            "id": "a41e12fb-69ba-7be3-5f4a-1326b34f9349",
            "parent": "-1",
            "name": "Fördjupningar",
            "toggled": false,
            "expanded": true,
            "layers": [
              {
                "id": "43",
                "visibleAtStart": false,
                "drawOrder": 62,
                "visibleForGroups": null,
                "infobox": ""
              }
            ],
            "groups": [
              {
                "id": "fb238afd-cb02-5e17-8a40-7b7c1d47b01a",
                "parent": "a41e12fb-69ba-7be3-5f4a-1326b34f9349",
                "name": "FÖP - Centrala Göteborg",
                "toggled": true,
                "expanded": false,
                "layers": [],
                "groups": []
              },
              {
                "id": "eae93962-0639-2c6b-8970-2aecd1aa67b2",
                "parent": "a41e12fb-69ba-7be3-5f4a-1326b34f9349",
                "name": "FÖP - Frölunda Högsbo",
                "toggled": true,
                "expanded": false,
                "layers": [],
                "groups": [
                  {
                    "id": "87f82dc0-aa7f-1fcd-dba8-67affbe9b598",
                    "parent": "eae93962-0639-2c6b-8970-2aecd1aa67b2",
                    "name": "Inriktningar",
                    "toggled": false,
                    "expanded": false,
                    "layers": [],
                    "groups": []
                  },
                  {
                    "id": "7f13f3a8-1e09-77e0-5c20-dc4dbc94dea4",
                    "parent": "eae93962-0639-2c6b-8970-2aecd1aa67b2",
                    "name": "Användning",
                    "toggled": false,
                    "expanded": false,
                    "layers": [],
                    "groups": []
                  }
                ]
              }
            ]
          }
        ],
        "active": true,
        "visibleAtStart": false,
        "backgroundSwitcherBlack": false,
        "backgroundSwitcherWhite": false,
        "enableOSM": false,
        "showBreadcrumbs": false,
        "target": "control",
        "position": "right",
        "width": 0,
        "height": 0,
        "title": "Lagerhanterare",
        "description": "",
        "dropdownThemeMaps": false,
        "themeMapHeaderCaption": "",
        "instruction": "",
        "visibleForGroups": []
      },
      "index": 0
    },
    {
      "type": "print",
      "options": {
        "target": "toolbar",
        "scales": "200, 400, 1000, 2000, 5000, 10000, 25000, 50000, 100000, 200000",
        "logo": "https://github.com/hajkmap/Hajk/raw/master/design/logo_small.png",
        "instruction": "",
        "visibleAtStart": false,
        "visibleForGroups": []
      },
      "index": 2
    },
    {
      "type": "infoclick",
      "options": {
        "title": "Information om lager",
        "width": "",
        "height": "",
        "anchor": [0.5, 1],
        "scale": 1,
        "src": "assets/icons/marker.png",
        "strokeColor": {
          "r": 0,
          "g": 118,
          "b": 188,
          "a": 0.7
        },
        "strokeWidth": 4,
        "fillColor": {
          "r": 0,
          "g": 118,
          "b": 188,
          "a": 0.1
        },
        "visibleForGroups": []
      },
      "index": 0
    },
    {
      "type": "simple_layerswitcher",
      "options": {
        "target": "toolbar",
        "visibleAtStart": false,
        "visibleForGroups": []
      },
      "index": 1
    },
    {
      "type": "documenthandler",
      "options": {
        "title": "Tryck inte här",
        "target": "hidden",
        "showScrollButtonLimit": 400,
        "customThemeUrl": "/documentHandlerTheme.json",
        "closePanelOnMapLinkOpen": true,
        "documentOnStart": "start",
        "drawerTitle": "Översiktsplan",
        "drawerButtonTitle": "Meny",
        "defaultDocumentColorSettings": {
          "textAreaBackgroundColor": "#ccc",
          "textAreaDividerColor": "#6A0DAD"
        },
        "tableOfContents": {
          "expanded": false,
          "active": true,
          "chapterLevelsToShow": 2,
          "title": ""
        },
        "dynamicImportUrls": {
          "iconFonts": "https://fonts.googleapis.com/icon?family=Material+Icons",
          "openSans": "https://fonts.googleapis.com/css?family=Open+Sans"
        },
        "iconLibraryLink": "https://material.io/resources/icons/?style=baseline",
        "width": 800,
        "height": "90vh",
        "searchImplemented": true,
        "enablePrint": true,
<<<<<<< HEAD
        "closePanelOnMapLinkOpen": false,
        "documentOnStart": "utgangspunkter",
        "drawerTitle": "Översiktsplan",
        "drawerButtonTitle": "Meny",
=======
>>>>>>> a18df08b
        "menuConfig": {
          "menu": [
            {
              "title": "Markanvändningskarta",
              "document": "",
              "color": "#ffffff",
              "description": "",
              "icon": {
                "materialUiIconName": "map",
                "fontSize": "large"
              },
              "maplink": "?m=oversiktsplan&x=149000&y=6400000&z=1&l=1,28,7,33,24,29,10,11,12,31,47,26,19,13,32,27,52,49,38,5,15,36,35,21,42,46,45,37,48,6,17,16,20,8,14,44,39,41,43",
              "link": "",
              "menu": []
            },
            {
              "title": "Om översiktsplanen",
              "document": "start",
              "color": "#0076bc",
              "description": "",
              "icon": {
                "materialUiIconName": "",
                "fontSize": "large"
              },
              "maplink": " ",
              "link": "",
              "menu": []
            },
            {
              "title": "Utgångspunkter",
              "document": "utgangspunkter",
              "color": "#e0d0e7",
              "icon": {
                "materialUiIconName": "",
                "fontSize": "large"
              },
              "maplink": "",
              "link": "",
              "menu": []
            },
            {
              "title": "Utvecklingsinriktning",
              "document": "",
              "color": "#b7e1c8",
              "description": "",
              "icon": {
                "materialUiIconName": "",
                "fontSize": "large"
              },
              "maplink": "",
              "link": "",
              "menu": [
                {
                  "title": "Geografiska inriktningar",
                  "document": "geografiska_inriktningar",
                  "color": "#bfe4f2",
                  "description": "",
                  "icon": {
                    "materialUiIconName": "",
                    "fontSize": "large"
                  },
                  "maplink": "",
                  "link": "",
                  "menu": []
                }
              ]
            },
            {
              "title": "Tematiska inriktningar",
              "document": "",
              "color": "#fff2b0",
              "expandedSubMenu": false,
              "description": "",
              "icon": {
                "materialUiIconName": "",
                "fontSize": "large"
              },
              "maplink": "",
              "link": "",
              "menu": [
                {
                  "title": "Allmänna intressen",
                  "document": "ti_allmanna_intressen",
                  "color": "#fff2b0",
                  "description": "",
                  "icon": {
                    "materialUiIconName": "",
                    "fontSize": "large"
                  },
                  "maplink": "",
                  "link": "",
                  "menu": []
                },
                {
                  "title": "Gestaltad livsmiljö",
                  "document": "ti_gestaltad_livsmiljo",
                  "color": "#fff2b0",
                  "description": "",
                  "icon": {
                    "materialUiIconName": "",
                    "fontSize": "large"
                  },
                  "maplink": "",
                  "link": "",
                  "menu": []
                },
                {
                  "title": "Parker, natur och vatten",
                  "document": "ti_parker_natur_och_vatten",
                  "color": "#fff2b0",
                  "description": "",
                  "icon": {
                    "materialUiIconName": "",
                    "fontSize": "large"
                  },
                  "maplink": "",
                  "link": "",
                  "menu": []
                },
                {
                  "title": "Mobilitet och infrastruktur",
                  "document": "ti_mobilitet_och_infrastruktur",
                  "color": "#fff2b0",
                  "description": "",
                  "icon": {
                    "materialUiIconName": "",
                    "fontSize": "large"
                  },
                  "maplink": "",
                  "link": "",
                  "menu": []
                },
                {
                  "title": "Bostäder, samhällsservice och teknisk försörjning",
                  "document": "ti_bostader_samhallsservice_och_teknisk_forsorjning",
                  "color": "#fff2b0",
                  "description": "",
                  "icon": {
                    "materialUiIconName": "",
                    "fontSize": "large"
                  },
                  "maplink": "",
                  "link": "",
                  "menu": []
                },
                {
                  "title": "Näringsliv och handel",
                  "document": "ti_naringsliv_och_handel",
                  "color": "#fff2b0",
                  "description": "",
                  "icon": {
                    "materialUiIconName": "",
                    "fontSize": "large"
                  },
                  "maplink": "",
                  "link": "",
                  "menu": []
                },
                {
                  "title": "Hälsa och säkerhet",
                  "document": "ti_halsa_och_sakerhet",
                  "color": "#fff2b0",
                  "description": "",
                  "icon": {
                    "materialUiIconName": "",
                    "fontSize": "large"
                  },
                  "maplink": "",
                  "link": "",
                  "menu": []
                },
                {
                  "title": "Regionala och mellankommunala intressen",
                  "document": "ti_regionala_och_mellankommunala_intressen",
                  "color": "#fff2b0",
                  "description": "",
                  "icon": {
                    "materialUiIconName": "",
                    "fontSize": "large"
                  },
                  "maplink": "",
                  "link": "",
                  "menu": []
                }
              ]
            },
            {
              "title": "Riksintressen",
              "document": "ri",
              "color": "#f8ccdc",
              "description": "",
              "icon": {
                "materialUiIconName": "",
                "fontSize": "large"
              },
              "maplink": "",
              "link": "",
              "menu": []
            },
            {
              "title": "Hållbarhetsbedömning",
              "document": "hallbarhetsbedomning",
              "color": "#d1d9dc",
              "icon": {
                "materialUiIconName": "",
                "fontSize": "large"
              },
              "maplink": "",
              "link": "",
              "menu": []
            },
            {
              "title": "Samrådsredogörelse",
              "document": "samradsredogorelse",
              "color": "#faceb9",
              "icon": {
                "materialUiIconName": "",
                "fontSize": "large"
              },
              "maplink": "",
              "link": "",
              "menu": []
            },
            {
              "title": "Fördjupning Centrala Göteborg",
              "document": "",
              "color": "#3f5564",
              "description": "",
              "icon": {
                "materialUiIconName": "",
                "fontSize": "large"
              },
              "maplink": "",
              "link": "",
              "menu": [
                {
                  "title": "Kartlager för fördjupning",
                  "document": "",
                  "color": "#3f5564",
                  "description": "",
                  "icon": {
                    "materialUiIconName": "map",
                    "fontSize": "large"
                  },
                  "maplink": "?m=oversiktsplan&x=147000&y=6399000&z=3&l=1,28,7,33,24,29,10,11,12,31,47,26,19,13,32,27,52,49,38,5,15,36,35,21,42,46,45,37,48,6,17,16,20,8,14,44,39,41,43",
                  "link": "",
                  "menu": []
                },
                {
                  "title": "Inledning",
                  "document": "cg_inledning",
                  "color": "#3f5564",
                  "icon": {
                    "materialUiIconName": "",
                    "fontSize": "large"
                  },
                  "maplink": "",
                  "link": "",
                  "menu": []
                },
                {
                  "title": "Utgångspunkter",
                  "document": "cg_utgangspunkter",
                  "color": "#3f5564",
                  "icon": {
                    "materialUiIconName": "",
                    "fontSize": "large"
                  },
                  "maplink": "",
                  "link": "",
                  "menu": []
                },
                {
                  "title": "Planerings-inriktningar",
                  "document": "",
                  "color": "#3f5564",
                  "icon": {
                    "materialUiIconName": "",
                    "fontSize": "large"
                  },
                  "maplink": "",
                  "link": "",
                  "menu": [
                    {
                      "title": "Samanfattning",
                      "document": "cg_pi_sammanfattning",
                      "color": "#3f5564",
                      "icon": {
                        "materialUiIconName": "",
                        "fontSize": "large"
                      },
                      "maplink": "",
                      "link": "",
                      "menu": []
                    },
                    {
                      "title": "Utvecklingsstrategi för centrala Göteborg",
                      "document": "cg_pi_utvecklingsstrategi",
                      "color": "#3f5564",
                      "icon": {
                        "materialUiIconName": "",
                        "fontSize": "large"
                      },
                      "maplink": "",
                      "link": "",
                      "menu": []
                    },
                    {
                      "title": "Centrala Göteborg som gestaltad livsmiljö",
                      "document": "cg_pi_gestaltad_livsmiljo",
                      "color": "#3f5564",
                      "icon": {
                        "materialUiIconName": "",
                        "fontSize": "large"
                      },
                      "maplink": "",
                      "link": "",
                      "menu": []
                    },
                    {
                      "title": "Stadsrummen",
                      "document": "cg_pi_stadsrummen",
                      "color": "#3f5564",
                      "icon": {
                        "materialUiIconName": "",
                        "fontSize": "large"
                      },
                      "maplink": "",
                      "link": "",
                      "menu": []
                    },
                    {
                      "title": "Bebyggelsen",
                      "document": "cg_pi_bebyggelsen",
                      "color": "#3f5564",
                      "icon": {
                        "materialUiIconName": "",
                        "fontSize": "large"
                      },
                      "maplink": "",
                      "link": "",
                      "menu": []
                    },
                    {
                      "title": "Vatten och Klimat",
                      "document": "cg_pi_vatten_klimat",
                      "color": "#3f5564",
                      "icon": {
                        "materialUiIconName": "",
                        "fontSize": "large"
                      },
                      "maplink": "",
                      "link": "",
                      "menu": []
                    },
                    {
                      "title": "Hälsa, risker och säkerhet",
                      "document": "cg_pi_halsa_risker_sakerhet",
                      "color": "#3f5564",
                      "icon": {
                        "materialUiIconName": "",
                        "fontSize": "large"
                      },
                      "maplink": "",
                      "link": "",
                      "menu": []
                    },
                    {
                      "title": "Teknisk försörjning",
                      "document": "cg_pi_teknisk_forsorjning",
                      "color": "#3f5564",
                      "icon": {
                        "materialUiIconName": "",
                        "fontSize": "large"
                      },
                      "maplink": "",
                      "link": "",
                      "menu": []
                    }
                  ]
                },
                {
                  "title": "Områdesvisa inriktningar",
                  "document": "cg_omradesvisa_inriktningar",
                  "color": "#3f5564",
                  "icon": {
                    "materialUiIconName": "",
                    "fontSize": "large"
                  },
                  "maplink": "",
                  "link": "",
                  "menu": []
                },
                {
                  "title": "Genomförande",
                  "document": "cg_genomforande",
                  "color": "#3f5564",
                  "icon": {
                    "materialUiIconName": "",
                    "fontSize": "large"
                  },
                  "maplink": "",
                  "link": "",
                  "menu": []
                },
                {
                  "title": "Hållbarhetsbedömning",
                  "document": "cg_hallbarhetsbedomning",
                  "color": "#3f5564",
                  "icon": {
                    "materialUiIconName": "",
                    "fontSize": "large"
                  },
                  "maplink": "",
                  "link": "",
                  "menu": []
                }
              ]
            },
            {
              "title": "Fördjupning Frölunda Högsbo",
              "document": "frolunda_hogsbo",
              "color": "#008767",
              "description": "",
              "icon": {
                "materialUiIconName": "",
                "fontSize": "large"
              },
              "maplink": "",
              "link": "",
              "menu": []
            }
          ]
        }
      },
      "index": 8
    },
    {
      "type": "search",
      "options": {
        "anchor": [0.5, 1],
        "scale": 1,
        "src": "assets/icons/marker_red.png",
        "strokeColor": {
          "r": 244,
          "g": 83,
          "b": 63,
          "a": 1
        },
        "strokeWidth": 4,
        "fillColor": {
          "r": 244,
          "g": 83,
          "b": 63,
          "a": 0.2
        },
        "radiusSearch": true,
        "tooltip": "Sök...",
        "searchWithinButtonText": "Markera i kartan",
        "maxFeatures": 100,
        "delayBeforeAutoSearch": 500,
        "selectedSources": [],
        "layers": [
          {
            "id": "101",
            "visibleForGroups": []
          },
          {
            "id": "656",
            "visibleForGroups": []
          },
          {
            "id": "104",
            "visibleForGroups": []
          }
        ],
        "visibleForGroups": []
      },
      "index": 7
    }
  ],
  "map": {
    "target": "map",
    "center": [136500, 6400000],
    "title": "Arbetsmaterial!",
    "projection": "EPSG:3007",
    "zoom": 1,
    "maxZoom": 6,
    "minZoom": 0,
    "resolutions": [
      70.00022,
      42.0,
      28.00009,
      14.00004,
      7.000022,
      2.800009,
      1.400004
    ],
    "origin": [0.0, 0.0],
    "extent": [105000.0, 6355000.0, 185000.0, 6435000.0],
    "constrainOnlyCenter": true,
    "constrainResolution": true,
    "enableDownloadLink": false,
    "logo": "/logo.png",
    "geoserverLegendOptions": "",
    "mapselector": false,
    "mapcleaner": true,
    "drawerVisible": true,
    "drawerPermanent": true,
    "colors": {
      "primaryColor": "#0076bc",
      "secondaryColor": "#ffffff"
    },
    "defaultCookieNoticeMessage": "Vi använder cookies för att följa upp användandet och ge en bra upplevelse av kartan. Du kan blockera cookies i webbläsaren men då visas detta meddelande igen.",
    "defaultCookieNoticeUrl": "https://pts.se/sv/bransch/regler/lagar/lag-om-elektronisk-kommunikation/kakor-cookies/",
    "crossOrigin": "anonymous",
    "showCookieNotice": false
  }
}<|MERGE_RESOLUTION|>--- conflicted
+++ resolved
@@ -810,13 +810,6 @@
         "height": "90vh",
         "searchImplemented": true,
         "enablePrint": true,
-<<<<<<< HEAD
-        "closePanelOnMapLinkOpen": false,
-        "documentOnStart": "utgangspunkter",
-        "drawerTitle": "Översiktsplan",
-        "drawerButtonTitle": "Meny",
-=======
->>>>>>> a18df08b
         "menuConfig": {
           "menu": [
             {
