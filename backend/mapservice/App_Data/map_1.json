--- conflicted
+++ resolved
@@ -1,385 +1,371 @@
-{
-  "version": "1.0.5",
-  "projections": [
-    {
-      "code": "EPSG:3006",
-      "definition": "+proj=utm +zone=33 +ellps=GRS80 +towgs84=0,0,0,0,0,0,0 +units=m +no_defs",
-      "extent": [181896.33, 6101648.07, 864416.0, 7689478.3],
-      "units": null
-    },
-    {
-      "code": "http://www.opengis.net/gml/srs/epsg.xml#3006",
-      "definition": "+proj=utm +zone=33 +ellps=GRS80 +towgs84=0,0,0,0,0,0,0 +units=m +no_defs",
-      "extent": [181896.33, 6101648.07, 864416.0, 7689478.3],
-      "units": null
-    },
-    {
-      "code": "EPSG:3007",
-      "definition": "+proj=tmerc +lat_0=0 +lon_0=12 +k=1 +x_0=150000 +y_0=0 +ellps=GRS80 +towgs84=0,0,0,0,0,0,0 +units=m +no_defs",
-      "extent": [60436.5084, 6192389.565, 217643.4713, 6682784.4276],
-      "units": null
-    },
-    {
-      "code": "EPSG:3008",
-      "definition": "+proj=tmerc +lat_0=0 +lon_0=13.5 +k=1 +x_0=150000 +y_0=0 +ellps=GRS80 +towgs84=0,0,0,0,0,0,0 +units=m +no_defs ",
-      "extent": [60857.4994, 6120098.8505, 223225.0217, 6906693.7888],
-      "units": null
-    },
-    {
-      "code": "EPSG:3009",
-      "definition": "+proj=tmerc +lat_0=0 +lon_0=15 +k=1 +x_0=150000 +y_0=0 +ellps=GRS80 +towgs84=0,0,0,0,0,0,0 +units=m +no_defs",
-      "extent": [56294.0365, 6203542.5282, 218719.0581, 6835499.2391],
-      "units": null
-    },
-    {
-      "code": "EPSG:3010",
-      "definition": "+proj=tmerc +lat_0=0 +lon_0=16.5 +k=1 +x_0=150000 +y_0=0 +ellps=GRS80 +towgs84=0,0,0,0,0,0,0 +units=m +no_defs",
-      "extent": [97213.6352, 6228930.1419, 225141.8681, 6916524.0785],
-      "units": null
-    },
-    {
-      "code": "EPSG:3011",
-      "definition": "+proj=tmerc +lat_0=0 +lon_0=18 +k=1 +x_0=150000 +y_0=0 +ellps=GRS80 +towgs84=0,0,0,0,0,0,0 +units=m +no_defs",
-      "extent": [96664.5565, 6509617.2232, 220146.6914, 6727103.5879],
-      "units": null
-    },
-    {
-      "code": "EPSG:3012",
-      "definition": "+proj=tmerc +lat_0=0 +lon_0=14.25 +k=1 +x_0=150000 +y_0=0 +ellps=GRS80 +towgs84=0,0,0,0,0,0,0 +units=m +no_defs",
-      "extent": [30462.5263, 6829647.9842, 216416.1584, 7154168.0208],
-      "units": null
-    },
-    {
-      "code": "EPSG:3013",
-      "definition": "+proj=tmerc +lat_0=0 +lon_0=15.75 +k=1 +x_0=150000 +y_0=0 +ellps=GRS80 +towgs84=0,0,0,0,0,0,0 +units=m +no_defs ",
-      "extent": [34056.6264, 6710433.2884, 218692.0214, 7224144.732],
-      "units": null
-    },
-    {
-      "code": "EPSG:3014",
-      "definition": "+proj=tmerc +lat_0=0 +lon_0=17.25 +k=1 +x_0=150000 +y_0=0 +ellps=GRS80 +towgs84=0,0,0,0,0,0,0 +units=m +no_defs",
-      "extent": [-1420.28, 6888655.5779, 212669.1333, 7459585.3378],
-      "units": null
-    },
-    {
-      "code": "EPSG:3015",
-      "definition": "+proj=tmerc +lat_0=0 +lon_0=18.75 +k=1 +x_0=150000 +y_0=0 +ellps=GRS80 +towgs84=0,0,0,0,0,0,0 +units=m +no_defs",
-      "extent": [58479.4774, 6304213.2147, 241520.5226, 7276832.4419],
-      "units": null
-    },
-    {
-      "code": "EPSG:3016",
-      "definition": "+proj=tmerc +lat_0=0 +lon_0=20.25 +k=1 +x_0=150000 +y_0=0 +ellps=GRS80 +towgs84=0,0,0,0,0,0,0 +units=m +no_defs",
-      "extent": [-93218.3385, 7034909.8738, 261434.6246, 7676279.8691],
-      "units": null
-    },
-    {
-      "code": "EPSG:3016",
-      "definition": "+proj=tmerc +lat_0=0 +lon_0=21.75 +k=1 +x_0=150000 +y_0=0 +ellps=GRS80 +towgs84=0,0,0,0,0,0,0 +units=m +no_defs",
-      "extent": [67451.0699, 7211342.8483, 145349.5699, 7254837.254],
-      "units": null
-    },
-    {
-      "code": "EPSG:3018",
-      "definition": "+proj=tmerc +lat_0=0 +lon_0=23.25 +k=1 +x_0=150000 +y_0=0 +ellps=GRS80 +towgs84=0,0,0,0,0,0,0 +units=m +no_defs",
-      "extent": [38920.7048, 7267405.2323, 193050.246, 7597992.2419],
-      "units": null
-    },
-    {
-      "code": "EPSG:3021",
-      "definition": "+proj=tmerc +lat_0=0 +lon_0=15.80827777777778 +k=1 +x_0=1500000 +y_0=0 +ellps=bessel +units=m +no_defs",
-      "extent": [1392811.0743, 6208496.7665, 1570600.8906, 7546077.6984],
-      "units": null
-    }
-  ],
-  "tools": [
-    {
-      "type": "layerswitcher",
-      "options": {
-        "baselayers": [
-          {
-            "id": "5",
-            "visibleAtStart": true,
-            "drawOrder": 0,
-            "visibleForGroups": null,
-            "infobox": null
-          },
-          {
-            "id": "24",
-            "visibleAtStart": false,
-            "drawOrder": 0,
-            "visibleForGroups": null,
-            "infobox": null
-          }
-        ],
-        "groups": [
-          {
-            "id": "c1146dfb-6f78-775c-8ec0-6ecb1d245d19",
-            "parent": "-1",
-            "name": "Adresser",
-            "toggled": false,
-            "expanded": true,
-            "layers": [
-              {
-                "id": "22",
-                "visibleAtStart": false,
-                "drawOrder": 5,
-                "visibleForGroups": null,
-                "infobox": null
-              }
-            ],
-            "groups": []
-          },
-          {
-            "id": "f499fa2b-ad0a-cecd-c118-2e7037b541b1",
-            "parent": "-1",
-            "name": "Medborgardialog",
-            "toggled": false,
-            "expanded": false,
-            "layers": [
-              {
-                "id": "15",
-                "visibleAtStart": false,
-                "drawOrder": 7,
-                "visibleForGroups": null,
-                "infobox": null
-              }
-            ],
-            "groups": []
-          },
-          {
-            "id": "eff9c88f-fc3a-05c2-3a15-285712099854",
-            "parent": "-1",
-            "name": "Kartlager",
-            "toggled": false,
-            "expanded": true,
-            "layers": [
-              {
-                "id": "30",
-                "visibleAtStart": true,
-                "drawOrder": 1000,
-                "visibleForGroups": null,
-                "infobox": null
-              },
-              {
-                "id": "27",
-                "visibleAtStart": false,
-                "drawOrder": 1000,
-                "visibleForGroups": null,
-                "infobox": null
-              },
-              {
-                "id": "29",
-                "visibleAtStart": false,
-                "drawOrder": 1000,
-                "visibleForGroups": null,
-                "infobox": null
-              },
-              {
-                "id": "28",
-                "visibleAtStart": false,
-                "drawOrder": 1000,
-                "visibleForGroups": null,
-                "infobox": null
-              },
-              {
-                "id": "23",
-                "visibleAtStart": false,
-                "drawOrder": 1,
-                "visibleForGroups": null,
-                "infobox": null
-              },
-              {
-                "id": "18",
-                "visibleAtStart": false,
-                "drawOrder": 2,
-                "visibleForGroups": null,
-                "infobox": null
-              },
-              {
-                "id": "16",
-                "visibleAtStart": false,
-                "drawOrder": 4,
-                "visibleForGroups": null,
-                "infobox": null
-              },
-              {
-                "id": "14",
-                "visibleAtStart": false,
-                "drawOrder": 6,
-                "visibleForGroups": null,
-                "infobox": null
-              },
-              {
-                "id": "17",
-                "visibleAtStart": false,
-                "drawOrder": 3,
-                "visibleForGroups": null,
-                "infobox": null
-              }
-            ],
-            "groups": []
-          }
-        ],
-        "instruction": "",
-        "active": true,
-        "visibleAtStart": false,
-        "backgroundSwitcherBlack": false,
-        "backgroundSwitcherWhite": true,
-        "toggleAllButton": true,
-        "dropdownThemeMaps": true,
-        "themeMapHeaderCaption": "Rubrik temakarta",
-        "visibleForGroups": ["Office-SEKSD01", "All-SE129"]
-      },
-      "index": 0
-    },
-    {
-      "type": "infoclick",
-      "options": {
-        "target": "",
-        "displayPopup": false,
-        "markerImg": "assets/icons/marker.png",
-        "anchor": [16, 32],
-        "imgSize": [32, 32],
-        "popupOffsetY": 0,
-        "visibleForGroups": []
-      },
-      "index": 0
-    },
-    {
-      "type": "simple_layerswitcher",
-      "options": {
-        "target": "toolbar",
-        "visibleAtStart": false,
-        "visibleForGroups": []
-      },
-      "index": 0
-    },
-    {
-      "type": "edit",
-      "options": {
-        "target": "toolbar",
-        "instruction": "",
-        "activeServices": ["25", "26"],
-        "visibleForGroups": []
-      },
-      "index": 2
-    },
-    {
-      "type": "draw",
-      "options": {
-        "target": "toolbar",
-        "exportUrl": "http://localhost:55630/export/kml",
-        "importUrl": "http://localhost:55630/import/kml",
-        "base64Encode": false,
-        "instruction": "",
-        "icons": "",
-        "proxyUrl": "",
-        "visibleForGroups": []
-      },
-      "index": 1
-    },
-    {
-      "type": "measure",
-      "options": {
-        "target": "toolbar",
-        "instruction": "",
-        "icons": ""
-      },
-      "index": 3
-    },
-    {
-      "type": "streetview",
-      "options": {
-        "target": "toolbar",
-        "apiKey": "AIzaSyCb-bvLmybNb4QSERR43eGlvvQyUrBAQG4",
-        "instruction": "",
-        "visibleForGroups": []
-      },
-      "index": 4
-    },
-    {
-      "type": "export",
-      "options": {
-        "target": "toolbar",
-        "exportUrl": "http:///localhost:55630/export/pdf",
-        "exportTiffUrl": "",
-        "pdfActive": true,
-        "tiffActive": false,
-        "base64Encode": false,
-        "autoScale": false,
-        "scales": [
-          250,
-          500,
-          1000,
-          2500,
-          5000,
-          10000,
-          25000,
-          50000,
-          100000,
-          250000
-        ],
-        "proxyUrl": "",
-        "instruction": "",
-        "visibleForGroups": []
-      },
-      "index": 6
-    },
-    {
-      "type": "anchor",
-      "options": {
-        "target": "toolbar",
-        "instruction": "",
-        "visibleForGroups": []
-      },
-      "index": 5
-    }
-  ],
-  "map": {
-    "target": "map",
-<<<<<<< HEAD
-    "center": [
-      620000,
-      6929122
-    ],
-=======
-    "center": [416000, 6583000],
->>>>>>> c59e1ed9
-    "title": "Kommunkartan",
-    "projection": "EPSG:3006",
-    "zoom": 8,
-    "maxZoom": 3,
-    "minZoom": 9,
-    "resolutions": [
-      4096.0,
-      2048.0,
-      1024.0,
-      512.0,
-      256.0,
-      128.0,
-      64.0,
-      32.0,
-      16.0,
-      8.0,
-      4.0,
-      2.0,
-      1.0,
-      0.5
-    ],
-    "origin": [0.0, 0.0],
-    "extent": [0.0, 6000000.0, 1000000.0, 9000000.0],
-    "logo": "logo_small.png",
-    "infologo": "",
-    "geoserverLegendOptions": "",
-    "mobileleft": null,
-    "mobileright": null,
-    "pil": null,
-    "mobile": false,
-    "mapselector": false,
-    "colors": {
-      "primaryColor": "#0065a6",
-      "secondaryColor": "#ffcc00"
-    }
-  }
-}
+{
+  "version": "1.0.5",
+  "projections": [
+    {
+      "code": "EPSG:3006",
+      "definition": "+proj=utm +zone=33 +ellps=GRS80 +towgs84=0,0,0,0,0,0,0 +units=m +no_defs",
+      "extent": [181896.33, 6101648.07, 864416.0, 7689478.3],
+      "units": null
+    },
+    {
+      "code": "http://www.opengis.net/gml/srs/epsg.xml#3006",
+      "definition": "+proj=utm +zone=33 +ellps=GRS80 +towgs84=0,0,0,0,0,0,0 +units=m +no_defs",
+      "extent": [181896.33, 6101648.07, 864416.0, 7689478.3],
+      "units": null
+    },
+    {
+      "code": "EPSG:3007",
+      "definition": "+proj=tmerc +lat_0=0 +lon_0=12 +k=1 +x_0=150000 +y_0=0 +ellps=GRS80 +towgs84=0,0,0,0,0,0,0 +units=m +no_defs",
+      "extent": [60436.5084, 6192389.565, 217643.4713, 6682784.4276],
+      "units": null
+    },
+    {
+      "code": "EPSG:3008",
+      "definition": "+proj=tmerc +lat_0=0 +lon_0=13.5 +k=1 +x_0=150000 +y_0=0 +ellps=GRS80 +towgs84=0,0,0,0,0,0,0 +units=m +no_defs ",
+      "extent": [60857.4994, 6120098.8505, 223225.0217, 6906693.7888],
+      "units": null
+    },
+    {
+      "code": "EPSG:3009",
+      "definition": "+proj=tmerc +lat_0=0 +lon_0=15 +k=1 +x_0=150000 +y_0=0 +ellps=GRS80 +towgs84=0,0,0,0,0,0,0 +units=m +no_defs",
+      "extent": [56294.0365, 6203542.5282, 218719.0581, 6835499.2391],
+      "units": null
+    },
+    {
+      "code": "EPSG:3010",
+      "definition": "+proj=tmerc +lat_0=0 +lon_0=16.5 +k=1 +x_0=150000 +y_0=0 +ellps=GRS80 +towgs84=0,0,0,0,0,0,0 +units=m +no_defs",
+      "extent": [97213.6352, 6228930.1419, 225141.8681, 6916524.0785],
+      "units": null
+    },
+    {
+      "code": "EPSG:3011",
+      "definition": "+proj=tmerc +lat_0=0 +lon_0=18 +k=1 +x_0=150000 +y_0=0 +ellps=GRS80 +towgs84=0,0,0,0,0,0,0 +units=m +no_defs",
+      "extent": [96664.5565, 6509617.2232, 220146.6914, 6727103.5879],
+      "units": null
+    },
+    {
+      "code": "EPSG:3012",
+      "definition": "+proj=tmerc +lat_0=0 +lon_0=14.25 +k=1 +x_0=150000 +y_0=0 +ellps=GRS80 +towgs84=0,0,0,0,0,0,0 +units=m +no_defs",
+      "extent": [30462.5263, 6829647.9842, 216416.1584, 7154168.0208],
+      "units": null
+    },
+    {
+      "code": "EPSG:3013",
+      "definition": "+proj=tmerc +lat_0=0 +lon_0=15.75 +k=1 +x_0=150000 +y_0=0 +ellps=GRS80 +towgs84=0,0,0,0,0,0,0 +units=m +no_defs ",
+      "extent": [34056.6264, 6710433.2884, 218692.0214, 7224144.732],
+      "units": null
+    },
+    {
+      "code": "EPSG:3014",
+      "definition": "+proj=tmerc +lat_0=0 +lon_0=17.25 +k=1 +x_0=150000 +y_0=0 +ellps=GRS80 +towgs84=0,0,0,0,0,0,0 +units=m +no_defs",
+      "extent": [-1420.28, 6888655.5779, 212669.1333, 7459585.3378],
+      "units": null
+    },
+    {
+      "code": "EPSG:3015",
+      "definition": "+proj=tmerc +lat_0=0 +lon_0=18.75 +k=1 +x_0=150000 +y_0=0 +ellps=GRS80 +towgs84=0,0,0,0,0,0,0 +units=m +no_defs",
+      "extent": [58479.4774, 6304213.2147, 241520.5226, 7276832.4419],
+      "units": null
+    },
+    {
+      "code": "EPSG:3016",
+      "definition": "+proj=tmerc +lat_0=0 +lon_0=20.25 +k=1 +x_0=150000 +y_0=0 +ellps=GRS80 +towgs84=0,0,0,0,0,0,0 +units=m +no_defs",
+      "extent": [-93218.3385, 7034909.8738, 261434.6246, 7676279.8691],
+      "units": null
+    },
+    {
+      "code": "EPSG:3016",
+      "definition": "+proj=tmerc +lat_0=0 +lon_0=21.75 +k=1 +x_0=150000 +y_0=0 +ellps=GRS80 +towgs84=0,0,0,0,0,0,0 +units=m +no_defs",
+      "extent": [67451.0699, 7211342.8483, 145349.5699, 7254837.254],
+      "units": null
+    },
+    {
+      "code": "EPSG:3018",
+      "definition": "+proj=tmerc +lat_0=0 +lon_0=23.25 +k=1 +x_0=150000 +y_0=0 +ellps=GRS80 +towgs84=0,0,0,0,0,0,0 +units=m +no_defs",
+      "extent": [38920.7048, 7267405.2323, 193050.246, 7597992.2419],
+      "units": null
+    },
+    {
+      "code": "EPSG:3021",
+      "definition": "+proj=tmerc +lat_0=0 +lon_0=15.80827777777778 +k=1 +x_0=1500000 +y_0=0 +ellps=bessel +units=m +no_defs",
+      "extent": [1392811.0743, 6208496.7665, 1570600.8906, 7546077.6984],
+      "units": null
+    }
+  ],
+  "tools": [
+    {
+      "type": "layerswitcher",
+      "options": {
+        "baselayers": [
+          {
+            "id": "5",
+            "visibleAtStart": true,
+            "drawOrder": 0,
+            "visibleForGroups": null,
+            "infobox": null
+          },
+          {
+            "id": "24",
+            "visibleAtStart": false,
+            "drawOrder": 0,
+            "visibleForGroups": null,
+            "infobox": null
+          }
+        ],
+        "groups": [
+          {
+            "id": "c1146dfb-6f78-775c-8ec0-6ecb1d245d19",
+            "parent": "-1",
+            "name": "Adresser",
+            "toggled": false,
+            "expanded": true,
+            "layers": [
+              {
+                "id": "22",
+                "visibleAtStart": false,
+                "drawOrder": 5,
+                "visibleForGroups": null,
+                "infobox": null
+              }
+            ],
+            "groups": []
+          },
+          {
+            "id": "f499fa2b-ad0a-cecd-c118-2e7037b541b1",
+            "parent": "-1",
+            "name": "Medborgardialog",
+            "toggled": false,
+            "expanded": false,
+            "layers": [
+              {
+                "id": "15",
+                "visibleAtStart": false,
+                "drawOrder": 7,
+                "visibleForGroups": null,
+                "infobox": null
+              }
+            ],
+            "groups": []
+          },
+          {
+            "id": "eff9c88f-fc3a-05c2-3a15-285712099854",
+            "parent": "-1",
+            "name": "Kartlager",
+            "toggled": false,
+            "expanded": true,
+            "layers": [
+              {
+                "id": "27",
+                "visibleAtStart": true,
+                "drawOrder": 1000,
+                "visibleForGroups": null,
+                "infobox": null
+              },
+              {
+                "id": "29",
+                "visibleAtStart": false,
+                "drawOrder": 1000,
+                "visibleForGroups": null,
+                "infobox": null
+              },
+              {
+                "id": "28",
+                "visibleAtStart": false,
+                "drawOrder": 1000,
+                "visibleForGroups": null,
+                "infobox": null
+              },
+              {
+                "id": "23",
+                "visibleAtStart": false,
+                "drawOrder": 1,
+                "visibleForGroups": null,
+                "infobox": null
+              },
+              {
+                "id": "18",
+                "visibleAtStart": false,
+                "drawOrder": 2,
+                "visibleForGroups": null,
+                "infobox": null
+              },
+              {
+                "id": "16",
+                "visibleAtStart": false,
+                "drawOrder": 4,
+                "visibleForGroups": null,
+                "infobox": null
+              },
+              {
+                "id": "14",
+                "visibleAtStart": false,
+                "drawOrder": 6,
+                "visibleForGroups": null,
+                "infobox": null
+              },
+              {
+                "id": "17",
+                "visibleAtStart": false,
+                "drawOrder": 3,
+                "visibleForGroups": null,
+                "infobox": null
+              }
+            ],
+            "groups": []
+          }
+        ],
+        "instruction": "",
+        "active": true,
+        "visibleAtStart": false,
+        "backgroundSwitcherBlack": false,
+        "backgroundSwitcherWhite": true,
+        "toggleAllButton": true,
+        "dropdownThemeMaps": true,
+        "themeMapHeaderCaption": "Rubrik temakarta",
+        "visibleForGroups": ["Office-SEKSD01", "All-SE129"]
+      },
+      "index": 0
+    },
+    {
+      "type": "infoclick",
+      "options": {
+        "target": "",
+        "displayPopup": false,
+        "markerImg": "assets/icons/marker.png",
+        "anchor": [16, 32],
+        "imgSize": [32, 32],
+        "popupOffsetY": 0,
+        "visibleForGroups": []
+      },
+      "index": 0
+    },
+    {
+      "type": "simple_layerswitcher",
+      "options": {
+        "target": "toolbar",
+        "visibleAtStart": false,
+        "visibleForGroups": []
+      },
+      "index": 0
+    },
+    {
+      "type": "edit",
+      "options": {
+        "target": "toolbar",
+        "instruction": "",
+        "activeServices": ["25", "26"],
+        "visibleForGroups": []
+      },
+      "index": 2
+    },
+    {
+      "type": "draw",
+      "options": {
+        "target": "toolbar",
+        "exportUrl": "http://localhost:55630/export/kml",
+        "importUrl": "http://localhost:55630/import/kml",
+        "base64Encode": false,
+        "instruction": "",
+        "icons": "",
+        "proxyUrl": "",
+        "visibleForGroups": []
+      },
+      "index": 1
+    },
+    {
+      "type": "measure",
+      "options": {
+        "target": "toolbar",
+        "instruction": "",
+        "icons": ""
+      },
+      "index": 3
+    },
+    {
+      "type": "streetview",
+      "options": {
+        "target": "toolbar",
+        "apiKey": "AIzaSyCb-bvLmybNb4QSERR43eGlvvQyUrBAQG4",
+        "instruction": "",
+        "visibleForGroups": []
+      },
+      "index": 4
+    },
+    {
+      "type": "export",
+      "options": {
+        "target": "toolbar",
+        "exportUrl": "http:///localhost:55630/export/pdf",
+        "exportTiffUrl": "",
+        "pdfActive": true,
+        "tiffActive": false,
+        "base64Encode": false,
+        "autoScale": false,
+        "scales": [
+          250,
+          500,
+          1000,
+          2500,
+          5000,
+          10000,
+          25000,
+          50000,
+          100000,
+          250000
+        ],
+        "proxyUrl": "",
+        "instruction": "",
+        "visibleForGroups": []
+      },
+      "index": 6
+    },
+    {
+      "type": "anchor",
+      "options": {
+        "target": "toolbar",
+        "instruction": "",
+        "visibleForGroups": []
+      },
+      "index": 5
+    }
+  ],
+  "map": {
+    "target": "map",
+    "center": [416000, 6583000],
+    "title": "Kommunkartan",
+    "projection": "EPSG:3006",
+    "zoom": 12,
+    "maxZoom": 3,
+    "minZoom": 9,
+    "resolutions": [
+      4096.0,
+      2048.0,
+      1024.0,
+      512.0,
+      256.0,
+      128.0,
+      64.0,
+      32.0,
+      16.0,
+      8.0,
+      4.0,
+      2.0,
+      1.0,
+      0.5
+    ],
+    "origin": [0.0, 0.0],
+    "extent": [0.0, 6000000.0, 1000000.0, 9000000.0],
+    "logo": "logo_small.png",
+    "infologo": "",
+    "geoserverLegendOptions": "",
+    "mobileleft": null,
+    "mobileright": null,
+    "pil": null,
+    "mobile": false,
+    "mapselector": false,
+    "colors": {
+      "primaryColor": "#0065a6",
+      "secondaryColor": "#ffcc00"
+    }
+  }
+}