{
  "version": "3.2.0",
  "projections": [
    {
      "code": "EPSG:3006",
      "definition": "+proj=utm +zone=33 +ellps=GRS80 +towgs84=0,0,0,0,0,0,0 +units=m +no_defs",
      "extent": [181896.33, 6101648.07, 864416.0, 7689478.3],
      "units": null
    },
    {
      "code": "http://www.opengis.net/gml/srs/epsg.xml#3006",
      "definition": "+proj=utm +zone=33 +ellps=GRS80 +towgs84=0,0,0,0,0,0,0 +units=m +no_defs",
      "extent": [181896.33, 6101648.07, 864416.0, 7689478.3],
      "units": null
    },
    {
      "code": "EPSG:3007",
      "definition": "+proj=tmerc +lat_0=0 +lon_0=12 +k=1 +x_0=150000 +y_0=0 +ellps=GRS80 +towgs84=0,0,0,0,0,0,0 +units=m +no_defs",
      "extent": [60436.5084, 6192389.565, 217643.4713, 6682784.4276],
      "units": null
    },
    {
      "code": "EPSG:3008",
      "definition": "+proj=tmerc +lat_0=0 +lon_0=13.5 +k=1 +x_0=150000 +y_0=0 +ellps=GRS80 +towgs84=0,0,0,0,0,0,0 +units=m +no_defs ",
      "extent": [60857.4994, 6120098.8505, 223225.0217, 6906693.7888],
      "units": null
    },
    {
      "code": "EPSG:3009",
      "definition": "+proj=tmerc +lat_0=0 +lon_0=15 +k=1 +x_0=150000 +y_0=0 +ellps=GRS80 +towgs84=0,0,0,0,0,0,0 +units=m +no_defs",
      "extent": [56294.0365, 6203542.5282, 218719.0581, 6835499.2391],
      "units": null
    },
    {
      "code": "EPSG:3010",
      "definition": "+proj=tmerc +lat_0=0 +lon_0=16.5 +k=1 +x_0=150000 +y_0=0 +ellps=GRS80 +towgs84=0,0,0,0,0,0,0 +units=m +no_defs",
      "extent": [97213.6352, 6228930.1419, 225141.8681, 6916524.0785],
      "units": null
    },
    {
      "code": "EPSG:3011",
      "definition": "+proj=tmerc +lat_0=0 +lon_0=18 +k=1 +x_0=150000 +y_0=0 +ellps=GRS80 +towgs84=0,0,0,0,0,0,0 +units=m +no_defs",
      "extent": [96664.5565, 6509617.2232, 220146.6914, 6727103.5879],
      "units": null
    },
    {
      "code": "EPSG:3012",
      "definition": "+proj=tmerc +lat_0=0 +lon_0=14.25 +k=1 +x_0=150000 +y_0=0 +ellps=GRS80 +towgs84=0,0,0,0,0,0,0 +units=m +no_defs",
      "extent": [30462.5263, 6829647.9842, 216416.1584, 7154168.0208],
      "units": null
    },
    {
      "code": "EPSG:3013",
      "definition": "+proj=tmerc +lat_0=0 +lon_0=15.75 +k=1 +x_0=150000 +y_0=0 +ellps=GRS80 +towgs84=0,0,0,0,0,0,0 +units=m +no_defs ",
      "extent": [34056.6264, 6710433.2884, 218692.0214, 7224144.732],
      "units": null
    },
    {
      "code": "EPSG:3014",
      "definition": "+proj=tmerc +lat_0=0 +lon_0=17.25 +k=1 +x_0=150000 +y_0=0 +ellps=GRS80 +towgs84=0,0,0,0,0,0,0 +units=m +no_defs",
      "extent": [-1420.28, 6888655.5779, 212669.1333, 7459585.3378],
      "units": null
    },
    {
      "code": "EPSG:3015",
      "definition": "+proj=tmerc +lat_0=0 +lon_0=18.75 +k=1 +x_0=150000 +y_0=0 +ellps=GRS80 +towgs84=0,0,0,0,0,0,0 +units=m +no_defs",
      "extent": [58479.4774, 6304213.2147, 241520.5226, 7276832.4419],
      "units": null
    },
    {
      "code": "EPSG:3016",
      "definition": "+proj=tmerc +lat_0=0 +lon_0=20.25 +k=1 +x_0=150000 +y_0=0 +ellps=GRS80 +towgs84=0,0,0,0,0,0,0 +units=m +no_defs",
      "extent": [-93218.3385, 7034909.8738, 261434.6246, 7676279.8691],
      "units": null
    },
    {
      "code": "EPSG:3016",
      "definition": "+proj=tmerc +lat_0=0 +lon_0=21.75 +k=1 +x_0=150000 +y_0=0 +ellps=GRS80 +towgs84=0,0,0,0,0,0,0 +units=m +no_defs",
      "extent": [67451.0699, 7211342.8483, 145349.5699, 7254837.254],
      "units": null
    },
    {
      "code": "EPSG:3018",
      "definition": "+proj=tmerc +lat_0=0 +lon_0=23.25 +k=1 +x_0=150000 +y_0=0 +ellps=GRS80 +towgs84=0,0,0,0,0,0,0 +units=m +no_defs",
      "extent": [38920.7048, 7267405.2323, 193050.246, 7597992.2419],
      "units": null
    },
    {
      "code": "EPSG:3021",
      "definition": "+proj=tmerc +lat_0=0 +lon_0=15.80827777777778 +k=1 +x_0=1500000 +y_0=0 +ellps=bessel +units=m +no_defs",
      "extent": [1392811.0743, 6208496.7665, 1570600.8906, 7546077.6984],
      "units": null
    }
  ],
  "tools": [
    {
      "type": "layerswitcher",
      "options": {
        "baselayers": [
          {
<<<<<<< HEAD
            "id": "36",
=======
            "id": "4",
>>>>>>> 6f87e3be
            "visibleAtStart": true,
            "drawOrder": 0,
            "visibleForGroups": null,
            "infobox": null
          }
        ],
        "groups": [
          {
<<<<<<< HEAD
            "id": "3a18c697-a52a-e5c9-cb77-2a7f03c648ec",
            "parent": "-1",
            "name": "Kartlager",
=======
            "id": "e97c5493-a9c9-6b2e-ecac-6d738f49c8c5",
            "parent": "-1",
            "name": "Havs- och vattenmyndigheten (sök- och buffermöjliga)",
            "toggled": true,
            "expanded": true,
            "layers": [
              {
                "id": "7",
                "visibleAtStart": false,
                "drawOrder": 4,
                "visibleForGroups": null,
                "infobox": null
              },
              {
                "id": "8",
                "visibleAtStart": false,
                "drawOrder": 2,
                "visibleForGroups": null,
                "infobox": null
              }
            ],
            "groups": []
          },
          {
            "id": "8838c969-590c-8683-435c-1ecaca271096",
            "parent": "-1",
            "name": "Länsstyrelsen",
>>>>>>> 6f87e3be
            "toggled": true,
            "expanded": true,
            "layers": [
              {
                "id": "5",
                "visibleAtStart": false,
<<<<<<< HEAD
                "drawOrder": 1000,
=======
                "drawOrder": 3,
                "visibleForGroups": null,
                "infobox": null
              },
              {
                "id": "6",
                "visibleAtStart": false,
                "drawOrder": 1,
>>>>>>> 6f87e3be
                "visibleForGroups": null,
                "infobox": null
              }
            ],
            "groups": []
          }
        ],
        "active": true,
<<<<<<< HEAD
        "visibleAtStart": false,
        "backgroundSwitcherBlack": false,
        "backgroundSwitcherWhite": true,
=======
        "visibleAtStart": true,
        "backgroundSwitcherBlack": false,
        "backgroundSwitcherWhite": true,
        "enableOSM": true,
>>>>>>> 6f87e3be
        "showBreadcrumbs": false,
        "target": "toolbar",
        "position": "left",
        "width": 0,
        "height": 0,
        "title": "",
        "description": "",
        "dropdownThemeMaps": true,
<<<<<<< HEAD
        "themeMapHeaderCaption": "Rubrik temakarta",
        "instruction": "",
        "visibleForGroups": ["Office-SEKSD01", "All-SE129"]
      },
      "index": 0
=======
        "themeMapHeaderCaption": "Standardkartan",
        "instruction": "",
        "visibleForGroups": []
      },
      "index": 1
>>>>>>> 6f87e3be
    },
    {
      "type": "infoclick",
      "options": {
        "target": "",
        "displayPopup": false,
        "markerImg": "assets/icons/marker.png",
        "anchor": [16, 32],
        "imgSize": [32, 32],
        "popupOffsetY": 0,
        "visibleForGroups": []
      },
<<<<<<< HEAD
      "index": 0
    },
    {
      "type": "simple_layerswitcher",
      "options": {
        "target": "left",
        "abstract": "Välj innehåll att visa i kartan",
        "title": "Innehållet",
        "visibleAtStart": false,
        "visibleForGroups": []
      },
      "index": 0
=======
      "index": 2
>>>>>>> 6f87e3be
    },
    {
      "type": "draw",
      "options": {
        "target": "toolbar",
        "exportUrl": "/mapservice/export/kml",
        "importUrl": "/mapservice/import/kml",
        "base64Encode": false,
        "instruction": "",
        "icons": "",
        "proxyUrl": "",
        "visibleForGroups": []
      },
<<<<<<< HEAD
      "index": 1
=======
      "index": 3
>>>>>>> 6f87e3be
    },
    {
      "type": "measure",
      "options": {
        "target": "toolbar",
        "instruction": "",
        "icons": ""
      },
<<<<<<< HEAD
      "index": 3
=======
      "index": 4
>>>>>>> 6f87e3be
    },
    {
      "type": "streetview",
      "options": {
        "target": "toolbar",
        "apiKey": "AIzaSyCb-bvLmybNb4QSERR43eGlvvQyUrBAQG4",
        "instruction": "",
        "visibleForGroups": []
      },
<<<<<<< HEAD
      "index": 4
=======
      "index": 5
>>>>>>> 6f87e3be
    },
    {
      "type": "anchor",
      "options": {
<<<<<<< HEAD
        "target": "toolbar",
        "position": "left",
        "visibleAtStart": false,
        "visibleForGroups": []
      },
      "index": 5
=======
        "target": "right",
        "position": "right",
        "instruction": "",
        "visibleForGroups": []
      },
      "index": 7
    },
    {
      "type": "informative",
      "options": {
        "target": "toolbar",
        "position": "right",
        "tocExpanded": false,
        "title": "Översiktsplan",
        "caption": "Översiktsplan",
        "serviceUrl": "/mapservice/informative/load",
        "exportUrl": "/mapservice/export/document",
        "abstract": "Läs mer om vad som planeras i kommunen",
        "html": "<div>HTML som beskriver dokumentets innehåll</div>",
        "document": "oversiktsplan",
        "visibleAtStart": false,
        "visibleForGroups": []
      },
      "index": 8
>>>>>>> 6f87e3be
    },
    {
      "type": "information",
      "options": {
<<<<<<< HEAD
        "target": "right",
        "text": "Hej",
        "headerText": "Om kartan",
        "title": "",
        "abstract": "",
        "visibleAtStart": false,
        "showInfoOnce": false,
        "base64EncodeForInfotext": false,
        "visibleForGroups": []
      },
      "index": 0
=======
        "headerText": "Om kartan",
        "text": "Här kan man konfigurera och lägga in information om kartan.",
        "buttonText": "",
        "title": "",
        "visibleAtStart": false,
        "showInfoOnce": false,
        "visibleForGroups": []
      },
      "index": 9
>>>>>>> 6f87e3be
    },
    {
      "type": "edit",
      "options": {
        "target": "toolbar",
        "instruction": "",
        "activeServices": ["25"],
        "visibleForGroups": []
      },
<<<<<<< HEAD
      "index": 0
    },
    {
      "type": "documenthandler",
      "options": {
        "target": "toolbar",
        "overlayLogoUrl": "http://localhost:3000/logo-share.png",
        "openOverlayButtonColor": "#ffffff",
        "showScrollButtonLimit": 400,
        "width": 600,
        "height": "90vh",
        "menuConfig": {
          "menu": [
            {
              "title": "Öppna Dokumentfönster",
              "document": "utgangspunkter",
              "color": "#546344",
              "icon": {
                "materialUiIconName": "add_shopping_cart",
                "fontSize": "large"
              },
              "maplink": "",
              "link": "",
              "menu": []
            },
            {
              "title": "Öppna dokuentfönster",
              "document": "x",
              "color": "#bfe4f2",
              "icon": {
                "materialUiIconName": "",
                "fontSize": "10px"
              },
              "description": "",
              "maplink": "",
              "link": "",
              "menu": []
            },
            {
              "title": "",
              "document": "x",
              "color": "#bfe4f2",
              "icon": {
                "materialUiIconName": "alarm_add",
                "fontSize": "large"
              },
              "maplink": "",
              "link": "",
              "menu": []
            },
            {
              "title": "öppna PDF",
              "document": "",
              "color": "#bfe4f2",
              "icon": {
                "materialUiIconName": "audiotrack",
                "fontSize": "10px"
              },
              "description": "",
              "maplink": "",
              "link": "https://goteborg.se/wps/wcm/connect/489cfea5-35bd-48ee-96ef-8bb151790500/OFFICIELL+Prislista+-+Fr%C3%A5n+200101.pdf?MOD=AJPERES",
              "menu": []
            },
            {
              "title": "Hantera kartan",
              "document": "",
              "color": "#b7e1c8",
              "icon": {
                "materialUiIconName": "alarm_add",
                "fontSize": "30px"
              },
              "maplink": "http://testservergbg.northeurope.cloudapp.azure.com/?m=map_1&x=299265.69724349305&y=6404675.177492046&z=7.8&l=1,5&clean=false",
              "link": "",
              "menu": []
            },
            {
              "title": "Öppna Submeny",
              "document": "x",
              "color": "#b7e1c8",
              "icon": {
                "materialUiIconName": "",
                "fontSize": ""
              },
              "maplink": "",
              "link": "",
              "menu": [
                {
                  "title": "Centrala Göteborg",
                  "document": "",
                  "color": "#b7e1c8",
                  "icon": {
                    "materialUiIconName": "alarm_add",
                    "fontSize": "large"
                  },
                  "maplink": "",
                  "link": "http://goteborg.se",
                  "menu": []
                },
                {
                  "title": "Frölunda Högsbo",
                  "document": "",
                  "color": "#b7e1c8",
                  "icon": {
                    "materialUiIconName": "alarm_add",
                    "fontSize": "large"
                  },
                  "maplink": "",
                  "link": "http://goteborg.se",
                  "menu": []
                }
              ]
            },
            {
              "title": "Test av länktyper",
              "document": "",
              "color": "#bfe4f2",
              "icon": {
                "materialUiIconName": "alarm_add",
                "fontSize": "30px"
              },
              "maplink": "",
              "link": "",
              "menu": [
                {
                  "title": "Gå till webbsida",
                  "document": "",
                  "color": "#b7e1c8",
                  "icon": {
                    "materialUiIconName": "alarm_add",
                    "fontSize": "large"
                  },
                  "maplink": "",
                  "link": "http://google.se",
                  "menu": []
                },
                {
                  "title": "Öppna PDF",
                  "document": "",
                  "color": "#b7e1c8",
                  "icon": {
                    "materialUiIconName": "alarm_add",
                    "fontSize": "large"
                  },
                  "maplink": "",
                  "link": "https://goteborg.se/wps/wcm/connect/489cfea5-35bd-48ee-96ef-8bb151790500/OFFICIELL+Prislista+-+Fr%C3%A5n+200101.pdf?MOD=AJPERES",
                  "menu": []
                },
                {
                  "title": "Hantera kartan",
                  "document": "",
                  "color": "#b7e1c8",
                  "icon": {
                    "materialUiIconName": "alarm_add",
                    "fontSize": "30px"
                  },
                  "maplink": "http://testservergbg.northeurope.cloudapp.azure.com/?m=map_1&x=299265.69724349305&y=6404675.177492046&z=7.8&l=1,5&clean=false",
                  "link": "",
                  "menu": []
                },
                {
                  "title": "Öppna ÖP dokument",
                  "document": "utgangspunkter",
                  "color": "#b7e1c8",
                  "icon": {
                    "materialUiIconName": "alarm_add",
                    "fontSize": "large"
                  },
                  "maplink": "",
                  "link": "",
                  "menu": []
                }
              ]
            },
            {
              "title": "",
              "document": "",
              "color": "#bfe4f2",
              "icon": {
                "materialUiIconName": "alarm_add",
                "fontSize": "large"
              },
              "maplink": "",
              "link": "",
              "menu": [
                {
                  "title": "Gå till webbsida",
                  "document": "",
                  "color": "#b7e1c8",
                  "icon": {
                    "materialUiIconName": "alarm_add",
                    "fontSize": "large"
                  },
                  "maplink": "",
                  "link": "http://google.se",
                  "menu": []
                },
                {
                  "title": "Öppna PDF",
                  "document": "",
                  "color": "#b7e1c8",
                  "icon": {
                    "materialUiIconName": "alarm_add",
                    "fontSize": "large"
                  },
                  "maplink": "",
                  "link": "https://goteborg.se/wps/wcm/connect/489cfea5-35bd-48ee-96ef-8bb151790500/OFFICIELL+Prislista+-+Fr%C3%A5n+200101.pdf?MOD=AJPERES",
                  "menu": []
                },
                {
                  "title": "Hantera kartan",
                  "document": "",
                  "color": "#b7e1c8",
                  "icon": {
                    "materialUiIconName": "alarm_add",
                    "fontSize": "30px"
                  },
                  "maplink": "http://testservergbg.northeurope.cloudapp.azure.com/?m=map_1&x=299265.69724349305&y=6404675.177492046&z=7.8&l=1,5&clean=false",
                  "link": "",
                  "menu": []
                },
                {
                  "title": "Öppna ÖP dokument",
                  "document": "utgangspunkter",
                  "color": "#b7e1c8",
                  "icon": {
                    "materialUiIconName": "alarm_add",
                    "fontSize": "large"
                  },
                  "maplink": "",
                  "link": "",
                  "menu": []
                }
              ]
            }
          ]
        }
      },
      "index": 8
=======
      "index": 10
>>>>>>> 6f87e3be
    },
    {
      "type": "search",
      "options": {
        "anchor": [16, 32],
        "scale": 0.15,
        "strokeColor": {
          "r": 244,
          "g": 83,
          "b": 63,
          "a": 1
        },
        "strokeWidth": 4,
        "fillColor": {
          "r": 244,
          "g": 83,
          "b": 63,
          "a": 0.2
        },
<<<<<<< HEAD
        "showInMapOnSearchResult": true,
        "polygonSearch": true,
        "radiusSearch": true,
        "selectionSearch": true,
        "tooltip": "Sök...",
        "searchWithinButtonText": "Markera i kartan",
        "maxFeatures": 100,
        "delayBeforeAutoSearch": 500,
        "selectedSources": ["30", "27", "32", "34", "33", "14", "18"],
        "layers": [],
        "visibleForGroups": []
      },
      "index": 7
=======
        "polygonSearch": true,
        "radiusSearch": true,
        "selectionSearch": true,
        "tooltip": "Sök i kartlager",
        "searchWithinButtonText": "Markera i kartan",
        "maxFeatures": 100,
        "delayBeforeAutoSearch": 500,
        "selectedSources": ["8", "7", "30", "27", "32", "34", "33", "14", "18"],
        "layers": [
          {
            "id": "9",
            "visibleForGroups": []
          },
          {
            "id": "10",
            "visibleForGroups": []
          }
        ],
        "visibleForGroups": []
      },
      "index": 11
    },
    {
      "type": "routing",
      "options": {
        "target": "toolbar",
        "apiKey": "AIzaSyCb-bvLmybNb4QSERR43eGlvvQyUrBAQG4",
        "instruction": "",
        "visibleForGroups": []
      },
      "index": 12
    },
    {
      "type": "location",
      "options": {
        "target": "toolbar",
        "visibleForGroups": []
      },
      "index": 13
>>>>>>> 6f87e3be
    },
    {
      "type": "preset",
      "options": {
        "presetList": [
          {
<<<<<<< HEAD
            "name": "Test",
            "presetUrl": "http://localhost:3000/?m=map_1&x=317632&y=6397262.000000002&z=13&l=36,5&clean=false"
=======
            "name": "Stockholm",
            "presetUrl": "?m=map_1&x=673328.9918851338&y=6578549.249285473&z=9"
          },
          {
            "name": "Göteborg",
            "presetUrl": "?m=map_1&x=319842.7256730069&y=6402228.345506725&z=9"
          },
          {
            "name": "Malmö",
            "presetUrl": "?m=map_1&x=375728.86787375447&y=6163237.373553972&z=9"
          },
          {
            "name": "Öland (kulturmiljövård)",
            "presetUrl": "?m=map_1&x=601661.9935919463&y=6292161.042054954&z=5.22002529329714&l=4,5"
>>>>>>> 6f87e3be
          }
        ],
        "visibleForGroups": []
      },
      "index": 14
    },
    {
      "type": "coordinates",
      "options": {
        "target": "toolbar",
        "instruction": "",
        "transformations": [
          {
            "code": "EPSG:3006",
            "default": true,
            "hint": "Sweref99 TM",
            "title": "Sweref99 TM",
            "xtitle": "E",
            "ytitle": "N",
            "inverseAxis": false
          }
        ],
        "visibleForGroups": []
      },
      "index": 15
    },
    {
      "type": "bookmark",
      "options": {
        "target": "toolbar",
        "instruction": "",
        "visibleForGroups": []
      },
      "index": 16
    },
    {
      "type": "buffer",
      "options": {
        "target": "toolbar",
        "instruction": "",
        "varbergVer": false,
        "geoserverUrl": "",
        "notFeatureLayers": [],
        "visibleForGroups": []
      },
      "index": 17
    },
    {
      "type": "print",
      "options": {
        "target": "toolbar",
        "scales": "200, 400, 1000, 2000, 5000, 10000, 25000, 50000, 100000, 200000",
        "logo": "https://github.com/hajkmap/Hajk/raw/master/design/logo_small.png",
        "instruction": "",
        "visibleAtStart": false,
        "visibleForGroups": []
      },
      "index": 2
    }
  ],
  "map": {
    "target": "map",
<<<<<<< HEAD
    "center": [319771, 6399959],
    "title": "Hajk 3",
    "projection": "EPSG:3006",
    "zoom": 8,
    "maxZoom": 18,
    "minZoom": 3,
=======
    "center": [460000, 6320000],
    "title": "Hajk 3",
    "projection": "EPSG:3006",
    "zoom": 3,
    "maxZoom": 10,
    "minZoom": 0,
>>>>>>> 6f87e3be
    "resolutions": [
      4096.0,
      2048.0,
      1024.0,
      512.0,
      256.0,
      128.0,
      64.0,
      32.0,
      16.0,
<<<<<<< HEAD
      8.0,
      4.0,
      2.0,
      1.0,
      0.5
    ],
    "origin": [0.0, 0.0],
    "extent": [0.0, 6000000.0, 1000000.0, 9000000.0],
    "constrainOnlyCenter": false,
    "constrainResolution": false,
    "enableDownloadLink": false,
=======
      8.0
    ],
    "origin": [-1200000.0, 8500000.0],
    "extent": [-1200000.0, 4700000.0, 2600000.0, 8500000.0],
    "constrainOnlyCenter": false,
>>>>>>> 6f87e3be
    "logo": "https://github.com/hajkmap/Hajk/raw/master/design/logo_small.png",
    "geoserverLegendOptions": "",
    "mapselector": false,
    "mapcleaner": true,
    "drawerVisible": true,
    "drawerPermanent": true,
    "colors": {
      "primaryColor": "#333333",
      "secondaryColor": "#ffa000"
    },
    "defaultCookieNoticeMessage": "Vi använder cookies för att följa upp användandet och ge en bra upplevelse av kartan. Du kan blockera cookies i webbläsaren men då visas detta meddelande igen.",
<<<<<<< HEAD
    "defaultCookieNoticeUrl": "https://pts.se/sv/bransch/regler/lagar/lag-om-elektronisk-kommunikation/kakor-cookies/"
=======
    "defaultCookieNoticeUrl": "https://pts.se/sv/bransch/regler/lagar/lag-om-elektronisk-kommunikation/kakor-cookies/",
    "crossOrigin": "anonymous"
>>>>>>> 6f87e3be
  }
}<|MERGE_RESOLUTION|>--- conflicted
+++ resolved
@@ -98,11 +98,7 @@
       "options": {
         "baselayers": [
           {
-<<<<<<< HEAD
-            "id": "36",
-=======
             "id": "4",
->>>>>>> 6f87e3be
             "visibleAtStart": true,
             "drawOrder": 0,
             "visibleForGroups": null,
@@ -111,11 +107,6 @@
         ],
         "groups": [
           {
-<<<<<<< HEAD
-            "id": "3a18c697-a52a-e5c9-cb77-2a7f03c648ec",
-            "parent": "-1",
-            "name": "Kartlager",
-=======
             "id": "e97c5493-a9c9-6b2e-ecac-6d738f49c8c5",
             "parent": "-1",
             "name": "Havs- och vattenmyndigheten (sök- och buffermöjliga)",
@@ -143,16 +134,12 @@
             "id": "8838c969-590c-8683-435c-1ecaca271096",
             "parent": "-1",
             "name": "Länsstyrelsen",
->>>>>>> 6f87e3be
             "toggled": true,
             "expanded": true,
             "layers": [
               {
                 "id": "5",
                 "visibleAtStart": false,
-<<<<<<< HEAD
-                "drawOrder": 1000,
-=======
                 "drawOrder": 3,
                 "visibleForGroups": null,
                 "infobox": null
@@ -161,7 +148,6 @@
                 "id": "6",
                 "visibleAtStart": false,
                 "drawOrder": 1,
->>>>>>> 6f87e3be
                 "visibleForGroups": null,
                 "infobox": null
               }
@@ -170,16 +156,10 @@
           }
         ],
         "active": true,
-<<<<<<< HEAD
-        "visibleAtStart": false,
-        "backgroundSwitcherBlack": false,
-        "backgroundSwitcherWhite": true,
-=======
         "visibleAtStart": true,
         "backgroundSwitcherBlack": false,
         "backgroundSwitcherWhite": true,
         "enableOSM": true,
->>>>>>> 6f87e3be
         "showBreadcrumbs": false,
         "target": "toolbar",
         "position": "left",
@@ -188,19 +168,11 @@
         "title": "",
         "description": "",
         "dropdownThemeMaps": true,
-<<<<<<< HEAD
-        "themeMapHeaderCaption": "Rubrik temakarta",
-        "instruction": "",
-        "visibleForGroups": ["Office-SEKSD01", "All-SE129"]
-      },
-      "index": 0
-=======
         "themeMapHeaderCaption": "Standardkartan",
         "instruction": "",
         "visibleForGroups": []
       },
       "index": 1
->>>>>>> 6f87e3be
     },
     {
       "type": "infoclick",
@@ -213,22 +185,7 @@
         "popupOffsetY": 0,
         "visibleForGroups": []
       },
-<<<<<<< HEAD
-      "index": 0
-    },
-    {
-      "type": "simple_layerswitcher",
-      "options": {
-        "target": "left",
-        "abstract": "Välj innehåll att visa i kartan",
-        "title": "Innehållet",
-        "visibleAtStart": false,
-        "visibleForGroups": []
-      },
-      "index": 0
-=======
       "index": 2
->>>>>>> 6f87e3be
     },
     {
       "type": "draw",
@@ -242,11 +199,7 @@
         "proxyUrl": "",
         "visibleForGroups": []
       },
-<<<<<<< HEAD
-      "index": 1
-=======
       "index": 3
->>>>>>> 6f87e3be
     },
     {
       "type": "measure",
@@ -255,11 +208,7 @@
         "instruction": "",
         "icons": ""
       },
-<<<<<<< HEAD
-      "index": 3
-=======
       "index": 4
->>>>>>> 6f87e3be
     },
     {
       "type": "streetview",
@@ -269,23 +218,11 @@
         "instruction": "",
         "visibleForGroups": []
       },
-<<<<<<< HEAD
-      "index": 4
-=======
       "index": 5
->>>>>>> 6f87e3be
     },
     {
       "type": "anchor",
       "options": {
-<<<<<<< HEAD
-        "target": "toolbar",
-        "position": "left",
-        "visibleAtStart": false,
-        "visibleForGroups": []
-      },
-      "index": 5
-=======
         "target": "right",
         "position": "right",
         "instruction": "",
@@ -310,24 +247,10 @@
         "visibleForGroups": []
       },
       "index": 8
->>>>>>> 6f87e3be
     },
     {
       "type": "information",
       "options": {
-<<<<<<< HEAD
-        "target": "right",
-        "text": "Hej",
-        "headerText": "Om kartan",
-        "title": "",
-        "abstract": "",
-        "visibleAtStart": false,
-        "showInfoOnce": false,
-        "base64EncodeForInfotext": false,
-        "visibleForGroups": []
-      },
-      "index": 0
-=======
         "headerText": "Om kartan",
         "text": "Här kan man konfigurera och lägga in information om kartan.",
         "buttonText": "",
@@ -337,7 +260,6 @@
         "visibleForGroups": []
       },
       "index": 9
->>>>>>> 6f87e3be
     },
     {
       "type": "edit",
@@ -347,248 +269,7 @@
         "activeServices": ["25"],
         "visibleForGroups": []
       },
-<<<<<<< HEAD
-      "index": 0
-    },
-    {
-      "type": "documenthandler",
-      "options": {
-        "target": "toolbar",
-        "overlayLogoUrl": "http://localhost:3000/logo-share.png",
-        "openOverlayButtonColor": "#ffffff",
-        "showScrollButtonLimit": 400,
-        "width": 600,
-        "height": "90vh",
-        "menuConfig": {
-          "menu": [
-            {
-              "title": "Öppna Dokumentfönster",
-              "document": "utgangspunkter",
-              "color": "#546344",
-              "icon": {
-                "materialUiIconName": "add_shopping_cart",
-                "fontSize": "large"
-              },
-              "maplink": "",
-              "link": "",
-              "menu": []
-            },
-            {
-              "title": "Öppna dokuentfönster",
-              "document": "x",
-              "color": "#bfe4f2",
-              "icon": {
-                "materialUiIconName": "",
-                "fontSize": "10px"
-              },
-              "description": "",
-              "maplink": "",
-              "link": "",
-              "menu": []
-            },
-            {
-              "title": "",
-              "document": "x",
-              "color": "#bfe4f2",
-              "icon": {
-                "materialUiIconName": "alarm_add",
-                "fontSize": "large"
-              },
-              "maplink": "",
-              "link": "",
-              "menu": []
-            },
-            {
-              "title": "öppna PDF",
-              "document": "",
-              "color": "#bfe4f2",
-              "icon": {
-                "materialUiIconName": "audiotrack",
-                "fontSize": "10px"
-              },
-              "description": "",
-              "maplink": "",
-              "link": "https://goteborg.se/wps/wcm/connect/489cfea5-35bd-48ee-96ef-8bb151790500/OFFICIELL+Prislista+-+Fr%C3%A5n+200101.pdf?MOD=AJPERES",
-              "menu": []
-            },
-            {
-              "title": "Hantera kartan",
-              "document": "",
-              "color": "#b7e1c8",
-              "icon": {
-                "materialUiIconName": "alarm_add",
-                "fontSize": "30px"
-              },
-              "maplink": "http://testservergbg.northeurope.cloudapp.azure.com/?m=map_1&x=299265.69724349305&y=6404675.177492046&z=7.8&l=1,5&clean=false",
-              "link": "",
-              "menu": []
-            },
-            {
-              "title": "Öppna Submeny",
-              "document": "x",
-              "color": "#b7e1c8",
-              "icon": {
-                "materialUiIconName": "",
-                "fontSize": ""
-              },
-              "maplink": "",
-              "link": "",
-              "menu": [
-                {
-                  "title": "Centrala Göteborg",
-                  "document": "",
-                  "color": "#b7e1c8",
-                  "icon": {
-                    "materialUiIconName": "alarm_add",
-                    "fontSize": "large"
-                  },
-                  "maplink": "",
-                  "link": "http://goteborg.se",
-                  "menu": []
-                },
-                {
-                  "title": "Frölunda Högsbo",
-                  "document": "",
-                  "color": "#b7e1c8",
-                  "icon": {
-                    "materialUiIconName": "alarm_add",
-                    "fontSize": "large"
-                  },
-                  "maplink": "",
-                  "link": "http://goteborg.se",
-                  "menu": []
-                }
-              ]
-            },
-            {
-              "title": "Test av länktyper",
-              "document": "",
-              "color": "#bfe4f2",
-              "icon": {
-                "materialUiIconName": "alarm_add",
-                "fontSize": "30px"
-              },
-              "maplink": "",
-              "link": "",
-              "menu": [
-                {
-                  "title": "Gå till webbsida",
-                  "document": "",
-                  "color": "#b7e1c8",
-                  "icon": {
-                    "materialUiIconName": "alarm_add",
-                    "fontSize": "large"
-                  },
-                  "maplink": "",
-                  "link": "http://google.se",
-                  "menu": []
-                },
-                {
-                  "title": "Öppna PDF",
-                  "document": "",
-                  "color": "#b7e1c8",
-                  "icon": {
-                    "materialUiIconName": "alarm_add",
-                    "fontSize": "large"
-                  },
-                  "maplink": "",
-                  "link": "https://goteborg.se/wps/wcm/connect/489cfea5-35bd-48ee-96ef-8bb151790500/OFFICIELL+Prislista+-+Fr%C3%A5n+200101.pdf?MOD=AJPERES",
-                  "menu": []
-                },
-                {
-                  "title": "Hantera kartan",
-                  "document": "",
-                  "color": "#b7e1c8",
-                  "icon": {
-                    "materialUiIconName": "alarm_add",
-                    "fontSize": "30px"
-                  },
-                  "maplink": "http://testservergbg.northeurope.cloudapp.azure.com/?m=map_1&x=299265.69724349305&y=6404675.177492046&z=7.8&l=1,5&clean=false",
-                  "link": "",
-                  "menu": []
-                },
-                {
-                  "title": "Öppna ÖP dokument",
-                  "document": "utgangspunkter",
-                  "color": "#b7e1c8",
-                  "icon": {
-                    "materialUiIconName": "alarm_add",
-                    "fontSize": "large"
-                  },
-                  "maplink": "",
-                  "link": "",
-                  "menu": []
-                }
-              ]
-            },
-            {
-              "title": "",
-              "document": "",
-              "color": "#bfe4f2",
-              "icon": {
-                "materialUiIconName": "alarm_add",
-                "fontSize": "large"
-              },
-              "maplink": "",
-              "link": "",
-              "menu": [
-                {
-                  "title": "Gå till webbsida",
-                  "document": "",
-                  "color": "#b7e1c8",
-                  "icon": {
-                    "materialUiIconName": "alarm_add",
-                    "fontSize": "large"
-                  },
-                  "maplink": "",
-                  "link": "http://google.se",
-                  "menu": []
-                },
-                {
-                  "title": "Öppna PDF",
-                  "document": "",
-                  "color": "#b7e1c8",
-                  "icon": {
-                    "materialUiIconName": "alarm_add",
-                    "fontSize": "large"
-                  },
-                  "maplink": "",
-                  "link": "https://goteborg.se/wps/wcm/connect/489cfea5-35bd-48ee-96ef-8bb151790500/OFFICIELL+Prislista+-+Fr%C3%A5n+200101.pdf?MOD=AJPERES",
-                  "menu": []
-                },
-                {
-                  "title": "Hantera kartan",
-                  "document": "",
-                  "color": "#b7e1c8",
-                  "icon": {
-                    "materialUiIconName": "alarm_add",
-                    "fontSize": "30px"
-                  },
-                  "maplink": "http://testservergbg.northeurope.cloudapp.azure.com/?m=map_1&x=299265.69724349305&y=6404675.177492046&z=7.8&l=1,5&clean=false",
-                  "link": "",
-                  "menu": []
-                },
-                {
-                  "title": "Öppna ÖP dokument",
-                  "document": "utgangspunkter",
-                  "color": "#b7e1c8",
-                  "icon": {
-                    "materialUiIconName": "alarm_add",
-                    "fontSize": "large"
-                  },
-                  "maplink": "",
-                  "link": "",
-                  "menu": []
-                }
-              ]
-            }
-          ]
-        }
-      },
-      "index": 8
-=======
       "index": 10
->>>>>>> 6f87e3be
     },
     {
       "type": "search",
@@ -608,21 +289,6 @@
           "b": 63,
           "a": 0.2
         },
-<<<<<<< HEAD
-        "showInMapOnSearchResult": true,
-        "polygonSearch": true,
-        "radiusSearch": true,
-        "selectionSearch": true,
-        "tooltip": "Sök...",
-        "searchWithinButtonText": "Markera i kartan",
-        "maxFeatures": 100,
-        "delayBeforeAutoSearch": 500,
-        "selectedSources": ["30", "27", "32", "34", "33", "14", "18"],
-        "layers": [],
-        "visibleForGroups": []
-      },
-      "index": 7
-=======
         "polygonSearch": true,
         "radiusSearch": true,
         "selectionSearch": true,
@@ -662,17 +328,12 @@
         "visibleForGroups": []
       },
       "index": 13
->>>>>>> 6f87e3be
     },
     {
       "type": "preset",
       "options": {
         "presetList": [
           {
-<<<<<<< HEAD
-            "name": "Test",
-            "presetUrl": "http://localhost:3000/?m=map_1&x=317632&y=6397262.000000002&z=13&l=36,5&clean=false"
-=======
             "name": "Stockholm",
             "presetUrl": "?m=map_1&x=673328.9918851338&y=6578549.249285473&z=9"
           },
@@ -687,7 +348,6 @@
           {
             "name": "Öland (kulturmiljövård)",
             "presetUrl": "?m=map_1&x=601661.9935919463&y=6292161.042054954&z=5.22002529329714&l=4,5"
->>>>>>> 6f87e3be
           }
         ],
         "visibleForGroups": []
@@ -750,21 +410,12 @@
   ],
   "map": {
     "target": "map",
-<<<<<<< HEAD
-    "center": [319771, 6399959],
-    "title": "Hajk 3",
-    "projection": "EPSG:3006",
-    "zoom": 8,
-    "maxZoom": 18,
-    "minZoom": 3,
-=======
     "center": [460000, 6320000],
     "title": "Hajk 3",
     "projection": "EPSG:3006",
     "zoom": 3,
     "maxZoom": 10,
     "minZoom": 0,
->>>>>>> 6f87e3be
     "resolutions": [
       4096.0,
       2048.0,
@@ -775,25 +426,11 @@
       64.0,
       32.0,
       16.0,
-<<<<<<< HEAD
-      8.0,
-      4.0,
-      2.0,
-      1.0,
-      0.5
-    ],
-    "origin": [0.0, 0.0],
-    "extent": [0.0, 6000000.0, 1000000.0, 9000000.0],
-    "constrainOnlyCenter": false,
-    "constrainResolution": false,
-    "enableDownloadLink": false,
-=======
       8.0
     ],
     "origin": [-1200000.0, 8500000.0],
     "extent": [-1200000.0, 4700000.0, 2600000.0, 8500000.0],
     "constrainOnlyCenter": false,
->>>>>>> 6f87e3be
     "logo": "https://github.com/hajkmap/Hajk/raw/master/design/logo_small.png",
     "geoserverLegendOptions": "",
     "mapselector": false,
@@ -805,11 +442,7 @@
       "secondaryColor": "#ffa000"
     },
     "defaultCookieNoticeMessage": "Vi använder cookies för att följa upp användandet och ge en bra upplevelse av kartan. Du kan blockera cookies i webbläsaren men då visas detta meddelande igen.",
-<<<<<<< HEAD
-    "defaultCookieNoticeUrl": "https://pts.se/sv/bransch/regler/lagar/lag-om-elektronisk-kommunikation/kakor-cookies/"
-=======
     "defaultCookieNoticeUrl": "https://pts.se/sv/bransch/regler/lagar/lag-om-elektronisk-kommunikation/kakor-cookies/",
     "crossOrigin": "anonymous"
->>>>>>> 6f87e3be
   }
 }