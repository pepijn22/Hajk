--- conflicted
+++ resolved
@@ -1,499 +1,484 @@
-{
-  "version": null,
-  "projections": [
-    {
-      "code": "EPSG:3006",
-      "definition": "+proj=utm +zone=33 +ellps=GRS80 +towgs84=0,0,0,0,0,0,0 +units=m +no_defs",
-      "extent": [181896.33, 6101648.07, 864416.0, 7689478.3],
-      "units": null
-    },
-    {
-      "code": "http://www.opengis.net/gml/srs/epsg.xml#3006",
-      "definition": "+proj=utm +zone=33 +ellps=GRS80 +towgs84=0,0,0,0,0,0,0 +units=m +no_defs",
-      "extent": [181896.33, 6101648.07, 864416.0, 7689478.3],
-      "units": null
-    },
-    {
-      "code": "EPSG:3007",
-      "definition": "+proj=tmerc +lat_0=0 +lon_0=12 +k=1 +x_0=150000 +y_0=0 +ellps=GRS80 +towgs84=0,0,0,0,0,0,0 +units=m +no_defs",
-      "extent": [60436.5084, 6192389.565, 217643.4713, 6682784.4276],
-      "units": null
-    },
-    {
-      "code": "EPSG:3008",
-      "definition": "+proj=tmerc +lat_0=0 +lon_0=13.5 +k=1 +x_0=150000 +y_0=0 +ellps=GRS80 +towgs84=0,0,0,0,0,0,0 +units=m +no_defs ",
-      "extent": [60857.4994, 6120098.8505, 223225.0217, 6906693.7888],
-      "units": null
-    },
-    {
-      "code": "EPSG:3009",
-      "definition": "+proj=tmerc +lat_0=0 +lon_0=15 +k=1 +x_0=150000 +y_0=0 +ellps=GRS80 +towgs84=0,0,0,0,0,0,0 +units=m +no_defs",
-      "extent": [56294.0365, 6203542.5282, 218719.0581, 6835499.2391],
-      "units": null
-    },
-    {
-      "code": "EPSG:3010",
-      "definition": "+proj=tmerc +lat_0=0 +lon_0=16.5 +k=1 +x_0=150000 +y_0=0 +ellps=GRS80 +towgs84=0,0,0,0,0,0,0 +units=m +no_defs",
-      "extent": [97213.6352, 6228930.1419, 225141.8681, 6916524.0785],
-      "units": null
-    },
-    {
-      "code": "EPSG:3011",
-      "definition": "+proj=tmerc +lat_0=0 +lon_0=18 +k=1 +x_0=150000 +y_0=0 +ellps=GRS80 +towgs84=0,0,0,0,0,0,0 +units=m +no_defs",
-      "extent": [96664.5565, 6509617.2232, 220146.6914, 6727103.5879],
-      "units": null
-    },
-    {
-      "code": "EPSG:3012",
-      "definition": "+proj=tmerc +lat_0=0 +lon_0=14.25 +k=1 +x_0=150000 +y_0=0 +ellps=GRS80 +towgs84=0,0,0,0,0,0,0 +units=m +no_defs",
-      "extent": [30462.5263, 6829647.9842, 216416.1584, 7154168.0208],
-      "units": null
-    },
-    {
-      "code": "EPSG:3013",
-      "definition": "+proj=tmerc +lat_0=0 +lon_0=15.75 +k=1 +x_0=150000 +y_0=0 +ellps=GRS80 +towgs84=0,0,0,0,0,0,0 +units=m +no_defs ",
-      "extent": [34056.6264, 6710433.2884, 218692.0214, 7224144.732],
-      "units": null
-    },
-    {
-      "code": "EPSG:3014",
-      "definition": "+proj=tmerc +lat_0=0 +lon_0=17.25 +k=1 +x_0=150000 +y_0=0 +ellps=GRS80 +towgs84=0,0,0,0,0,0,0 +units=m +no_defs",
-      "extent": [-1420.28, 6888655.5779, 212669.1333, 7459585.3378],
-      "units": null
-    },
-    {
-      "code": "EPSG:3015",
-      "definition": "+proj=tmerc +lat_0=0 +lon_0=18.75 +k=1 +x_0=150000 +y_0=0 +ellps=GRS80 +towgs84=0,0,0,0,0,0,0 +units=m +no_defs",
-      "extent": [58479.4774, 6304213.2147, 241520.5226, 7276832.4419],
-      "units": null
-    },
-    {
-      "code": "EPSG:3016",
-      "definition": "+proj=tmerc +lat_0=0 +lon_0=20.25 +k=1 +x_0=150000 +y_0=0 +ellps=GRS80 +towgs84=0,0,0,0,0,0,0 +units=m +no_defs",
-      "extent": [-93218.3385, 7034909.8738, 261434.6246, 7676279.8691],
-      "units": null
-    },
-    {
-      "code": "EPSG:3016",
-      "definition": "+proj=tmerc +lat_0=0 +lon_0=21.75 +k=1 +x_0=150000 +y_0=0 +ellps=GRS80 +towgs84=0,0,0,0,0,0,0 +units=m +no_defs",
-      "extent": [67451.0699, 7211342.8483, 145349.5699, 7254837.254],
-      "units": null
-    },
-    {
-      "code": "EPSG:3018",
-      "definition": "+proj=tmerc +lat_0=0 +lon_0=23.25 +k=1 +x_0=150000 +y_0=0 +ellps=GRS80 +towgs84=0,0,0,0,0,0,0 +units=m +no_defs",
-      "extent": [38920.7048, 7267405.2323, 193050.246, 7597992.2419],
-      "units": null
-    },
-    {
-      "code": "EPSG:3021",
-      "definition": "+proj=tmerc +lat_0=0 +lon_0=15.80827777777778 +k=1 +x_0=1500000 +y_0=0 +ellps=bessel +units=m +no_defs",
-      "extent": [1392811.0743, 6208496.7665, 1570600.8906, 7546077.6984],
-      "units": null
-    }
-  ],
-  "tools": [
-    {
-      "type": "layerswitcher",
-      "options": {
-        "baselayers": [
-          {
-            "id": "36",
-            "visibleAtStart": true,
-            "drawOrder": 0,
-            "visibleForGroups": null,
-            "infobox": null
-          }
-        ],
-        "groups": [],
-        "active": true,
-        "visibleAtStart": false,
-        "backgroundSwitcherBlack": false,
-        "backgroundSwitcherWhite": true,
-        "showBreadcrumbs": false,
-        "target": "toolbar",
-        "position": "left",
-        "width": 0,
-        "height": 0,
-        "title": "",
-        "description": "",
-        "dropdownThemeMaps": true,
-        "themeMapHeaderCaption": "Rubrik temakarta",
-        "instruction": "",
-        "visibleForGroups": ["Office-SEKSD01", "All-SE129"]
-      },
-      "index": 0
-    },
-    {
-      "type": "infoclick",
-      "options": {
-        "anchor": [16, 32],
-        "scale": 0.15,
-        "strokeColor": {
-          "r": 200,
-          "b": 0,
-          "g": 0,
-          "a": 0.7
-        },
-        "strokeWidth": 4,
-        "fillColor": {
-          "r": 255,
-          "b": 0,
-          "g": 0,
-          "a": 0.1
-        },
-        "visibleForGroups": []
-      },
-      "index": 0
-    },
-    {
-      "type": "simple_layerswitcher",
-      "options": {
-        "target": "left",
-        "abstract": "Välj innehåll att visa i kartan",
-        "title": "Innehållet",
-        "visibleAtStart": false,
-        "visibleForGroups": []
-      },
-      "index": 0
-    },
-    {
-      "type": "vtsearch",
-      "options": {
-        "abstract": "VTSEARCH",
-        "title": "VTSEARCH",
-<<<<<<< HEAD
-=======
-        "target": "left",
-        "mapColors": {
-          "searchColor": {
-            "fillColorRed": "220",
-            "fillColorGreen": "10",
-            "fillColorBlue": "90",
-            "fillColorOpacity": "0.7",
-            "strokeColorRed": "220",
-            "strokeColorGreen": "10",
-            "strokeColorBlue": "90",
-            "strokeColorOpacity": "0.7",
-            "strokePointWidth": 5,
-            "strokeLineWidth": 2
-          },
-          "highlightColor": {
-            "fillColorRed": "130",
-            "fillColorGreen": "35",
-            "fillColorBlue": "150",
-            "fillColorOpacity": "0.4",
-            "strokeColorRed": "130",
-            "strokeColorGreen": "35",
-            "strokeColorBlue": "150",
-            "strokeColorOpacity": "0.4",
-            "strokePointWidth": 8,
-            "strokeLineWidth": 8
-          }
-        },
->>>>>>> 9ac2152f
-        "geoServer": {
-          "lineNumberAndPublicLineNumber": {
-            "searchLabel": "Linjenummer",
-            "url": "http://sestoas256:8080/geoserver/kartsidan2/wfs?version=1.0.0&request=GetFeature&typeName=lineNumberAndPublicLineNumber&outputFormat=application/json"
-          },
-          "municipalityZoneNames": {
-            "searchLabel": "Kommunnamn",
-            "url": "http://sestoas256:8080/geoserver/kartsidan2/wfs?version=1.0.0&request=GetFeature&typeName=municipalityZoneNames&outputFormat=application/json"
-          },
-          "stopAreaNameAndStopAreaNumber": {
-            "searchLabel": "Hållplats",
-            "defaultSortAttribute": "StopAreaNumber",
-            "url": "http://sestoas256:8080/geoserver/kartsidan2/wfs?version=1.0.0&request=GetFeature&typeName=stopAreaNameAndNumber&outputFormat=application/json"
-          },
-          "transportModeTypeNames": {
-            "searchLabel": "Trafikslag",
-            "url": "http://sestoas256:8080/geoserver/kartsidan2/wfs?version=1.0.0&request=GetFeature&typeName=transportModeTypeNames&outputFormat=application/json"
-          },
-          "journeys": {
-            "searchLabel": "Turer",
-            "defaultSortAttribute": "EarliestDepartureTimeAtToStopPoint",
-            "url": "http://sestoas256:8080/geoserver/kartsidan2/wfs?version=1.0.0&request=GetFeature&typeName=journeys&outputFormat=application/json",
-            "attributesToDisplay": [
-              {
-                "displayName": "PUBLIK LINJE",
-                "key": "PublicLineName"
-              },
-              {
-                "displayName": "TEKNISK LINJE",
-                "key": "InternalLineNumber"
-              },
-              {
-                "displayName": "TRAFIKFÖRETAG",
-                "key": "TransportCompany"
-              },
-              {
-                "displayName": "FRÅN HÅLLPLATSOMRÅDE",
-                "key": "FromStopPointName"
-              },
-              {
-                "displayName": "FRÅN HÅLLPLATSLÄGE",
-                "key": "FromStopPointDesignation"
-              },
-              {
-                "displayName": "TILL HÅLLPLATSOMRÅDE",
-                "key": "ToStopPointName"
-              },
-              {
-                "displayName": "TILL HÅLLPLATSLÄGE",
-                "key": "ToStopPointDesignation"
-              },
-              {
-                "displayName": "AVGÅNG",
-                "key": "EarliestDepartureTimeAtToStopPoint"
-              }
-            ]
-          },
-          "routes": {
-            "searchLabel": "Linje",
-            "defaultSortAttribute": "InternalLineNumber",
-            "url": "http://sestoas256:8080/geoserver/kartsidan2/wfs?version=1.1.0&request=GetFeature&typeName=routes&outputFormat=application/json",
-            "attributesToDisplay": [
-              {
-<<<<<<< HEAD
-                "displayName": "TEKNISK LINJE",
-                "key": "InternalLineNumber"
-              },
-              {
-                "displayName": "PUBLIK LINJE",
-                "key": "PublicLineName"
-              },
-              {
-                "displayName": "BESKRIVNING",
-=======
-                "displayName": "Publik linje",
-                "key": "PublicLineName"
-              },
-              {
-                "displayName": "Teknisk linje",
-                "key": "InternalLineNumber"
-              },
-              {
-                "displayName": "Beskrivning",
->>>>>>> 9ac2152f
-                "key": "Description"
-              },
-              {
-                "displayName": "RIKTNING",
-                "key": "Direction"
-              },
-              {
-                "displayName": "TRAFIKSLAG",
-                "key": "TransportModeType"
-              },
-              {
-                "displayName": "TRAFIKFÖRETAG",
-                "key": "TransportCompany"
-              }
-            ]
-          },
-          "stopAreas": {
-            "searchLabel": "Hållplatsområden",
-            "defaultSortAttribute": "StopAreaNumber",
-            "url": "http://sestoas256:8080/geoserver/kartsidan2/wfs?version=1.0.0&request=GetFeature&typeName=stopAreas&outputFormat=application/json",
-            "attributesToDisplay": [
-              {
-                "displayName": "HÅLLPLATSNUMMER",
-                "key": "StopAreaNumber"
-              },
-              {
-                "displayName": "NAMN",
-                "key": "Name"
-              },
-              {
-                "displayName": "KOD",
-                "key": "Abbreviation"
-              },
-              {
-                "displayName": "BYTESPRIO",
-                "key": "InterchangePriorityMessage"
-              },
-              {
-                "displayName": "KOMMUN",
-                "key": "MunicipalityName"
-              },
-              {
-                "displayName": "TAXEZON 1",
-                "key": "TariffZone1Name"
-              },
-              {
-                "displayName": "TAXEZON 2",
-                "key": "TariffZone2Name"
-              }
-            ]
-          },
-          "stopPoints": {
-            "searchLabel": "Hållplatslägen",
-            "defaultSortAttribute": "StopAreaNumber",
-            "url": "http://sestoas256:8080/geoserver/kartsidan2/wfs?version=1.0.0&request=GetFeature&typeName=kartsidan2%3AstopPoints&maxFeatures=50&outputFormat=application/json",
-            "attributesToDisplay": [
-              {
-                "displayName": "HÅLLPLATSNUMMER",
-                "key": "StopAreaNumber"
-              },
-              {
-                "displayName": "NAMN",
-                "key": "Name"
-              },
-              {
-                "displayName": "BETECKNING",
-                "key": "Designation"
-              },
-              {
-                "displayName": "PÅSTIGNING",
-                "key": "IsForBoarding"
-              },
-              {
-                "displayName": "AVSTIGNING",
-                "key": "IsForAlighting"
-              },
-              {
-                "displayName": "VIRTUELLT",
-                "key": "IsFictitious"
-              },
-              {
-                "displayName": "KOMMUN",
-                "key": "MunicipalityName"
-              },
-              {
-                "displayName": "LINJETRAFIK",
-                "key": "IsRegularTraffic"
-              },
-              {
-                "displayName": "FLEXLINJE",
-                "key": "IsFlexibleBusService"
-              },
-              {
-                "displayName": "NÄRTRAFIK",
-                "key": "IsFlexibleTaxiService"
-              }
-            ]
-          }
-        }
-      },
-      "index": 0
-    },
-    {
-      "type": "draw",
-      "options": {
-        "target": "toolbar",
-        "exportUrl": "http://localhost:55630/export/kml",
-        "importUrl": "http://localhost:55630/import/kml",
-        "base64Encode": false,
-        "instruction": "",
-        "icons": "",
-        "proxyUrl": "",
-        "visibleForGroups": []
-      },
-      "index": 1
-    },
-    {
-      "type": "measure",
-      "options": {
-        "target": "toolbar",
-        "instruction": "",
-        "icons": ""
-      },
-      "index": 3
-    },
-    {
-      "type": "streetview",
-      "options": {
-        "target": "toolbar",
-        "apiKey": "AIzaSyCb-bvLmybNb4QSERR43eGlvvQyUrBAQG4",
-        "instruction": "",
-        "visibleForGroups": []
-      },
-      "index": 4
-    },
-    {
-      "type": "export",
-      "options": {
-        "target": "toolbar",
-        "exportUrl": "http:///localhost:55630/export/pdf",
-        "exportTiffUrl": "",
-        "pdfActive": true,
-        "tiffActive": false,
-        "base64Encode": false,
-        "autoScale": false,
-        "scales": "5000, 10000, 25000, 50000, 100000, 250000",
-        "proxyUrl": "",
-        "instruction": "",
-        "visibleForGroups": []
-      },
-      "index": 6
-    },
-    {
-      "type": "anchor",
-      "options": {
-        "target": "toolbar",
-        "instruction": "",
-        "visibleForGroups": []
-      },
-      "index": 5
-    },
-    {
-      "type": "informative",
-      "options": {
-        "target": "toolbar",
-        "panel": "right",
-        "tocExpanded": false,
-        "title": "Översiktsplan",
-        "caption": "Översiktsplan",
-        "serviceUrl": "http://localhost:55630/informative/load",
-        "exportUrl": "http://localhost:55630/export/document",
-        "abstract": "Läs mer om vad som planeras i kommunen",
-        "html": "<div>HTML som beskriver dokumentets innehåll</div>",
-        "document": "oversiktsplan",
-        "visibleAtStart": false,
-        "visibleForGroups": []
-      },
-      "index": 0
-    }
-  ],
-  "map": {
-    "target": "map",
-    "center": [319378, 6398504],
-    "title": "Hajk 3",
-    "projection": "EPSG:3006",
-    "zoom": 10,
-    "maxZoom": 18,
-    "minZoom": 3,
-    "resolutions": [
-      4096.0,
-      2048.0,
-      1024.0,
-      512.0,
-      256.0,
-      128.0,
-      64.0,
-      32.0,
-      16.0,
-      8.0,
-      4.0,
-      2.0,
-      1.0,
-      0.5
-    ],
-    "origin": [0.0, 0.0],
-    "extent": [0.0, 6000000.0, 1000000.0, 9000000.0],
-    "constrainOnlyCenter": false,
-    "logo": "https://github.com/hajkmap/Hajk/raw/master/design/logo_small.png",
-    "geoserverLegendOptions": "",
-    "mapselector": false,
-    "mapcleaner": false,
-    "drawerVisible": false,
-    "drawerPermanent": false,
-    "colors": {
-      "primaryColor": "#0096ED",
-      "secondaryColor": "#F0FAF9"
-    },
-    "defaultCookieNoticeMessage": "Vi använder cookies för att följa upp användandet och ge en bra upplevelse av kartan. Du kan blockera cookies i webbläsaren men då visas detta meddelande igen.",
-    "defaultCookieNoticeUrl": "https://pts.se/sv/bransch/regler/lagar/lag-om-elektronisk-kommunikation/kakor-cookies/"
-  }
-}
+{
+  "version": null,
+  "projections": [
+    {
+      "code": "EPSG:3006",
+      "definition": "+proj=utm +zone=33 +ellps=GRS80 +towgs84=0,0,0,0,0,0,0 +units=m +no_defs",
+      "extent": [181896.33, 6101648.07, 864416.0, 7689478.3],
+      "units": null
+    },
+    {
+      "code": "http://www.opengis.net/gml/srs/epsg.xml#3006",
+      "definition": "+proj=utm +zone=33 +ellps=GRS80 +towgs84=0,0,0,0,0,0,0 +units=m +no_defs",
+      "extent": [181896.33, 6101648.07, 864416.0, 7689478.3],
+      "units": null
+    },
+    {
+      "code": "EPSG:3007",
+      "definition": "+proj=tmerc +lat_0=0 +lon_0=12 +k=1 +x_0=150000 +y_0=0 +ellps=GRS80 +towgs84=0,0,0,0,0,0,0 +units=m +no_defs",
+      "extent": [60436.5084, 6192389.565, 217643.4713, 6682784.4276],
+      "units": null
+    },
+    {
+      "code": "EPSG:3008",
+      "definition": "+proj=tmerc +lat_0=0 +lon_0=13.5 +k=1 +x_0=150000 +y_0=0 +ellps=GRS80 +towgs84=0,0,0,0,0,0,0 +units=m +no_defs ",
+      "extent": [60857.4994, 6120098.8505, 223225.0217, 6906693.7888],
+      "units": null
+    },
+    {
+      "code": "EPSG:3009",
+      "definition": "+proj=tmerc +lat_0=0 +lon_0=15 +k=1 +x_0=150000 +y_0=0 +ellps=GRS80 +towgs84=0,0,0,0,0,0,0 +units=m +no_defs",
+      "extent": [56294.0365, 6203542.5282, 218719.0581, 6835499.2391],
+      "units": null
+    },
+    {
+      "code": "EPSG:3010",
+      "definition": "+proj=tmerc +lat_0=0 +lon_0=16.5 +k=1 +x_0=150000 +y_0=0 +ellps=GRS80 +towgs84=0,0,0,0,0,0,0 +units=m +no_defs",
+      "extent": [97213.6352, 6228930.1419, 225141.8681, 6916524.0785],
+      "units": null
+    },
+    {
+      "code": "EPSG:3011",
+      "definition": "+proj=tmerc +lat_0=0 +lon_0=18 +k=1 +x_0=150000 +y_0=0 +ellps=GRS80 +towgs84=0,0,0,0,0,0,0 +units=m +no_defs",
+      "extent": [96664.5565, 6509617.2232, 220146.6914, 6727103.5879],
+      "units": null
+    },
+    {
+      "code": "EPSG:3012",
+      "definition": "+proj=tmerc +lat_0=0 +lon_0=14.25 +k=1 +x_0=150000 +y_0=0 +ellps=GRS80 +towgs84=0,0,0,0,0,0,0 +units=m +no_defs",
+      "extent": [30462.5263, 6829647.9842, 216416.1584, 7154168.0208],
+      "units": null
+    },
+    {
+      "code": "EPSG:3013",
+      "definition": "+proj=tmerc +lat_0=0 +lon_0=15.75 +k=1 +x_0=150000 +y_0=0 +ellps=GRS80 +towgs84=0,0,0,0,0,0,0 +units=m +no_defs ",
+      "extent": [34056.6264, 6710433.2884, 218692.0214, 7224144.732],
+      "units": null
+    },
+    {
+      "code": "EPSG:3014",
+      "definition": "+proj=tmerc +lat_0=0 +lon_0=17.25 +k=1 +x_0=150000 +y_0=0 +ellps=GRS80 +towgs84=0,0,0,0,0,0,0 +units=m +no_defs",
+      "extent": [-1420.28, 6888655.5779, 212669.1333, 7459585.3378],
+      "units": null
+    },
+    {
+      "code": "EPSG:3015",
+      "definition": "+proj=tmerc +lat_0=0 +lon_0=18.75 +k=1 +x_0=150000 +y_0=0 +ellps=GRS80 +towgs84=0,0,0,0,0,0,0 +units=m +no_defs",
+      "extent": [58479.4774, 6304213.2147, 241520.5226, 7276832.4419],
+      "units": null
+    },
+    {
+      "code": "EPSG:3016",
+      "definition": "+proj=tmerc +lat_0=0 +lon_0=20.25 +k=1 +x_0=150000 +y_0=0 +ellps=GRS80 +towgs84=0,0,0,0,0,0,0 +units=m +no_defs",
+      "extent": [-93218.3385, 7034909.8738, 261434.6246, 7676279.8691],
+      "units": null
+    },
+    {
+      "code": "EPSG:3016",
+      "definition": "+proj=tmerc +lat_0=0 +lon_0=21.75 +k=1 +x_0=150000 +y_0=0 +ellps=GRS80 +towgs84=0,0,0,0,0,0,0 +units=m +no_defs",
+      "extent": [67451.0699, 7211342.8483, 145349.5699, 7254837.254],
+      "units": null
+    },
+    {
+      "code": "EPSG:3018",
+      "definition": "+proj=tmerc +lat_0=0 +lon_0=23.25 +k=1 +x_0=150000 +y_0=0 +ellps=GRS80 +towgs84=0,0,0,0,0,0,0 +units=m +no_defs",
+      "extent": [38920.7048, 7267405.2323, 193050.246, 7597992.2419],
+      "units": null
+    },
+    {
+      "code": "EPSG:3021",
+      "definition": "+proj=tmerc +lat_0=0 +lon_0=15.80827777777778 +k=1 +x_0=1500000 +y_0=0 +ellps=bessel +units=m +no_defs",
+      "extent": [1392811.0743, 6208496.7665, 1570600.8906, 7546077.6984],
+      "units": null
+    }
+  ],
+  "tools": [
+    {
+      "type": "layerswitcher",
+      "options": {
+        "baselayers": [
+          {
+            "id": "36",
+            "visibleAtStart": true,
+            "drawOrder": 0,
+            "visibleForGroups": null,
+            "infobox": null
+          }
+        ],
+        "groups": [],
+        "active": true,
+        "visibleAtStart": false,
+        "backgroundSwitcherBlack": false,
+        "backgroundSwitcherWhite": true,
+        "showBreadcrumbs": false,
+        "target": "toolbar",
+        "position": "left",
+        "width": 0,
+        "height": 0,
+        "title": "",
+        "description": "",
+        "dropdownThemeMaps": true,
+        "themeMapHeaderCaption": "Rubrik temakarta",
+        "instruction": "",
+        "visibleForGroups": ["Office-SEKSD01", "All-SE129"]
+      },
+      "index": 0
+    },
+    {
+      "type": "infoclick",
+      "options": {
+        "anchor": [16, 32],
+        "scale": 0.15,
+        "strokeColor": {
+          "r": 200,
+          "b": 0,
+          "g": 0,
+          "a": 0.7
+        },
+        "strokeWidth": 4,
+        "fillColor": {
+          "r": 255,
+          "b": 0,
+          "g": 0,
+          "a": 0.1
+        },
+        "visibleForGroups": []
+      },
+      "index": 0
+    },
+    {
+      "type": "simple_layerswitcher",
+      "options": {
+        "target": "left",
+        "abstract": "Välj innehåll att visa i kartan",
+        "title": "Innehållet",
+        "visibleAtStart": false,
+        "visibleForGroups": []
+      },
+      "index": 0
+    },
+    {
+      "type": "vtsearch",
+      "options": {
+        "abstract": "VTSEARCH",
+        "title": "VTSEARCH",
+        "target": "left",
+        "mapColors": {
+          "searchColor": {
+            "fillColorRed": "220",
+            "fillColorGreen": "10",
+            "fillColorBlue": "90",
+            "fillColorOpacity": "0.7",
+            "strokeColorRed": "220",
+            "strokeColorGreen": "10",
+            "strokeColorBlue": "90",
+            "strokeColorOpacity": "0.7",
+            "strokePointWidth": 5,
+            "strokeLineWidth": 2
+          },
+          "highlightColor": {
+            "fillColorRed": "130",
+            "fillColorGreen": "35",
+            "fillColorBlue": "150",
+            "fillColorOpacity": "0.4",
+            "strokeColorRed": "130",
+            "strokeColorGreen": "35",
+            "strokeColorBlue": "150",
+            "strokeColorOpacity": "0.4",
+            "strokePointWidth": 8,
+            "strokeLineWidth": 8
+          }
+        },
+        "geoServer": {
+          "lineNumberAndPublicLineNumber": {
+            "searchLabel": "Linjenummer",
+            "url": "http://sestoas256:8080/geoserver/kartsidan2/wfs?version=1.0.0&request=GetFeature&typeName=lineNumberAndPublicLineNumber&outputFormat=application/json"
+          },
+          "municipalityZoneNames": {
+            "searchLabel": "Kommunnamn",
+            "url": "http://sestoas256:8080/geoserver/kartsidan2/wfs?version=1.0.0&request=GetFeature&typeName=municipalityZoneNames&outputFormat=application/json"
+          },
+          "stopAreaNameAndStopAreaNumber": {
+            "searchLabel": "Hållplats",
+            "defaultSortAttribute": "StopAreaNumber",
+            "url": "http://sestoas256:8080/geoserver/kartsidan2/wfs?version=1.0.0&request=GetFeature&typeName=stopAreaNameAndNumber&outputFormat=application/json"
+          },
+          "transportModeTypeNames": {
+            "searchLabel": "Trafikslag",
+            "url": "http://sestoas256:8080/geoserver/kartsidan2/wfs?version=1.0.0&request=GetFeature&typeName=transportModeTypeNames&outputFormat=application/json"
+          },
+          "journeys": {
+            "searchLabel": "Turer",
+            "defaultSortAttribute": "EarliestDepartureTimeAtToStopPoint",
+            "url": "http://sestoas256:8080/geoserver/kartsidan2/wfs?version=1.0.0&request=GetFeature&typeName=journeys&outputFormat=application/json",
+            "attributesToDisplay": [
+              {
+                "displayName": "PUBLIK LINJE",
+                "key": "PublicLineName"
+              },
+              {
+                "displayName": "TEKNISK LINJE",
+                "key": "InternalLineNumber"
+              },
+              {
+                "displayName": "TRAFIKFÖRETAG",
+                "key": "TransportCompany"
+              },
+              {
+                "displayName": "FRÅN HÅLLPLATSOMRÅDE",
+                "key": "FromStopPointName"
+              },
+              {
+                "displayName": "FRÅN HÅLLPLATSLÄGE",
+                "key": "FromStopPointDesignation"
+              },
+              {
+                "displayName": "TILL HÅLLPLATSOMRÅDE",
+                "key": "ToStopPointName"
+              },
+              {
+                "displayName": "TILL HÅLLPLATSLÄGE",
+                "key": "ToStopPointDesignation"
+              },
+              {
+                "displayName": "AVGÅNG",
+                "key": "EarliestDepartureTimeAtToStopPoint"
+              }
+            ]
+          },
+          "routes": {
+            "searchLabel": "Linje",
+            "defaultSortAttribute": "InternalLineNumber",
+            "url": "http://sestoas256:8080/geoserver/kartsidan2/wfs?version=1.1.0&request=GetFeature&typeName=routes&outputFormat=application/json",
+            "attributesToDisplay": [
+              {
+                "displayName": "TEKNISK LINJE",
+                "key": "InternalLineNumber"
+              },
+              {
+                "displayName": "PUBLIK LINJE",
+                "key": "PublicLineName"
+              },
+              {
+                "displayName": "BESKRIVNING",
+                "key": "Description"
+              },
+              {
+                "displayName": "RIKTNING",
+                "key": "Direction"
+              },
+              {
+                "displayName": "TRAFIKSLAG",
+                "key": "TransportModeType"
+              },
+              {
+                "displayName": "TRAFIKFÖRETAG",
+                "key": "TransportCompany"
+              }
+            ]
+          },
+          "stopAreas": {
+            "searchLabel": "Hållplatsområden",
+            "defaultSortAttribute": "StopAreaNumber",
+            "url": "http://sestoas256:8080/geoserver/kartsidan2/wfs?version=1.0.0&request=GetFeature&typeName=stopAreas&outputFormat=application/json",
+            "attributesToDisplay": [
+              {
+                "displayName": "HÅLLPLATSNUMMER",
+                "key": "StopAreaNumber"
+              },
+              {
+                "displayName": "NAMN",
+                "key": "Name"
+              },
+              {
+                "displayName": "KOD",
+                "key": "Abbreviation"
+              },
+              {
+                "displayName": "BYTESPRIO",
+                "key": "InterchangePriorityMessage"
+              },
+              {
+                "displayName": "KOMMUN",
+                "key": "MunicipalityName"
+              },
+              {
+                "displayName": "TAXEZON 1",
+                "key": "TariffZone1Name"
+              },
+              {
+                "displayName": "TAXEZON 2",
+                "key": "TariffZone2Name"
+              }
+            ]
+          },
+          "stopPoints": {
+            "searchLabel": "Hållplatslägen",
+            "defaultSortAttribute": "StopAreaNumber",
+            "url": "http://sestoas256:8080/geoserver/kartsidan2/wfs?version=1.0.0&request=GetFeature&typeName=kartsidan2%3AstopPoints&maxFeatures=50&outputFormat=application/json",
+            "attributesToDisplay": [
+              {
+                "displayName": "HÅLLPLATSNUMMER",
+                "key": "StopAreaNumber"
+              },
+              {
+                "displayName": "NAMN",
+                "key": "Name"
+              },
+              {
+                "displayName": "BETECKNING",
+                "key": "Designation"
+              },
+              {
+                "displayName": "PÅSTIGNING",
+                "key": "IsForBoarding"
+              },
+              {
+                "displayName": "AVSTIGNING",
+                "key": "IsForAlighting"
+              },
+              {
+                "displayName": "VIRTUELLT",
+                "key": "IsFictitious"
+              },
+              {
+                "displayName": "KOMMUN",
+                "key": "MunicipalityName"
+              },
+              {
+                "displayName": "LINJETRAFIK",
+                "key": "IsRegularTraffic"
+              },
+              {
+                "displayName": "FLEXLINJE",
+                "key": "IsFlexibleBusService"
+              },
+              {
+                "displayName": "NÄRTRAFIK",
+                "key": "IsFlexibleTaxiService"
+              }
+            ]
+          }
+        }
+      },
+      "index": 0
+    },
+    {
+      "type": "draw",
+      "options": {
+        "target": "toolbar",
+        "exportUrl": "http://localhost:55630/export/kml",
+        "importUrl": "http://localhost:55630/import/kml",
+        "base64Encode": false,
+        "instruction": "",
+        "icons": "",
+        "proxyUrl": "",
+        "visibleForGroups": []
+      },
+      "index": 1
+    },
+    {
+      "type": "measure",
+      "options": {
+        "target": "toolbar",
+        "instruction": "",
+        "icons": ""
+      },
+      "index": 3
+    },
+    {
+      "type": "streetview",
+      "options": {
+        "target": "toolbar",
+        "apiKey": "AIzaSyCb-bvLmybNb4QSERR43eGlvvQyUrBAQG4",
+        "instruction": "",
+        "visibleForGroups": []
+      },
+      "index": 4
+    },
+    {
+      "type": "export",
+      "options": {
+        "target": "toolbar",
+        "exportUrl": "http:///localhost:55630/export/pdf",
+        "exportTiffUrl": "",
+        "pdfActive": true,
+        "tiffActive": false,
+        "base64Encode": false,
+        "autoScale": false,
+        "scales": "5000, 10000, 25000, 50000, 100000, 250000",
+        "proxyUrl": "",
+        "instruction": "",
+        "visibleForGroups": []
+      },
+      "index": 6
+    },
+    {
+      "type": "anchor",
+      "options": {
+        "target": "toolbar",
+        "instruction": "",
+        "visibleForGroups": []
+      },
+      "index": 5
+    },
+    {
+      "type": "informative",
+      "options": {
+        "target": "toolbar",
+        "panel": "right",
+        "tocExpanded": false,
+        "title": "Översiktsplan",
+        "caption": "Översiktsplan",
+        "serviceUrl": "http://localhost:55630/informative/load",
+        "exportUrl": "http://localhost:55630/export/document",
+        "abstract": "Läs mer om vad som planeras i kommunen",
+        "html": "<div>HTML som beskriver dokumentets innehåll</div>",
+        "document": "oversiktsplan",
+        "visibleAtStart": false,
+        "visibleForGroups": []
+      },
+      "index": 0
+    }
+  ],
+  "map": {
+    "target": "map",
+    "center": [319378, 6398504],
+    "title": "Hajk 3",
+    "projection": "EPSG:3006",
+    "zoom": 10,
+    "maxZoom": 18,
+    "minZoom": 3,
+    "resolutions": [
+      4096.0,
+      2048.0,
+      1024.0,
+      512.0,
+      256.0,
+      128.0,
+      64.0,
+      32.0,
+      16.0,
+      8.0,
+      4.0,
+      2.0,
+      1.0,
+      0.5
+    ],
+    "origin": [0.0, 0.0],
+    "extent": [0.0, 6000000.0, 1000000.0, 9000000.0],
+    "constrainOnlyCenter": false,
+    "logo": "https://github.com/hajkmap/Hajk/raw/master/design/logo_small.png",
+    "geoserverLegendOptions": "",
+    "mapselector": false,
+    "mapcleaner": false,
+    "drawerVisible": false,
+    "drawerPermanent": false,
+    "colors": {
+      "primaryColor": "#0096ED",
+      "secondaryColor": "#F0FAF9"
+    },
+    "defaultCookieNoticeMessage": "Vi använder cookies för att följa upp användandet och ge en bra upplevelse av kartan. Du kan blockera cookies i webbläsaren men då visas detta meddelande igen.",
+    "defaultCookieNoticeUrl": "https://pts.se/sv/bransch/regler/lagar/lag-om-elektronisk-kommunikation/kakor-cookies/"
+  }
+}