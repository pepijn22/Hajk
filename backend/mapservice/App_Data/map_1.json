{
  "version": "3.2.0",
  "projections": [
    {
      "code": "EPSG:3006",
      "definition": "+proj=utm +zone=33 +ellps=GRS80 +towgs84=0,0,0,0,0,0,0 +units=m +no_defs",
      "extent": [181896.33, 6101648.07, 864416.0, 7689478.3],
      "units": null
    },
    {
      "code": "http://www.opengis.net/gml/srs/epsg.xml#3006",
      "definition": "+proj=utm +zone=33 +ellps=GRS80 +towgs84=0,0,0,0,0,0,0 +units=m +no_defs",
      "extent": [181896.33, 6101648.07, 864416.0, 7689478.3],
      "units": null
    }
  ],
  "tools": [
    {
      "type": "layerswitcher",
      "options": {
        "baselayers": [
          {
            "id": "80",
            "visibleAtStart": true,
            "drawOrder": 0,
            "visibleForGroups": null,
            "infobox": null
          }
        ],
        "groups": [],
        "active": true,
        "visibleAtStart": false,
        "visibleAtStartMobile": false,
        "backgroundSwitcherBlack": false,
        "backgroundSwitcherWhite": true,
        "enableOSM": false,
        "showBreadcrumbs": false,
        "target": "toolbar",
        "position": "right",
        "width": 0,
        "height": 0,
        "title": "",
        "description": "",
        "enableTransparencySlider": true,
        "dropdownThemeMaps": true,
        "themeMapHeaderCaption": "Rubrik temakarta",
        "instruction": "",
        "visibleForGroups": ["Office-SEKSD01", "All-SE129"]
      },
      "index": 1
    },
    {
      "type": "infoclick",
      "options": {
        "anchor": [16, 32],
        "scale": 0.15,
        "strokeColor": {
          "r": 200,
          "b": 0,
          "g": 0,
          "a": 0.7
        },
        "strokeWidth": 4,
        "fillColor": {
          "r": 255,
          "b": 0,
          "g": 0,
          "a": 0.1
        },
        "visibleForGroups": []
      },
      "index": 2
    },
    {
      "type": "simple_layerswitcher",
      "options": {
        "target": "left",
        "abstract": "Välj innehåll att visa i kartan",
        "title": "Innehållet",
        "visibleAtStart": false,
        "visibleForGroups": []
      },
      "index": 0
    },
    {
      "type": "vtsearch",
      "options": {
        "target": "toolbar",
        "searchImplemented": true,
        "abstract": "VTSEARCH",
        "title": "Sök",
        "position": "left",
        "visibleAtStart": true,
        "mapColors": {
          "searchColor": {
            "fillColorRed": "220",
            "fillColorGreen": "10",
            "fillColorBlue": "90",
            "fillColorOpacity": "0.7",
            "strokeColorRed": "220",
            "strokeColorGreen": "10",
            "strokeColorBlue": "90",
            "strokeColorOpacity": "0.7",
            "strokePointWidth": 5,
            "strokeLineWidth": 2
          },
          "highlightColor": {
            "fillColorRed": "130",
            "fillColorGreen": "35",
            "fillColorBlue": "150",
            "fillColorOpacity": "0.4",
            "strokeColorRed": "130",
            "strokeColorGreen": "35",
            "strokeColorBlue": "150",
            "strokeColorOpacity": "0.4",
            "strokePointWidth": 8,
            "strokeLineWidth": 8
          }
        },
        "geoServer": {
          "lineNumberAndPublicLineNumbers": {
            "searchLabel": "Linjenummer",
            "url": "http://kartsidan-gs-qa.vt.net/geoserver/vt/wfs?version=1.0.0&request=GetFeature&typeName=LineNumberAndPublicLineNumber&outputFormat=application/json"
          },
          "municipalityZoneNames": {
            "searchLabel": "Kommunnamn",
            "url": "http://kartsidan-gs-qa.vt.net/geoserver/vt/wfs?version=1.0.0&request=GetFeature&typeName=MunicipalityZoneName&outputFormat=application/json"
          },
          "stopAreaNameAndNumbers": {
            "searchLabel": "Hållplats",
            "defaultSortAttribute": "StopAreaNumber",
            "url": "http://kartsidan-gs-qa.vt.net/geoserver/vt/wfs?version=1.0.0&request=GetFeature&typeName=StopAreaNameAndNumber&outputFormat=application/json"
          },
          "transportModeTypeNames": {
            "searchLabel": "Trafikslag",
            "url": "http://kartsidan-gs-qa.vt.net/geoserver/vt/wfs?version=1.0.0&request=GetFeature&typeName=TransportModeTypeName&outputFormat=application/json"
          },
          "journeys": {
            "searchLabel": "Turer",
            "defaultSortAttribute": "EarliestDepartureTimeAtToStopPoint",
            "url": "http://kartsidan-gs-qa.vt.net/geoserver/vt/wfs?version=1.0.0&request=GetFeature&typeName=GetJourneys&outputFormat=application/json",
            "attributesToDisplay": [
              {
                "displayName": "PUBLIK LINJE",
                "key": "PublicLineName"
              },
              {
                "displayName": "TEKNISK LINJE",
                "key": "InternalLineNumber"
              },
              {
                "displayName": "TRAFIKFÖRETAG",
                "key": "TransportCompany"
              },
              {
                "displayName": "FRÅN HÅLLPLATSOMR",
                "key": "FromStopPointName"
              },
              {
                "displayName": "FRÅN HÅLLPLATSLÄGE",
                "key": "FromStopPointDesignation"
              },
              {
                "displayName": "TILL HÅLLPLATSOMR",
                "key": "ToStopPointName"
              },
              {
                "displayName": "TILL HÅLLPLATSLÄGE",
                "key": "ToStopPointDesignation"
              },
              {
                "displayName": "AVGÅNG",
                "key": "EarliestDepartureTimeAtToStopPoint",
                "displayFormat": "YYYY-MM-DD hh:mm"
              }
            ]
          },
          "routes": {
            "searchLabel": "Linje",
            "defaultSortAttribute": "InternalLineNumber",
            "url": "http://kartsidan-gs-qa.vt.net/geoserver/vt/wfs?version=1.1.0&request=GetFeature&typeName=Route&outputFormat=application/json",
            "attributesToDisplay": [
              {
                "displayName": "TEKNISK LINJE",
                "key": "InternalLineNumber"
              },
              {
                "displayName": "PUBLIK LINJE",
                "key": "PublicLineName"
              },
              {
                "displayName": "BESKRIVNING",
                "key": "Description"
              },
              {
                "displayName": "RIKTNING",
                "key": "Direction"
              },
              {
                "displayName": "TRAFIKSLAG",
                "key": "TransportModeType"
              },
              {
                "displayName": "TRAFIKFÖRETAG",
                "key": "TransportCompany"
              }
            ]
          },
          "stopAreas": {
            "searchLabel": "Hållplatsomr",
            "defaultSortAttribute": "StopAreaNumber",
            "url": "http://kartsidan-gs-qa.vt.net/geoserver/vt/wfs?version=1.0.0&request=GetFeature&typeName=GetStopAreas&outputFormat=application/json",
            "attributesToDisplay": [
              {
                "displayName": "HÅLLPLATSNUMMER",
                "key": "StopAreaNumber"
              },
              {
                "displayName": "NAMN",
                "key": "Name"
              },
              {
                "displayName": "KOMMUN",
                "key": "MunicipalityName"
              },
              {
                "displayName": "BYTESPRIO",
                "key": "InterchangePriorityMessage"
              },
              {
                "displayName": "TAXEZON 1",
                "key": "TariffZone1Name"
              },
              {
                "displayName": "TAXEZON 2",
                "key": "TariffZone2Name"
              },
              {
                "displayName": "KOD",
                "key": "Abbreviation"
              }
            ]
          },
          "stopPoints": {
            "searchLabel": "Hållplatslägen",
            "defaultSortAttribute": "StopAreaNumber",
            "url": "http://kartsidan-gs-qa.vt.net/geoserver/vt/wfs?version=1.0.0&request=GetFeature&typeName=GetStopPoints&outputFormat=application/json",
            "attributesToDisplay": [
              {
                "displayName": "HÅLLPLATSNUMMER",
                "key": "StopAreaNumber"
              },
              {
                "displayName": "NAMN",
                "key": "Name"
              },
              {
                "displayName": "BETECKNING",
                "key": "Designation"
              },
              {
                "displayName": "PÅSTIGNING",
                "key": "IsForBoarding"
              },
              {
                "displayName": "AVSTIGNING",
                "key": "IsForAlighting"
              },
              {
                "displayName": "VIRTUELLT",
                "key": "IsFictitious"
              },
              {
                "displayName": "KOMMUN",
                "key": "MunicipalityName"
              },
              {
                "displayName": "LINJETRAFIK",
                "key": "IsRegularTraffic"
              },
              {
                "displayName": "FLEXLINJE",
                "key": "IsFlexibleBusService"
              },
              {
                "displayName": "NÄRTRAFIK",
                "key": "IsFlexibleTaxiService"
              }
            ]
          }
        }
      },
      "index": 18
    },
    {
      "type": "draw",
      "options": {
        "target": "toolbar",
        "exportUrl": "/mapservice/export/kml",
        "importUrl": "/mapservice/import/kml",
        "base64Encode": false,
        "instruction": "",
        "icons": "",
        "proxyUrl": "",
        "visibleForGroups": []
      },
      "index": 3
    },
    {
      "type": "measure",
      "options": {
        "target": "toolbar",
        "instruction": "",
        "icons": ""
      },
      "index": 4
    },
    {
      "type": "streetview",
      "options": {
        "target": "toolbar",
        "apiKey": "AIzaSyCb-bvLmybNb4QSERR43eGlvvQyUrBAQG4",
        "instruction": "",
        "visibleForGroups": []
      },
      "index": 5
    },
    {
      "type": "anchor",
      "options": {
        "target": "right",
        "position": "right",
        "instruction": "",
        "visibleForGroups": []
      },
      "index": 7
    },
    {
      "type": "informative",
      "options": {
        "target": "toolbar",
        "position": "right",
        "tocExpanded": false,
        "title": "Översiktsplan",
        "caption": "Översiktsplan",
        "serviceUrl": "/mapservice/informative/load",
        "exportUrl": "/mapservice/export/document",
        "abstract": "Läs mer om vad som planeras i kommunen",
        "html": "<div>HTML som beskriver dokumentets innehåll</div>",
        "document": "oversiktsplan",
        "visibleAtStart": false,
        "visibleForGroups": []
      },
      "index": 8
    },
    {
      "type": "information",
      "options": {
        "headerText": "Om kartan",
        "text": "Här kan man konfigurera och lägga in information om kartan.",
        "buttonText": "",
        "title": "",
        "visibleAtStart": false,
        "showInfoOnce": false,
        "visibleForGroups": []
      },
      "index": 9
    },
    {
      "type": "edit",
      "options": {
        "target": "toolbar",
        "instruction": "",
        "activeServices": ["25"],
        "visibleForGroups": []
      },
      "index": 10
    },
    {
      "type": "search",
      "options": {
        "anchor": [16, 32],
        "scale": 0.15,
        "strokeColor": {
          "r": 244,
          "g": 83,
          "b": 63,
          "a": 1
        },
        "strokeWidth": 4,
        "fillColor": {
          "r": 244,
          "g": 83,
          "b": 63,
          "a": 0.2
        },
        "polygonSearch": true,
        "radiusSearch": true,
        "selectionSearch": true,
        "renderElsewhere": true,
        "tooltip": "Sök i kartlager",
        "searchWithinButtonText": "Markera i kartan",
        "maxFeatures": 100,
        "delayBeforeAutoSearch": 500,
        "selectedSources": ["8", "7", "30", "27", "32", "34", "33", "14", "18"],
        "layers": [
          {
            "id": "101",
            "visibleForGroups": []
          },
          {
            "id": "102",
            "visibleForGroups": []
          }
        ],
        "visibleForGroups": []
      },
      "index": 11
    },
    {
      "type": "routing",
      "options": {
        "target": "toolbar",
        "apiKey": "AIzaSyCb-bvLmybNb4QSERR43eGlvvQyUrBAQG4",
        "instruction": "",
        "visibleForGroups": []
      },
      "index": 12
    },
    {
      "type": "location",
      "options": {
        "target": "toolbar",
        "visibleForGroups": []
      },
      "index": 13
    },
    {
      "type": "preset",
      "options": {
        "presetList": [
          {
            "name": "Stockholm",
            "presetUrl": "?m=map_1&x=673328.9918851338&y=6578549.249285473&z=9"
          },
          {
            "name": "Göteborg",
            "presetUrl": "?m=map_1&x=319842.7256730069&y=6402228.345506725&z=9"
          },
          {
            "name": "Malmö",
            "presetUrl": "?m=map_1&x=375728.86787375447&y=6163237.373553972&z=9"
          },
          {
            "name": "Öland (kulturmiljövård)",
            "presetUrl": "?m=map_1&x=601661.9935919463&y=6292161.042054954&z=5.22002529329714&l=4,5"
          }
        ],
        "visibleForGroups": []
      },
      "index": 14
    },
    {
      "type": "coordinates",
      "options": {
        "target": "toolbar",
        "instruction": "",
        "transformations": [
          {
            "code": "EPSG:3006",
            "default": true,
            "hint": "Sweref99 TM",
            "title": "Sweref99 TM",
            "xtitle": "E",
            "ytitle": "N",
            "inverseAxis": false
          }
        ],
        "visibleForGroups": []
      },
      "index": 15
    },
    {
      "type": "bookmark",
      "options": {
        "target": "toolbar",
        "instruction": "",
        "visibleForGroups": []
      },
      "index": 16
    },
    {
      "type": "buffer",
      "options": {
        "target": "toolbar",
        "instruction": "",
        "varbergVer": false,
        "geoserverUrl": "",
        "notFeatureLayers": [],
        "visibleForGroups": []
      },
      "index": 17
    },
    {
      "type": "print",
      "options": {
        "target": "toolbar",
        "scales": "200, 400, 1000, 2000, 5000, 10000, 25000, 50000, 100000, 200000",
        "logo": "https://github.com/hajkmap/Hajk/raw/master/design/logo_small.png",
        "instruction": "",
        "visibleAtStart": false,
        "visibleForGroups": []
      },
      "index": 2
    }
  ],
  "map": {
    "target": "map",
    "center": [319378, 6398504],
    "title": "Hajk 3",
    "projection": "EPSG:3006",
    "zoom": 3,
    "maxZoom": 10,
    "minZoom": 0,
    "resolutions": [
      4096.0,
      2048.0,
      1024.0,
      512.0,
      256.0,
      128.0,
      64.0,
      32.0,
      16.0,
      8.0
    ],
    "origin": [-1200000.0, 8500000.0],
    "extent": [-1200000.0, 4700000.0, 2600000.0, 8500000.0],
    "constrainOnlyCenter": false,
    "logo": "https://github.com/hajkmap/Hajk/raw/master/design/logo_small.png",
    "geoserverLegendOptions": "",
    "mapselector": false,
    "mapcleaner": true,
    "drawerVisible": true,
    "drawerPermanent": true,
    "drawerVisibleMobile": false,
    "activeDrawerOnStart": "plugins",
    "colors": {
<<<<<<< HEAD
      "primaryColor": "#0096ED",
      "secondaryColor": "#F0FAF9"
=======
      "primaryColor": "#333333",
      "secondaryColor": "#ffa000",
      "preferredColorScheme": "user"
>>>>>>> e004f6b3
    },
    "defaultCookieNoticeMessage": "Vi använder cookies för att följa upp användandet och ge en bra upplevelse av kartan. Du kan blockera cookies i webbläsaren men då visas detta meddelande igen.",
    "defaultCookieNoticeUrl": "https://pts.se/sv/bransch/regler/lagar/lag-om-elektronisk-kommunikation/kakor-cookies/",
    "crossOrigin": "anonymous"
  }
}<|MERGE_RESOLUTION|>--- conflicted
+++ resolved
@@ -546,14 +546,9 @@
     "drawerVisibleMobile": false,
     "activeDrawerOnStart": "plugins",
     "colors": {
-<<<<<<< HEAD
-      "primaryColor": "#0096ED",
-      "secondaryColor": "#F0FAF9"
-=======
       "primaryColor": "#333333",
       "secondaryColor": "#ffa000",
       "preferredColorScheme": "user"
->>>>>>> e004f6b3
     },
     "defaultCookieNoticeMessage": "Vi använder cookies för att följa upp användandet och ge en bra upplevelse av kartan. Du kan blockera cookies i webbläsaren men då visas detta meddelande igen.",
     "defaultCookieNoticeUrl": "https://pts.se/sv/bransch/regler/lagar/lag-om-elektronisk-kommunikation/kakor-cookies/",
