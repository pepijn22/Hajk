--- conflicted
+++ resolved
@@ -29,12 +29,8 @@
         ],
         "groups": [],
         "active": true,
-<<<<<<< HEAD
         "visibleAtStart": false,
-=======
-        "visibleAtStart": true,
         "visibleAtStartMobile": false,
->>>>>>> 311e558b
         "backgroundSwitcherBlack": false,
         "backgroundSwitcherWhite": true,
         "enableOSM": false,
