﻿using System;
using System.Collections.Generic;
using System.Linq;
using System.Text;
using System.Threading.Tasks;

namespace MapService.Components.MapExport
{
    public class MapExportItem
    {
        public List<FeatureInfo> vectorLayers { get; set; }
        public List<WMSInfo> wmsLayers { get; set; }
        public List<WMTSInfo> wmtsLayers { get; set; }
        public List<ArcGISInfo> arcgisLayers { get; set; }
        public string orientation { get; set; }
        public string comments { get; set; }
        public string pdftitle { get; set; }
        public string format { get; set; }
        public string scale { get; set; }
        public int resolution { get; set; }
        public int[] size { get; set; }
        public double[] bbox { get; set; }  
<<<<<<< HEAD
        public string proxyUrl { get; set; }
        public bool teckenforklaring { get; set; }  
=======
        public string proxyUrl { get; set; }      
>>>>>>> e0f3f77c
    }
}<|MERGE_RESOLUTION|>--- conflicted
+++ resolved
@@ -20,11 +20,7 @@
         public int resolution { get; set; }
         public int[] size { get; set; }
         public double[] bbox { get; set; }  
-<<<<<<< HEAD
         public string proxyUrl { get; set; }
-        public bool teckenforklaring { get; set; }  
-=======
-        public string proxyUrl { get; set; }      
->>>>>>> e0f3f77c
+        public bool teckenforklaring { get; set; }
     }
 }