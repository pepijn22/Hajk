--- conflicted
+++ resolved
@@ -258,7 +258,6 @@
                     //}
                 }
             }
-<<<<<<< HEAD
             catch (Exception e)
             {
 
@@ -269,16 +268,6 @@
                     sw.WriteLine("Got an error in add layers");
                 }
                 */
-=======
-            catch
-            {
-                /*
-                using (StreamWriter sw = new StreamWriter(@"C:\\log.txt", true))
-                {
-                    sw.WriteLine("Got an error in add layers");
-                }
-                */
->>>>>>> a85c2a3c
                 // TODO
             }
         }
