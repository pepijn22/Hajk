--- conflicted
+++ resolved
@@ -183,7 +183,6 @@
             return bytes;
         }
 
-<<<<<<< HEAD
         private int GetDisplayLength(double unitLength, Dictionary<int, int> scaleBarLengths, int scale)
         {
             int scaleBarLength = 0;
@@ -214,7 +213,7 @@
                 return Math.Ceiling(scale * 0.05) + " m";
             }
             return Math.Ceiling(scale * 0.05 / 1000) + " km";
-=======
+          
         private PageSize GetPageSize(MapExportItem exportItem)
         {
             PageSize p;
@@ -223,7 +222,6 @@
                 return p;
             }
             throw new ApplicationException("Unknown page size");
->>>>>>> a7dd4aba
         }
 
         /// <summary>
