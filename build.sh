#!/bin/bash

# README
#
# The following script will NOT copy/overwrite those files/directories:
# App_Data/
# logs/ (but backend will create it where needed)
# static/
# .env
#
# YOU NEED TO ENSURE THAT THEY EXIST MANUALLY!
#
# This script assumes that $GIT_DIR is a valid Hajk git repo.
# It will get the latest backend, client and admin and installed
# to $DEST_DIR. Backend will go directly to $DEST_DIR, while
# client and admin will be exposed via the static functionality
# built into backend. You will find the static build of them in
# $DEST_DIR/static/{admin|client}.
# You will be able to run the whole package (backend, as well as
# it serving the static client and admin apps) via one command:
# node index.js


show_usage() {
	echo "Usage: $0 git_dir dest_dir" 1>&2
	exit 1
}

prompt() {
	read -p "Warning: This will RESET ALL LOCAL CHANGES with those in origin.

Press (y) to continue or any other key to abort." -n 1 -r
	echo
	if [[ ! $REPLY =~ ^[Yy]$ ]]
	then
			exit 1
	fi
}

# Main program starts here

if [ $# -ne 2 ]; then
	show_usage
else # There are two arguments
	if [ -d $1 ]; then 
		# First argument is a valid directory, use it
		GIT_DIR=$1
	else 
		echo 'Invalid git directory'
		show_usage
	fi
	if [ -d $2 ]; then
		# Second argument is a valid directory too
		DEST_DIR=$2
	else 
		echo 'Invalid destination directory'
		show_usage
	fi
fi

# Resolve relative paths
GIT_DIR=$(cd $GIT_DIR && pwd)
DEST_DIR=$(cd $DEST_DIR && pwd)

echo "Building from git directory: ${GIT_DIR}"
echo "Deploying build to destination: ${DEST_DIR}"

# Got to our repo dir and grab the latest from Git
echo "On branch $(git rev-parse --abbrev-ref HEAD)"

# Let's ensure that user wants to overrite local changes
prompt
echo "Downloading the latest code..." 

cd $GIT_DIR
git fetch --all
git reset --hard
git pull

# BACKEND
echo "Part 1: Backend"
echo "Installing backend dependencies..."
cd $GIT_DIR/new-backend
# Before we can compile, we need to install NPM deps. 
# Make sure to get the latest by first removing the dir entirely. 
rm -rf node_modules/
<<<<<<< HEAD
npm install
=======
npm ci
>>>>>>> f3418923

# Build. Will create the dist directory.
echo "Building backend..."
npm run compile

echo "Copying backend to destination..."
# Copy the results
cp -r dist/* $DEST_DIR
cp package*.json $DEST_DIR

# Install deps in the final destination
cd $DEST_DIR
rm -rf node_modules
npm ci

# Next step is to build client and admin and put them to $DEST_DIR/static
# so that backend can serve them. Make sure that you've enabled that
# functionality in your .env too!

# CLIENT
echo "Part 2: Client UI"
echo "Preparing to install client dependencies..."
cd $GIT_DIR/new-client
rm -rf node_modules/
echo "Installing client dependencies..."
npm install

echo "Building Client UI..."
npm run build
rm -rf $DEST_DIR/static/client/static
echo "Copying client to destination..."
cd build
cp -r static $DEST_DIR/static/client
cp asset-manifest.json $DEST_DIR/static/client
cp index.* $DEST_DIR/static/client
cp manifest.json $DEST_DIR/static/client

# ADMIN
echo "Part 3: Admin UI"
echo "Preparing to install admin dependencies..."
cd $GIT_DIR/new-admin
rm -rf node_modules/
echo "Installing admin dependencies..."
npm install --legacy-peer-deps
echo "Building admin..."
npm run build
echo "Copying admin to destination..."
rm -rf $DEST_DIR/static/admin/static
rm -rf $DEST_DIR/static/admin/precache-manifest*
cd build
cp -r static $DEST_DIR/static/admin
cp asset-manifest.json $DEST_DIR/static/admin
cp index.* $DEST_DIR/static/admin
cp manifest.json $DEST_DIR/static/admin
cp precache*.js $DEST_DIR/static/admin

echo "All done, the latest Hajk is now installed in ${DEST_DIR}"<|MERGE_RESOLUTION|>--- conflicted
+++ resolved
@@ -84,11 +84,7 @@
 # Before we can compile, we need to install NPM deps. 
 # Make sure to get the latest by first removing the dir entirely. 
 rm -rf node_modules/
-<<<<<<< HEAD
-npm install
-=======
 npm ci
->>>>>>> f3418923
 
 # Build. Will create the dist directory.
 echo "Building backend..."
