# ROADMAP

<<<<<<< HEAD
Last updated: 2024-09-03
=======
_Last updated: 2024-11-13_
>>>>>>> 305818b4

The following is a high-level overview of the planned development for Hajk and its various components (Backend, Client UI, Admin UI).

## 3.14

_Update: 3.14 has been released on Sep 16th. See [release notes](https://github.com/hajkmap/Hajk/releases/tag/v3.14.0)._

The final release to include both .NET and NodeJS backends as official solutions.

Also, this will be the last release in the 3.x branch.

## 4.0

This release marks the removal of the .NET backend, leaving NodeJS as the sole official backend solution. 

In addition, Client UI sees significant updates to the Layer Switcher tool as well as the application's window management. 

## 5.0

The Hajk 5 branch introduces several additions and changes:

- A completely rewritten Admin UI (development begins in fall 2024).
- The backend will no longer support the legacy file-based JSON store. Instead, all configuration will be stored in a relational database (most likely PostgreSQL, though other solutions may be supported in the future).<|MERGE_RESOLUTION|>--- conflicted
+++ resolved
@@ -1,10 +1,6 @@
 # ROADMAP
 
-<<<<<<< HEAD
-Last updated: 2024-09-03
-=======
 _Last updated: 2024-11-13_
->>>>>>> 305818b4
 
 The following is a high-level overview of the planned development for Hajk and its various components (Backend, Client UI, Admin UI).
 
@@ -18,9 +14,9 @@
 
 ## 4.0
 
-This release marks the removal of the .NET backend, leaving NodeJS as the sole official backend solution. 
+This release marks the removal of the .NET backend, leaving NodeJS as the sole official backend solution.
 
-In addition, Client UI sees significant updates to the Layer Switcher tool as well as the application's window management. 
+In addition, Client UI sees significant updates to the Layer Switcher tool as well as the application's window management.
 
 ## 5.0
 
