import React, { useEffect } from "react";
import { createRoot } from "react-dom/client";
import { createPortal } from "react-dom";
import { withSnackbar } from "notistack";
import {
  styled,
  StyledEngineProvider,
  ThemeProvider,
  useTheme,
} from "@mui/material/styles";
import {
  Button,
  Checkbox,
  Dialog,
  DialogTitle,
  DialogContent,
  DialogContentText,
  FormControlLabel,
  Grid,
  LinearProgress,
  Typography,
  List,
  ListItemButton,
  DialogActions,
  useMediaQuery,
} from "@mui/material";

import ArrowBackIcon from "@mui/icons-material/ArrowBack";
import ArrowForwardIcon from "@mui/icons-material/ArrowForward";
import OpenInNewIcon from "@mui/icons-material/OpenInNew";

import { deepMerge } from "../../../utils/DeepMerge";

import PrintList from "./PrintList";
import TableOfContents from "./TableOfContents";
import { getNormalizedMenuState } from "../utils/stateConverter";
import { hasSubMenu } from "../utils/helpers";

const GridGridContainer = styled(Grid)(({ theme }) => ({
  padding: theme.spacing(3),
  height: "100%",
  overflowX: "auto",
}));

const GridMiddleContainer = styled(Grid)(({ theme }) => ({
  overflowX: "auto",
  "&::-webkit-scrollbar": {
    width: "0.4em",
    opacity: "0",
  },
  "&:hover": {
    "&::-webkit-scrollbar": {
      opacity: "1",
    },
    "&::-webkit-scrollbar-track": {
      boxShadow: "inset 0 0 6px rgba(0,0,0,0.00)",
      webkitBoxShadow: "inset 0 0 6px rgba(0,0,0,0.00)",
    },
    "&::-webkit-scrollbar-thumb": {
      backgroundColor: "rgba(0,0,0,.1)",
    },
  },
  flexBasis: "100%",
}));

const GridHeaderContainer = styled(Grid)(({ theme }) => ({
  marginBottom: theme.spacing(2),
}));

const GridSettingsContainer = styled(Grid)(({ theme }) => ({
  marginBottom: theme.spacing(2),
}));

const GridFooterContainer = styled(Grid)(({ theme }) => ({
  flexBasis: "10%",
}));

const StyledGrid = styled(Grid)(({ theme }) => ({
  display: "flex",
  justifyContent: "flex-end",
}));

const StyledListItemButton = styled(ListItemButton)(({ theme, index }) => ({
  display: "flex",
  justifyContent: "space-between",
  padding: "16px 10px 16px 10px",
  borderBottom: "1px solid lightgray",
  borderLeft: index % 2 === 0 ? "4px solid lightGray" : "4px solid darkGray",
}));

const StyledDialogContent = styled(DialogContent)(({ theme }) => ({
  overflowY: "clip",
  position: "relative",
  "&:before": {
    display: "block",
    content: `""`,
    width: "100%",
    paddingTop: "141.15%",
    paddingLeft: "80%",
  },
}));

const StyledIframe = styled("iframe")(({ theme }) => ({
  position: "absolute",
  width: "calc(100% - 40px)",
  height: "100%",
  top: "0",
  left: "0",
  margin: "20px",
}));

const maxHeight = 950;
const imageResizeRatio = 0.7;

function ComponentWithRenderCallback({ callback, children }) {
  useEffect(() => callback());

  return <div>{children}</div>;
}

class PrintWindow extends React.PureComponent {
  state = {
    printLinks: true,
    printText: true,
    printImages: true,
    printMaps: false,
    allDocumentsToggled: false,
    tocPrintMode: this.props.options?.tableOfContents?.printMode ?? "none",
    menuInformation: this.createMenu(),
    printContent: undefined,
    pdfLoading: false,
    isAnyDocumentSelected: false,
    showAttachments: false,
    selectedPdfIndex: null,
    isModalOpen: false,
    pdfLinks: this.checkPdfLinks(this.props.options.pdfLinks),
    includeFrontPageSelect: this.props.options.enableFrontPage,
    frontPage: null,
    frontPageSelected: false,
  };

  internalId = 0;

  #handleSubMenuClicked = (id) => {
    this.#setItemStateProperties(id);
  };

  #setItemStateProperties = (idClicked) => {
    return new Promise((resolve) => {
      const currentState = { ...this.state.menuInformation };
      const clickedItem = currentState[idClicked];
      const newState = Object.values(currentState).reduce((items, item) => {
        const isClickedItem = item.id === idClicked;
        if (isClickedItem) {
          return {
            ...items,
            [item.id]: this.#setClickedItemProperties(item),
          };
        } else {
          return {
            ...items,
            [item.id]: this.#setNonClickedItemProperties(
              item,
              currentState,
              clickedItem
            ),
          };
        }
      }, {});

      this.setState({ menuInformation: newState }, resolve);
    });
  };

  #setClickedItemProperties = (clickedItem) => {
    let newItem = { ...clickedItem };
    return {
      ...clickedItem,
      selected: !newItem.hasSubMenu,
      expandedSubMenu: newItem.hasSubMenu
        ? !newItem.expandedSubMenu
        : newItem.expandedSubMenu,
    };
  };

  #setNonClickedItemProperties = (item, currentState, clickedItem) => {
    return {
      ...item,
      expandedSubMenu:
        clickedItem.allParents.indexOf(item.id) !== -1
          ? true
          : item.expandedSubMenu,
      selected: clickedItem.hasSubMenu ? item.selected : false,
    };
  };

  componentDidMount = () => {
    this.props.localObserver.subscribe(
      "chapter-components-appended",
      (renderedChapters) => {
        this.setState(
          {
            printContent: renderedChapters,
          },
          () => {
            this.printContents();
          }
        );
      }
    );

    this.props.localObserver.subscribe("print-submenu-clicked", (id) => {
      this.#handleSubMenuClicked(id);
    });
  };

  componentWillUnmount = () => {
    this.props.localObserver.unsubscribe("chapter-components-appended");
  };

  resizeImage = (img) => {
    img.height = img.getBoundingClientRect().height * imageResizeRatio;
    img.width = img.clientWidth * imageResizeRatio;
  };

  imageFitsOnePage = (img) => {
    return img.getBoundingClientRect().height < maxHeight * 0.9;
  };

  loadImage = (img) => {
    return new Promise((resolve, reject) => {
      img.onload = () => {
        if (this.imageFitsOnePage(img)) {
          resolve(img);
        } else {
          this.resizeImage(img);
          resolve(img);
        }
      };
      img.onerror = () => reject(img);
    });
  };

  customRender = (element, container) => {
    // Since the ThemeProvider seems to cache the theme in some way, we have to make sure to
    // create a new theme-reference to make sure that the correct theme is used when rendering.
    // If we don't create a new reference, the custom-theme will be overridden by the standard MUI-theme
    // since the standard MUI-theme is refreshed (and thereby has the highest css-specificity) sometimes.
    // This is quite messy, but get's the job done. See issue #999 for more info.
    const theme = deepMerge(this.props.customTheme || this.props.theme, {});
    // Make sure to render the components using the custom theme if it exists:
    return new Promise((resolve) => {
      const rootElement = createRoot(container);
      rootElement.render(
        <StyledEngineProvider>
          <ThemeProvider theme={theme}>
            <ComponentWithRenderCallback
              callback={() => {
                resolve();
              }}
            >
              {element}
            </ComponentWithRenderCallback>
          </ThemeProvider>
        </StyledEngineProvider>
      );
    });
  };

  createPrintElement = (id) => {
    let div = document.createElement("div");
    div.id = id;
    return div;
  };

  renderToc = () => {
    this.toc = this.createPrintElement("toc");
    return this.customRender(
      <TableOfContents
        documentMenuState={this.state.menuInformation}
        allDocuments={this.props.model.allDocuments}
        mode={this.state.tocPrintMode}
      />,
      this.toc
    );
  };

  renderFrontPage = () => {
    this.frontPageElement = this.createPrintElement("frontPage");
    return this.customRender(
      <Grid container direction="column" sx={{ pageBreakAfter: "always" }}>
        <Grid item textAlign="center" sx={{ paddingBottom: "60px" }}>
          <Typography
            variant="h1"
            gutterBottom={true}
            sx={{ fontSize: "46px" }}
          >
            {this.state.frontPage.title}
          </Typography>
        </Grid>
        <Grid item textAlign="center">
          <img
            src={this.state.frontPage.img}
            alt=""
            style={{ margin: "auto", maxWidth: "100%" }} // Add this style to center align the image
          />
        </Grid>
      </Grid>,
      this.frontPageElement
    );
  };

  renderContent = () => {
    this.content = this.createPrintElement("content");
    return this.customRender(this.state.printContent, this.content);
  };

  areAllImagesLoaded = () => {
    // Get all img elements inside this.content and create promises for each
    const imgPromises = [...this.content.getElementsByTagName("img")].map(
      (img) => {
        return this.loadImage(img);
      }
    );

    // Add frontPageImgPromise to the array of promises
    // And loads the front page image
    if (this.state.frontPageSelected) {
      const frontPageImgElement = this.frontPageElement.querySelector("img");
      const frontPageImgPromise = this.loadImage(frontPageImgElement);
      imgPromises.push(frontPageImgPromise);
    }

    // Use Promise.allSettled to wait for all promises to resolve
    return Promise.allSettled(imgPromises);
  };

  handleNewWindowBlocked = () => {
    window.alert(
      "Please allow opening of popup windows in order to print this document."
    );

    this.setState({
      pdfLoading: false,
      printContent: undefined,
      printMaps: false,
    });

    return null;
  };

  createPrintWindow = () => {
    const printWindow = window.open("", "PRINT");

    if (printWindow === null) {
      return this.handleNewWindowBlocked();
    }

    printWindow.document.head.insertAdjacentHTML(
      "beforeend",
      ` <title>${document.title}</title>
        <base href="${document.location.protocol}//${
          document.location.host
        }/" />
        ${
          this.props.options.dynamicImportUrls.customFont
            ? `<link
            rel="stylesheet"
            type="text/css"
            href="${this.props.options.dynamicImportUrls.customFont}"/>`
            : ""
        }        
        <style>
          @page {
            size: A4;
            margin: 25mm 25mm 25mm 25mm;
          }
          @media print {
            html,
            body {
              height: 297mm;
              width: 210mm;
            }
            h1,
            h2,
            h3,
            h4,
            h5,
            h6 {
              page-break-after: avoid;
            }
            .MuiTypography-body1 {
              page-break-before: avoid;
            }
            .MuiBox-root {
              page-break-inside: avoid;
            }
            body .blockQuoteAccordion {
              box-shadow: none;
              border: 4px solid #edf2f7;
            }
            .blockQuoteAccordion .MuiCollapse-root {
              height: auto;
              visibility: visible;
            }
            .blockQuoteAccordion .MuiAccordionSummary-expandIconWrapper {
              display: none;
            }
          }        
        </style>`
    );

    return printWindow;
  };

  clearPrintContainers = () => {
    this.toc = null;
    this.content = null;
  };

  handlePrintCompleted = () => {
    // Since we've altered the theme while printing, we must refresh to make sure
    // the original theme has the highest specificity when the printing is done.
    // Otherwise the entire application will follow the theming used in the print-contents.
    // FIXME: This might not be needed after the upgrade to React 18. Let's ensure that's the
    // case and remove if so.
    // this.props.app.refreshMUITheme();

    // Then we'll update the view
    this.toggleAllDocuments(false);
    this.setState({
      pdfLoading: false,
      printContent: undefined,
      menuInformation: this.createMenu(),
    });
  };

  addPageBreaksBeforeHeadings = (printContent) => {
    const headings = printContent.querySelectorAll(["h1", "h2"]);

    // We don't want page breaks before a H2 if there is a H1 immediately before.
    // In this case the H1 is the group parent heading.
    let isAfterH1 = false;
    let isConsecutiveH1 = false;

    for (let i = 0; i < headings.length; i++) {
      if (headings[i].nodeName === "H1" && isAfterH1) {
        isConsecutiveH1 = true;
      }
      if (headings[i].nodeName === "H1") {
        isAfterH1 = true;
      }

      //H1s are group headings and should start on a new page.
      if (
        headings[i].nodeName === "H1" &&
        this.state.tocPrintMode !== "none" &&
        !isConsecutiveH1
      ) {
        headings[i].style.pageBreakBefore = "always";
        headings[i].style.breakBefore = "none";
      }

      if (i !== 0 && headings[i].nodeName === "H2" && !isAfterH1) {
        headings[i].style.pageBreakBefore = "always";
        headings[i].style.breakBefore = "none";
      }

      if (headings[i].nodeName !== "H1") {
        isAfterH1 = false;
      }
    }
  };

  // Creates a new window, appends all elements that should be printed, and invokes
  // window.print(), allowing the user to save the document as a PDF (or print it straight away).
  printContents = () => {
    // We're gonna want to make sure everything is rendered...
    Promise.all([
      this.state.frontPageSelected === true && this.renderFrontPage(),
      this.state.tocPrintMode !== "none" && this.renderToc(),
      this.renderContent(),
    ]).then(() => {
      // We're also gonna want to make sure all images has been loaded
      this.areAllImagesLoaded().then(() => {
        // Then we can create an element that will hold our TOC and print-content...
        const printContent = document.createElement("div");
        // Append frontPage only if its included
        this.state.frontPageSelected &&
          this.frontPageElement &&
          printContent.appendChild(this.frontPageElement);
        // ...append the TOC to the element (only if applicable)...
        this.toc && printContent.appendChild(this.toc);
        // ...and append the actual content.
        printContent.appendChild(this.content);
        // Then we'll make sure to create page-breaks before headings to
        // create a more appealing document.
        this.addPageBreaksBeforeHeadings(printContent);
        // Then we'll create and open a new window in the browser
        const newWindow = this.createPrintWindow();

        // We're gonna need to get all the styles into the new window...
        // The styling is applied differently if we're in dev- or prod-mode.
        // (Both are handled with this solution). Let's loop every emotion-style-tag
        for (const style of document.querySelectorAll("[data-emotion]")) {
          // Create a new style-tag
          const s = document.createElement("style");
          // Append an empty text-node (TODO: Why? :) )
          s.appendChild(document.createTextNode(""));
          // There's gonna be information in either the style-sheet or in the textContent
          // depending on if we're in dev- or prod-mode.
          const { textContent, sheet } = style;
          // In development we'll have pure text styling the components...
          if (textContent) {
            // In that case we can just append a text-node with that text
            s.appendChild(document.createTextNode(textContent));
            newWindow.document.head.appendChild(s);
            // While in prod, we'll have a stylesheet
          } else {
            // We have to append the new style to the document, otherwise the sheet will be null.
            newWindow.document.head.appendChild(s);
            for (const rule of sheet.cssRules) {
              try {
                s.sheet.insertRule(rule.cssText);
              } catch (error) {
                console.warn(`Could not insert rule: ${rule?.cssText}`);
              }
            }
          }
        }

        // Add our recently-created DIV to the new window's document
        newWindow.document.body.appendChild(printContent);

<<<<<<< HEAD
        setTimeout(() => {
          newWindow.print();
          newWindow.close();
=======
        // We force print to the next upcoming render. Let it render in peace.
        setTimeout(() => {
          // Invoke browser's print dialog - this will block the thread
          // until user does something with it.
          newWindow.print();

          // Once the print dialog has disappeared, let's close the new window
          newWindow.close();

          // When the user closes the print-window we have to do some cleanup...
>>>>>>> a5aea8ab
          this.handlePrintCompleted();
        }, 25);
      });
    });
  };

  handleCheckboxChange = (chapter) => {
    const { model } = this.props;
    let newChapterInformation = [...this.state.chapterInformation];

    let toggledChapter = model.getChapterById(
      newChapterInformation,
      chapter.id
    );
    toggledChapter.chosenForPrint = !toggledChapter.chosenForPrint;
    this.toggleSubChapters(toggledChapter, toggledChapter.chosenForPrint);

    this.setState({
      chapterInformation: newChapterInformation,
      allDocumentsToggled: false,
    });
  };

  setInitialMenuItemProperties(menuItem) {
    if (hasSubMenu(menuItem)) {
      menuItem.hasSubMenu = true;
      menuItem.menu.forEach((subMenuItem) => {
        this.setInitialMenuItemProperties(subMenuItem, menuItem);
      });
    }
  }

  removeNonPrintableDocuments(documents) {
    /*
     * Remove menu items that should not appear in the print menu.
     * Items that should be removed are: items without a document that are not a group parent. (maplinks, links)
     */
    let removedIds = [];

    Object.keys(documents).forEach((key) => {
      if (documents[key].maplink.trim() || documents[key].link.trim()) {
        removedIds.push(parseInt(key));
        delete documents[key];
      }
    });

    Object.keys(documents).forEach((key) => {
      let item = documents[key];

      //if a document has been removed from the printMenu, also remove its id from the children array of other documents.
      let newChildren = item.allChildren.filter(
        (child) => !removedIds.includes(child)
      );
      item.allChildren = newChildren;
      //also remove its id from the menuItemIds of other documents.
      let newMenuItemIds = item.menuItemIds.filter(
        (id) => !removedIds.includes(id)
      );
      item.menuItemIds = newMenuItemIds;
    });
  }

  createMenu() {
    /* 
    Create a normalized menu structure for the print menu, similar to that of the panel menu, but only for printable documents. 
    */
    const { options } = this.props;

    const newOptions = { ...options };
    const menuConfig = { ...newOptions }.menuConfig;
    const menuConfigClone = JSON.parse(JSON.stringify(menuConfig));
    const menuStructure = getNormalizedMenuState(menuConfigClone.menu);
    let chapterInformation = this.props.model.getAllChapterInfo();

    const keys = Object.keys(menuStructure);
    const idOffset = keys.length + 1; //used to give new ids, so printMenu items do not get the same id as panelMenu items

    keys.forEach((key) => {
      let document = menuStructure[key];
      const offsetChildren = document.allChildren.map((id) => (id += idOffset));
      const offsetParents = document.allParents.map((id) => (id += idOffset));
      const offsetMenuItemIds = document.menuItemIds.map(
        (id) => (id += idOffset)
      );

      document.id += idOffset;
      document.parentId = document.parentId
        ? (document.parentId += idOffset)
        : null;
      document.allChildren = offsetChildren;
      document.allParents = offsetParents;
      document.menuItemIds = offsetMenuItemIds;

      document.chosenForPrint = false;
      document.colored = true;

      //add the table of contents settings from the document json.
      if (document.document) {
        document.tocChapterLevels =
          this.props.options?.tableOfContents?.chapterLevelsToShowForPrint ??
          100;
      }
      if (document.document) {
        document.chapters = [];
        let documentChapters = chapterInformation.filter(
          (chapter) => chapter.documentFileName === document.document
        );
        documentChapters.forEach((chapter) => document.chapters.push(chapter));
      }
    });

    let menuWithOffset = {};
    keys.forEach((key) => {
      let keyOffset = parseInt(key) + idOffset;
      menuWithOffset[keyOffset] = menuStructure[key];
    });

    this.removeNonPrintableDocuments(menuWithOffset);
    return menuWithOffset;
  }

  toggleSubDocuments(documentId, checked, menuState) {
    const subDocuments = menuState[documentId].allChildren;
    subDocuments.forEach((subDocId) => {
      const updateDoc = {
        ...menuState[subDocId],
        chosenForPrint: checked,
      };
      menuState[subDocId] = updateDoc;
      this.toggleSubDocuments(subDocId, checked, menuState);
    });

    return menuState;
  }

  toggleParentChecked(documentId, menuState) {
    const parentId = menuState[documentId].parentId;
    const updatedParent = { ...menuState[parentId], chosenForPrint: true };
    menuState[parentId] = updatedParent;

    if (menuState[parentId].parentId) {
      menuState = this.toggleParentChecked(parentId, menuState);
    }

    return menuState;
  }

  toggleParentUnchecked(documentId, menuState) {
    const parentId = menuState[documentId].parentId;

    //if the parent has other children that are checked, do not toggle the parent.
    const hasOtherCheckedChildren =
      menuState[parentId].allChildren.filter((child) => {
        if (child.id !== documentId && menuState[child].chosenForPrint) {
          return true;
        } else return false;
      }).length > 0;

    if (hasOtherCheckedChildren) {
      return menuState;
    }

    const updatedParent = { ...menuState[parentId], chosenForPrint: false };
    menuState[parentId] = updatedParent;

    if (menuState[parentId].parentId) {
      menuState = this.toggleParentUnchecked(parentId, menuState);
    }
    return menuState;
  }

  toggleChosenForPrint = (documentId) => {
    const current = { ...this.state.menuInformation };
    const shouldPrint = !current[documentId].chosenForPrint;

    const updateDoc = {
      ...current[documentId],
      chosenForPrint: !current[documentId].chosenForPrint,
    };
    current[documentId] = updateDoc;

    /*
    update child documents (toggle subDocuments does not set state itself, but returns an object
    that we can use to update the state along with out parent document, so we only make one state update.) 
    */
    let updatedMenuState = this.toggleSubDocuments(
      documentId,
      shouldPrint,
      current
    );

    if (current[documentId].parentId && shouldPrint) {
      updatedMenuState = this.toggleParentChecked(documentId, updatedMenuState);
    }

    if (current[documentId].parentId && !shouldPrint) {
      updatedMenuState = this.toggleParentUnchecked(
        documentId,
        updatedMenuState
      );
    }

    this.setState({ menuInformation: updatedMenuState }, () => {
      this.setIsAnyDocumentSelected();
    });

    if (this.state.frontPageSelected) {
      this.setState({ frontPage: this.createFrontPage(current) });
    }
  };

  createFrontPage = (documents) => {
    //We get drawer Title from options
    const { drawerTitle } = this.props.options;
    // And html from the first document
    const firstDocumentHtml = Object.values(documents).find(
      (doc) => doc.level === 1
    )?.chapters[0]?.html;

    // Exit if firstDocument is undefined
    if (!firstDocumentHtml) {
      return null;
    }
    // We create an temporary element and set the img html
    const tempElement = document.createElement("div");
    tempElement.innerHTML = firstDocumentHtml;
    const firstDocumentImage = tempElement
      .querySelector("img")
      ?.getAttribute("src");

    console.log("firstDocumentImage", firstDocumentImage);

    return {
      title: drawerTitle,
      img: "https://letsenhance.io/static/8f5e523ee6b2479e26ecc91b9c25261e/1015f/MainAfter.jpg",
      id: 1,
    };
  };

  toggleAllDocuments = (toggled) => {
    const menuState = { ...this.state.menuInformation };

    Object.keys(menuState).forEach((key) => {
      const updateDoc = {
        ...menuState[key],
        chosenForPrint: toggled,
      };
      menuState[key] = updateDoc;
    });

    this.setState({
      allDocumentsToggled: toggled,
      menuInformation: menuState,
      isAnyDocumentSelected: toggled,
    });

    if (this.state.frontPageSelected) {
      this.setState({ frontPage: this.createFrontPage(menuState) });
    }
  };

  removeTagsNotSelectedForPrint = (chapter) => {
    const { printImages, printText, printLinks } = this.state;

    let elementsToRemove = [];
    const div = document.createElement("div");
    div.innerHTML = chapter.html;

    if (!printLinks) {
      Array.from(div.getElementsByTagName("a")).forEach((element) => {
        elementsToRemove.push(element);
      });
    }
    if (!printImages) {
      Array.from(div.getElementsByTagName("figure")).forEach((element) => {
        elementsToRemove.push(element);
      });
    }
    if (!printText) {
      Array.from(div.querySelectorAll("p, h1, h2, h3, h4, h5, h6")).forEach(
        (element) => {
          elementsToRemove.push(element);
        }
      );
      chapter.header = "";
    }

    //ensure links to internal documents are no longer clickable.
    let documentLinks = div.querySelectorAll("[data-document]");
    for (let i = 0; i < documentLinks.length; i++) {
      documentLinks[i].setAttribute("printMode", "true");
      documentLinks[i].href = "#";
    }

    for (let i = 0; i < elementsToRemove.length; i++) {
      elementsToRemove[i].parentNode.removeChild(elementsToRemove[i]);
    }

    chapter.html = div.innerHTML;
    return chapter;
  };

  prepareChapterForPrint = (chapter) => {
    if (chapter.chapters && chapter.chapters.length > 0) {
      chapter.chapters.forEach((subChapter) => {
        if (subChapter.chapters && subChapter.chapters.length > 0) {
          return this.prepareChapterForPrint(subChapter);
        } else {
          subChapter = this.removeTagsNotSelectedForPrint(subChapter);
        }
      });
    }
    chapter = this.removeTagsNotSelectedForPrint(chapter);
    return chapter;
  };

  setIsAnyDocumentSelected = () => {
    const keys = Object.keys(this.state.menuInformation);
    let isAnyDocumentSelected = false;

    for (let i = 0; i < keys.length; i++) {
      if (this.state.menuInformation[keys[i]].chosenForPrint) {
        isAnyDocumentSelected = true;
      }
    }
    this.setState({ isAnyDocumentSelected: isAnyDocumentSelected });
  };

  createHeaderItems = (menuItem) => {
    return { isGroupHeader: true, title: menuItem.title, id: menuItem.id };
  };

  getDocumentsToPrint = () => {
    const { menuInformation } = this.state;

    const documentIdsForPrint = Object.keys(menuInformation).filter(
      (key) => menuInformation[key].chosenForPrint
    );

    //create those without documents (header items) as a header item object.
    const documentNamesForPrint = documentIdsForPrint.map(
      (id) => menuInformation[id].document
    );

    //TODO - now that we get the document chapters earlier, do we need to get the document here?
    const originalDocs = this.props.model.getDocuments(documentNamesForPrint);

    let docs = originalDocs.map((doc) => {
      if (doc) {
        let menuDocKey = Object.keys(menuInformation).find(
          (key) => menuInformation[key].document === doc.documentFileName
        );
        return {
          documentFileName: doc.documentFileName,
          tableOfContents: doc.tableOfContents,
          chapters: menuInformation[menuDocKey].chapters,
        };
      } else {
        return undefined;
      }
    });

    /*
    where getDocuments returns an empty string. This is a menuItem without a corresponding document, which
    is a menu parent.
    */
    const docsIncludingGroupParent = docs.map((doc, index) => {
      if (doc === undefined) {
        return this.createHeaderItems(
          menuInformation[documentIdsForPrint[index]]
        );
      }
      return doc;
    });

    let newDocs = [];

    docsIncludingGroupParent.forEach((document) => {
      if (document?.chapters?.length) {
        let preparedChapters = [];
        document?.chapters.forEach((chapter) => {
          preparedChapters.push(this.prepareChapterForPrint(chapter));
        });
        document.chapters = preparedChapters;
      }
      newDocs.push(document);
    });

    return newDocs;
  };

  createPDF = () => {
    this.setState({ pdfLoading: true });
    const documentsToPrint = this.getDocumentsToPrint();
    this.props.localObserver.publish(
      "append-document-components",
      documentsToPrint
    );
  };

  renderCreatePDFButton() {
    return (
      <GridFooterContainer
        item
        container
        alignContent="center"
        alignItems="center"
        justifyContent="center"
      >
        <Button
          color="primary"
          variant="contained"
          disabled={this.state.pdfLoading || !this.state.isAnyDocumentSelected}
          startIcon={<OpenInNewIcon />}
          onClick={this.createPDF}
        >
          <Typography
            style={{ marginRight: "20px", marginLeft: "20px" }}
            justify="center"
          >
            Skriv ut
          </Typography>
        </Button>
      </GridFooterContainer>
    );
  }

  renderLoadingDialog = () => {
    return (
      <>
        {createPortal(
          <Dialog disableEscapeKeyDown={true} open={this.state.pdfLoading}>
            <LinearProgress />
            <DialogTitle>Din PDF skapas</DialogTitle>
            <DialogContent>
              <DialogContentText>
                Det här kan ta en stund, speciellt om du har valt att skriva ut
                många dokument.
                <br />
                <br />
              </DialogContentText>
            </DialogContent>
          </Dialog>,
          document.getElementById("root")
        )}
      </>
    );
  };

  toggleDocumentsAttachments = () => {
    this.setState((prevState) => ({
      showAttachments: !prevState.showAttachments,
    }));
  };

  toggleSelectFrontPage = () => {
    this.setState((prevState) => ({
      frontPageSelected: !prevState.frontPageSelected,
    }));
  };

  renderPrintDocuments = () => {
    const { localObserver, documentWindowMaximized } = this.props;
    const { menuInformation, includeFrontPageSelect } = this.state;
    return (
      <>
        <Typography align="center" variant="h6">
          Skapa PDF
        </Typography>
        {includeFrontPageSelect && (
          <GridSettingsContainer container item>
            <Typography variant="h6">Inställningar</Typography>
            <Grid xs={12} item>
              <FormControlLabel
                value="Inkludera framsida"
                control={
                  <Checkbox
                    color="primary"
                    onChange={() => this.toggleSelectFrontPage()}
                  />
                }
                label="Inkludera framsida"
                labelPlacement="end"
              />
            </Grid>
          </GridSettingsContainer>
        )}
        <Typography variant="h6">Valt innehåll</Typography>
        <GridSettingsContainer>
          <Grid xs={12} item>
            <FormControlLabel
              value="Välj alla dokument"
              control={
                <Checkbox
                  color="primary"
                  checked={this.state.allDocumentsToggled}
                  onChange={() =>
                    this.toggleAllDocuments(!this.state.allDocumentsToggled)
                  }
                />
              }
              label="Välj alla dokument"
              labelPlacement="end"
            />
          </Grid>
        </GridSettingsContainer>
        <GridMiddleContainer item container>
          <Grid xs={12} item>
            <PrintList
              localObserver={localObserver}
              documentMenu={menuInformation}
              level={0}
              handleTogglePrint={this.toggleChosenForPrint}
            />
          </Grid>
        </GridMiddleContainer>
        {documentWindowMaximized && this.renderCreatePDFButton()}
        {this.renderLoadingDialog()}
      </>
    );
  };

  openAttachmentModal = (index) => {
    this.setState({
      selectedPdfIndex: index,
      isModalOpen: true,
    });
  };

  closeAttachmentModal = () => {
    this.setState({
      selectedPdfIndex: null,
      isModalOpen: false,
    });
  };

  checkPdfLinks(pdfLinks) {
    const updatedLinks = pdfLinks?.filter(
      (pdfLink) => pdfLink.name || pdfLink.link
    );
    return updatedLinks;
  }

  renderDialog = () => {
    const { isModalOpen, pdfLinks, selectedPdfIndex } = this.state;
    const closeAttachmentModal = this.closeAttachmentModal;

    function ResponsiveDialog() {
      const theme = useTheme();
      const fullScreen = useMediaQuery(theme.breakpoints.down("sm"));

      return (
        <Dialog
          fullScreen={fullScreen}
          open={isModalOpen}
          PaperProps={{ style: { width: !fullScreen && "30%" } }}
          BackdropProps={{
            style: { backgroundColor: "rgba(0, 0, 0, 0.25)" },
          }}
          onClose={() => closeAttachmentModal()}
        >
          <StyledDialogContent>
            <StyledIframe
              title={pdfLinks[selectedPdfIndex]?.name}
              src={pdfLinks[selectedPdfIndex]?.link}
            />
          </StyledDialogContent>
          <DialogActions>
            <Button variant="contained" onClick={() => closeAttachmentModal()}>
              <Typography variant="body2">Stäng</Typography>
            </Button>
          </DialogActions>
        </Dialog>
      );
    }
    return (
      <>
        {createPortal(
          <ResponsiveDialog></ResponsiveDialog>,
          document.getElementById("root")
        )}
      </>
    );
  };

  renderPrintAttachments = () => {
    const { pdfLinks, isModalOpen } = this.state;

    const renderAttachment = (pdfLink, index) => {
      const hasName = pdfLink.name !== "";
      const hasLink = pdfLink.link !== "";
      const disabled = !hasLink;
      const name = hasName ? pdfLink.name : "Namn saknas";
      const linkText = hasLink ? "Öppna" : "Länk saknas";
      const linkColor = hasLink ? "primary" : "text.secondary";
      const linkIcon = hasLink ? (
        <OpenInNewIcon sx={{ width: "15px" }} />
      ) : null;

      return (
        <div key={index}>
          <StyledListItemButton
            disabled={disabled}
            index={index}
            onClick={() => this.openAttachmentModal(index)}
          >
            <Typography
              sx={{
                fontStyle: !hasName ? "italic" : "inherit",
                color: !hasName ? "gray" : "inherit",
              }}
            >
              {name}
            </Typography>
            {hasLink && (
              <Button
                href={pdfLink.link}
                target="_blank"
                sx={{ height: "28px", padding: "10px", minWidth: "auto" }}
                color={linkColor}
                variant="contained"
                startIcon={linkIcon}
                onClick={(event) => event.stopPropagation()}
              >
                <Typography variant="body2" justify="center">
                  {linkText}
                </Typography>
              </Button>
            )}
            {!hasLink && (
              <Typography sx={{ fontStyle: "italic" }}>Länk saknas</Typography>
            )}
          </StyledListItemButton>
        </div>
      );
    };

    return (
      <>
        <Typography align="center" variant="h6">
          Bilagor
        </Typography>
        <Typography variant="h6">Innehåll</Typography>
        <GridMiddleContainer>
          <List>{pdfLinks.map(renderAttachment)}</List>
        </GridMiddleContainer>
        {isModalOpen && this.renderDialog()}
      </>
    );
  };

  render() {
    const { togglePrintWindow } = this.props;
    const { showAttachments, pdfLinks } = this.state;

    return (
      <>
        {!showAttachments ? (
          <GridGridContainer container wrap="nowrap" direction="column">
            <GridHeaderContainer
              alignItems="center"
              justifyContent="space-between"
              item
              container
            >
              <Grid item xs={4}>
                <Button
                  color="primary"
                  style={{ paddingLeft: 0 }}
                  startIcon={<ArrowBackIcon />}
                  onClick={togglePrintWindow}
                >
                  <Typography justify="center">Tillbaka</Typography>
                </Button>
              </Grid>
              <StyledGrid item xs={4}>
                {pdfLinks?.length > 0 && (
                  <Button
                    color="primary"
                    style={{ paddingLeft: 0 }}
                    endIcon={<ArrowForwardIcon />}
                    onClick={() => this.toggleDocumentsAttachments()}
                  >
                    <Typography justify="center">Bilagor</Typography>
                  </Button>
                )}
              </StyledGrid>
            </GridHeaderContainer>
            {this.renderPrintDocuments()}
          </GridGridContainer>
        ) : (
          <GridGridContainer container wrap="nowrap" direction="column">
            <GridHeaderContainer
              alignItems="center"
              justifyContent="space-between"
              item
              container
            >
              <Grid item xs={4}>
                <Button
                  color="primary"
                  style={{ paddingLeft: 0 }}
                  startIcon={<ArrowBackIcon />}
                  onClick={() => this.toggleDocumentsAttachments()}
                >
                  <Typography justify="center">Skapa Pdf</Typography>
                </Button>
              </Grid>
            </GridHeaderContainer>
            {this.renderPrintAttachments()}
          </GridGridContainer>
        )}
      </>
    );
  }
}

export default withSnackbar(PrintWindow);<|MERGE_RESOLUTION|>--- conflicted
+++ resolved
@@ -532,11 +532,6 @@
         // Add our recently-created DIV to the new window's document
         newWindow.document.body.appendChild(printContent);
 
-<<<<<<< HEAD
-        setTimeout(() => {
-          newWindow.print();
-          newWindow.close();
-=======
         // We force print to the next upcoming render. Let it render in peace.
         setTimeout(() => {
           // Invoke browser's print dialog - this will block the thread
@@ -547,7 +542,6 @@
           newWindow.close();
 
           // When the user closes the print-window we have to do some cleanup...
->>>>>>> a5aea8ab
           this.handlePrintCompleted();
         }, 25);
       });
