import React, { useState } from "react";
import { createPortal } from "react-dom";
import { useSnackbar } from "notistack";

import {
  Button,
  Box,
  Chip,
  Dialog,
  DialogTitle,
  DialogContent,
  DialogActions,
  DialogContentText,
  InputAdornment,
  List,
  ListItemButton,
  ListItemIcon,
  ListItemSecondaryAction,
  ListItemText,
  Collapse,
  TextField,
  Typography,
  Stack,
  Divider,
} from "@mui/material";

import PublicOutlinedIcon from "@mui/icons-material/PublicOutlined";
import SearchIcon from "@mui/icons-material/Search";
import ArrowBackIcon from "@mui/icons-material/ArrowBack";
import InfoOutlinedIcon from "@mui/icons-material/InfoOutlined";
import TopicOutlinedIcon from "@mui/icons-material/TopicOutlined";

import HajkToolTip from "../../../components/HajkToolTip";
import {
  QUICK_ACCESS_KEY,
  QUICK_ACCESS_LS_KEY,
  useLayerSwitcherDispatch,
} from "../LayerSwitcherProvider";
import LocalStorageHelper from "../../../utils/LocalStorageHelper";
import LsIconButton from "./LsIconButton";

function QuickAccessPresets({
  display,
  backButtonCallback,
  quickAccessPresets,
  map,
  globalObserver,
  quickAccessPresetsInfoText,
}) {
  const { enqueueSnackbar } = useSnackbar();
  // State that toggles info collapse
  const [infoIsActive, setInfoIsActive] = useState(false);
  // Confirmation dialogs
  const [loadLpConfirmation, setLoadLpConfirmation] = useState(null);
  const [loadLpInfoConfirmation, setLoadLpInfoConfirmation] = useState(null);
  const [missingLayersConfirmation, setMissingLayersConfirmation] =
    useState(null);

  // Because of a warning in dev console, we need special handling of tooltip for backbutton.
  // When a user clicks back, the tooltip of the button needs to be closed before this view hides.
  // TODO: Needs a better way to handle this
  const [tooltipOpen, setTooltipOpen] = useState(false);

  const layerSwitcherDispatch = useLayerSwitcherDispatch();

  const quickAccessPresetsArray = quickAccessPresets || [];

  // Filter state
  const [filter, setFilter] = useState({
    query: "",
    list: quickAccessPresetsArray,
  });

  // Handles click on back button in header
  const handleBackButtonClick = (setQuickAccessSectionExpanded) => {
    setTooltipOpen(false);
    setTimeout(() => {
      setQuickAccessSectionExpanded
        ? backButtonCallback({ setQuickAccessSectionExpanded: true })
        : backButtonCallback();
    }, 100);
  };

  // Handles click on info button in header
  const handleInfoButtonClick = () => {
    setInfoIsActive(!infoIsActive);
  };

  // Handles click on info button in list
  const handleLpInfoClick = (qlp) => {
    setLoadLpInfoConfirmation(qlp);
  };

  // Handles filter functionality
  const handleFilterChange = (value) => {
    const results = quickAccessPresetsArray.filter((data) => {
      if (value === "") return data;
      return (
        data.title.toLowerCase().includes(value.toLowerCase()) ||
        data.author.toLowerCase().includes(value.toLowerCase()) ||
        data.keywords?.some((keyword) =>
          keyword.toLowerCase().includes(value.toLowerCase())
        )
      );
    });
    setFilter({
      query: value,
      list: results,
    });
  };

  // Handles LayerPackage item click
  const handleLpClick = (qlp) => {
    setLoadLpConfirmation(qlp);
  };

  // Fires when the user confirms the confirmation-window.
  const handleLoadConfirmation = (infoType) => {
    let lpInfo = infoType
      ? { ...loadLpInfoConfirmation }
      : { ...loadLpConfirmation };
    setLoadLpConfirmation(null);
    setLoadLpInfoConfirmation(null);

    // Check if layers from layerpackage exists in map
    const missingLayers = checkForMissingLayers(lpInfo.layers);

    if (missingLayers.length > 0) {
      // Show missing layers dialog
      setMissingLayersConfirmation({
        missingLayers: missingLayers,
        layers: lpInfo.layers,
        title: lpInfo.title,
      });
    } else {
      loadLayers(lpInfo.layers, lpInfo.title);
    }
  };

  // Load layers to quickAccess section
  const loadLayers = (layers, title) => {
    clearQuickAccessLayers();
    resetVisibleLayers();
    setMissingLayersConfirmation(null);

    const allMapLayers = map.getAllLayers();
    layers.forEach((l) => {
      const layer = allMapLayers.find((la) => la.get("name") === l.id);
      const loadedLayerIds = allMapLayers
        .filter((l) => l.get(QUICK_ACCESS_KEY) === true)
        .map((l) => l.get("name"));
      LocalStorageHelper.set(QUICK_ACCESS_LS_KEY, loadedLayerIds);
      if (layer) {
        // Set quickaccess property
        if (layer.get("layerType") !== "base") {
          layer.set("quickAccess", true);
        }
        // Set drawOrder (zIndex)
        layer.setZIndex(l.drawOrder);
        // Set opacity
        layer.setOpacity(l.opacity);

        // Special handling for layerGroups and baselayers
        if (layer.get("layerType") === "group") {
          if (l.visible === true) {
            layerSwitcherDispatch.setSubLayersVisible(l.id, l.subLayers);
          }
        } else if (layer.get("layerType") === "base") {
          // Hide all other background layers
          globalObserver.publish(
            "layerswitcher.backgroundLayerChanged",
            layer.get("name")
          );
          // Set visibility
          layer.set("visible", l.visible);
        } else {
          layer.set("visible", l.visible);
        }
      } else if (l.id < 0) {
        // A fake maplayer is in the package
        // Hide all other background layers
        globalObserver.publish("layerswitcher.backgroundLayerChanged", l.id);
        // And set background color to map
        switch (l.id) {
          case "-2":
            document.getElementById("map").style.backgroundColor = "#000";
            break;
          case "-1":
          default:
            document.getElementById("map").style.backgroundColor = "#FFF";
            break;
        }
      }
    });

    enqueueSnackbar(`${title} har nu laddats till snabbåtkomst.`, {
      variant: "success",
      anchorOrigin: { vertical: "bottom", horizontal: "center" },
    });

    // Close quickAccessPresets view on load
    handleBackButtonClick(true);
  };

  // Check if all layers in package exist in map
  const checkForMissingLayers = (layers) => {
    map.getAllLayers().forEach((layer) => {
      const existingLayer = layers.find((l) => l.id === layer.get("name"));
      if (existingLayer) {
        // Remove the layer from the layers array once it's found
        layers = layers.filter((l) => l.id !== existingLayer.id);
      }
    });
    // Also, remove potential fake background layers included in the package
    if (layers.length > 0) {
      // Fake maplayers have id below 0
      layers = layers.filter((l) => l.id > 0);
    }
    // At this point, the layers array will only contain the layers that don't exist in map.getAllLayers() or is a fake mapLayer
    return layers;
  };

  // Clear quickaccessLayers
  const clearQuickAccessLayers = () => {
    map
      .getAllLayers()
      .filter((l) => l.get("quickAccess") === true)
      .map((l) => l.set("quickAccess", false));
  };

  // Reset visible layers
  const resetVisibleLayers = () => {
    map
      .getAllLayers()
      .filter((l) => l.get("visible") === true)
      .forEach((l) => {
        if (l.get("layerType") === "group") {
          globalObserver.publish("layerswitcher.hideLayer", l);
        } else if (l.get("layerType") !== "system") {
          l.set("visible", false);
        }
      });
  };

  // Fires when the user closes the confirmation-window.
  const handleLoadConfirmationAbort = () => {
    setLoadLpConfirmation(null);
    setLoadLpInfoConfirmation(null);
  };

  // Fires when the user closes the missing layers-window.
  const handleMissingLayersConfirmationAbort = () => {
    setMissingLayersConfirmation(null);
  };

  // Handles backbutton tooltip close event
  const handleClose = () => {
    setTooltipOpen(false);
  };

  // Handles backbutton tooltip open event
  const handleOpen = () => {
    setTooltipOpen(true);
  };

  // Function that finds a layer by id and returns caption
  const getBaseLayerName = (layers) => {
    let backgroundLayerName = "Bakgrundskarta hittades inte";
    layers.forEach((layer) => {
      const mapLayer = map
        .getAllLayers()
        .find((l) => l.get("name") === layer.id);
      if (mapLayer && mapLayer.get("layerType") === "base") {
        backgroundLayerName = mapLayer.get("caption");
      } else if (layer.id < 0) {
        // A fake maplayer is in the package
        switch (layer.id) {
          case "-2":
            backgroundLayerName = "Svart";
            break;
          case "-1":
          default:
            backgroundLayerName = "Vit";
            break;
        }
      }
    });
    return backgroundLayerName;
  };

  // Render layerpackage keywords
  const renderKeywords = (keywords) => {
    // Check if keywords is an array and if it contains any items
    if (Array.isArray(keywords) && keywords.length > 0) {
      // Check if keywords contains any empty strings
      const nonEmptyKeywords = keywords.filter(
        (keyword) => keyword.trim() !== ""
      );
      if (nonEmptyKeywords.length > 0) {
        return (
          <Stack sx={{ mt: 2 }} direction="row" spacing={1}>
            {nonEmptyKeywords.map((k) => (
              <Chip
                key={`chip-${k}`}
                label={k}
                size="small"
                variant="outlined"
              />
            ))}
          </Stack>
        );
      } else {
        return null;
      }
    } else {
      return null;
    }
  };

  // Render dialog with layerpackage information
  const renderInfoDialog = () => {
    return createPortal(
      <Dialog
        open={loadLpInfoConfirmation ? true : false}
        onClose={handleLoadConfirmationAbort}
        onMouseDown={(e) => {
          e.stopPropagation();
        }}
      >
        <DialogTitle sx={{ pb: 0 }}>
          {loadLpInfoConfirmation ? loadLpInfoConfirmation.title : ""}
        </DialogTitle>
        <DialogContent>
          <DialogContentText sx={{ pb: 2 }}>
            {loadLpInfoConfirmation ? loadLpInfoConfirmation.author : ""}
          </DialogContentText>
          <Typography>
            {loadLpInfoConfirmation ? loadLpInfoConfirmation.description : ""}
          </Typography>
          {loadLpInfoConfirmation
            ? renderKeywords(loadLpInfoConfirmation.keywords)
            : null}
          <DialogContentText sx={{ mt: 2, mb: 1 }}>Bakgrund</DialogContentText>
          <Stack direction="row" spacing={1}>
            <PublicOutlinedIcon fontSize="small"></PublicOutlinedIcon>
            <Typography>
              {loadLpInfoConfirmation &&
                getBaseLayerName(loadLpInfoConfirmation.layers)}
            </Typography>
          </Stack>
          <Divider sx={{ mt: 2 }} />
          <Typography sx={{ mt: 2, mb: 1 }}>
            Vid laddning kommer aktuella lager i snabbåtkomst att ersättas med
            temat. Alla tända lager i kartan släcks och ersätts med temats tända
            lager.
          </Typography>
        </DialogContent>
        <DialogActions>
          <Button onClick={handleLoadConfirmationAbort}>Avbryt</Button>
          <Button
            onClick={() => handleLoadConfirmation(true)}
            variant="contained"
          >
            Ladda
          </Button>
        </DialogActions>
      </Dialog>,
      document.getElementById("map")
    );
  };

  // Render dialog to load layerpackage
  const renderLoadDialog = () => {
    return createPortal(
      <Dialog
        open={loadLpConfirmation ? true : false}
        onClose={handleLoadConfirmationAbort}
        closeAfterTransition={false}
        onMouseDown={(e) => {
          e.stopPropagation();
        }}
      >
        <DialogTitle>Ladda tema</DialogTitle>
        <DialogContent>
          <Typography>
            {loadLpConfirmation
              ? `Aktuella lager i snabbåtkomst kommer nu att ersättas med tema "${loadLpConfirmation.title}". Alla tända lager i kartan släcks och ersätts med temats tända lager.`
              : ""}
            <br></br>
          </Typography>
        </DialogContent>
        <DialogActions>
          <Button onClick={handleLoadConfirmationAbort}>Avbryt</Button>
          <Button
            onClick={() => handleLoadConfirmation(false)}
            variant="contained"
          >
            Ladda
          </Button>
        </DialogActions>
      </Dialog>,
      document.getElementById("map")
    );
  };

  // Render dialog with missing layers information
  const renderMissingLayersDialog = () => {
    return createPortal(
      <Dialog
        open={missingLayersConfirmation ? true : false}
        onClose={handleMissingLayersConfirmationAbort}
        closeAfterTransition={false}
        onMouseDown={(e) => {
          e.stopPropagation();
        }}
      >
        <DialogTitle>Lager saknas</DialogTitle>
        <DialogContent>
          <Typography>
            {missingLayersConfirmation &&
              `Följande lagerid:n kan inte hittas i kartans lagerlista:`}
            <br></br>
          </Typography>
          <ul>
            {missingLayersConfirmation?.missingLayers.map((l) => {
              return <li key={l.id}>{l.id}</li>;
            })}
          </ul>
          <Typography>
            {missingLayersConfirmation &&
              `Det kan bero på att lagret har utgått. Vänligen kontrollera och uppdatera lagerpaketet eller kontakta administratören av kartan.`}
            <br></br>
          </Typography>
        </DialogContent>
        <DialogActions>
          <Button onClick={handleMissingLayersConfirmationAbort}>Avbryt</Button>
          <Button
            onClick={() =>
              loadLayers(
                missingLayersConfirmation.layers,
                missingLayersConfirmation.title
              )
            }
            variant="contained"
          >
            Fortsätt
          </Button>
        </DialogActions>
      </Dialog>,
      document.getElementById("map")
    );
  };

  return (
    <>
      <Box
<<<<<<< HEAD
        id="quick-access-presets-view"
        sx={{ display: display ? "block" : "none" }}
=======
        sx={[
          display
            ? {
                display: "block",
              }
            : {
                display: "none",
              },
        ]}
>>>>>>> db0fc0eb
      >
        <Box
          sx={(theme) => ({
            p: 1,
            backgroundColor: theme.palette.grey[100],
            borderBottom: `${theme.spacing(0.2)} solid ${theme.palette.divider}`,
            ...theme.applyStyles("dark", {
              backgroundColor: "#373737",
            }),
          })}
        >
          <Stack direction="row" alignItems="center">
            <HajkToolTip
              open={tooltipOpen}
              onClose={handleClose}
              onOpen={handleOpen}
              title="Tillbaka"
              TransitionProps={{ timeout: 0 }}
            >
              <LsIconButton
                id="quick-access-back-button"
                onClick={handleBackButtonClick}
              >
                <ArrowBackIcon />
              </LsIconButton>
            </HajkToolTip>
            <Box sx={{ flexGrow: 1, textAlign: "center" }}>
              <Typography variant="subtitle1">Teman</Typography>
            </Box>
            <LsIconButton onClick={handleInfoButtonClick}>
              <HajkToolTip title={infoIsActive ? "Dölj info" : "Visa info"}>
                <InfoOutlinedIcon />
              </HajkToolTip>
            </LsIconButton>
          </Stack>
          <Collapse
            in={infoIsActive}
            timeout="auto"
            unmountOnExit
            className="infoCollapse"
          >
            <Box
              sx={(theme) => ({
                px: 1,
                pt: 1,
                borderTop: `${theme.spacing(0.2)} solid ${theme.palette.divider}`,
              })}
            >
              <Typography variant="subtitle2">
                {quickAccessPresetsInfoText}
              </Typography>
            </Box>
          </Collapse>
          <Box
            sx={{
              width: 500,
              maxWidth: "100%",
              p: 1,
            }}
          >
            <TextField
              size="small"
              value={filter.query}
              onChange={(event) => handleFilterChange(event.target.value)}
              fullWidth
              placeholder="Filtrera"
              variant="outlined"
              sx={(theme) => ({
                background: "#fff",
                ...theme.applyStyles("dark", {
                  background: "inherit",
                }),
              })}
              slotProps={{
                input: {
                  startAdornment: (
                    <InputAdornment position="start">
                      <SearchIcon />
                    </InputAdornment>
                  ),
                },
              }}
            />
          </Box>
        </Box>
        <Box>
          <List dense sx={{ p: 0 }}>
            {!filter.list.length ? (
              <Typography sx={{ p: 2 }}>
                {quickAccessPresetsArray.length === 0 ? (
                  <span>Inga lagerpaket är konfigurerade</span>
                ) : (
                  <span>Din filtrering gav inga resultat</span>
                )}
              </Typography>
            ) : (
              filter.list.map((l, index) => {
                return (
                  <ListItemButton
                    dense
                    key={l.metadata?.savedAt || index}
                    divider
                    onClick={() => handleLpClick(l)}
                  >
                    <ListItemIcon sx={{ px: 0, minWidth: "34px" }}>
                      <TopicOutlinedIcon fontSize="small" />
                    </ListItemIcon>
                    <ListItemText primary={l.title} secondary={l.author} />
                    <ListItemSecondaryAction>
                      <HajkToolTip title={"Information om " + l.title}>
                        <LsIconButton
                          onClick={(e) => {
                            e.preventDefault();
                            e.stopPropagation();
                            handleLpInfoClick(l);
                          }}
                        >
                          <InfoOutlinedIcon fontSize="small" />
                        </LsIconButton>
                      </HajkToolTip>
                    </ListItemSecondaryAction>
                  </ListItemButton>
                );
              })
            )}
          </List>
        </Box>
      </Box>
      {renderLoadDialog()}
      {renderInfoDialog()}
      {renderMissingLayersDialog()}
    </>
  );
}

export default QuickAccessPresets;<|MERGE_RESOLUTION|>--- conflicted
+++ resolved
@@ -454,10 +454,7 @@
   return (
     <>
       <Box
-<<<<<<< HEAD
         id="quick-access-presets-view"
-        sx={{ display: display ? "block" : "none" }}
-=======
         sx={[
           display
             ? {
@@ -467,7 +464,6 @@
                 display: "none",
               },
         ]}
->>>>>>> db0fc0eb
       >
         <Box
           sx={(theme) => ({
