--- conflicted
+++ resolved
@@ -1,12 +1,7 @@
 import React from "react";
 import { withSnackbar } from "notistack";
 import { styled } from "@mui/material/styles";
-<<<<<<< HEAD
 import { Button, Typography, Grid, Link, Tooltip } from "@mui/material";
-=======
-import { Button, Typography, Grid } from "@mui/material";
-
->>>>>>> 00b46f28
 import IconWarning from "@mui/icons-material/Warning";
 import CallMadeIcon from "@mui/icons-material/CallMade";
 import InfoIcon from "@mui/icons-material/Info";
