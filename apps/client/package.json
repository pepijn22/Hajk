{
  "name": "hajk-client",
  "version": "4.1.0",
  "description": "Hajk Client UI",
  "homepage": ".",
  "repository": {
    "type": "git",
    "url": "https://github.com/hajkmap/Hajk.git"
  },
  "license": "MIT",
  "scripts": {
    "analyze": "source-map-explorer 'build/static/js/*.js'",
    "start": "react-app-rewired start",
    "build": "react-app-rewired build",
    "test": "react-scripts test",
    "eject": "react-scripts eject",
    "prestart": "node prebuild.js",
    "prebuild": "node prebuild.js"
  },
  "eslintConfig": {
    "extends": [
      "react-app"
    ]
  },
  "overrides": {
    "react": "$react",
    "react-dom": "$react-dom"
  },
  "browserslist": [
    "defaults and supports es6-module",
    "ios > 12"
  ],
  "devDependencies": {
    "@babel/plugin-proposal-private-property-in-object": "^7.21.11",
    "eslint-config-prettier": "^10.1.5",
    "eslint-config-react-app": "^7.0.1",
    "eslint-plugin-prettier": "^5.4.0",
    "prettier": "^3.5.3",
    "prop-types": "^15.8.1",
    "react-app-rewired": "^2.2.1",
    "react-scripts": "5.0.1",
    "source-map-explorer": "^2.5.3",
    "webpack": "^5.99.9"
  },
  "dependencies": {
    "@barbapapazes/plausible-tracker": "^0.5.6",
    "@emotion/react": "^11.14.0",
    "@emotion/styled": "^11.14.0",
    "@fontsource/material-icons": "^5.2.5",
    "@fontsource/roboto": "^5.2.5",
    "@jonkoops/matomo-tracker": "^0.7.0",
    "@mui/icons-material": "^7.1.0",
    "@mui/material": "^7.1.0",
    "@mui/system": "^7.1.0",
    "@mui/utils": "^7.1.0",
    "@mui/x-data-grid": "^8.4.0",
    "@nieuwlandgeo/sldreader": "^0.6.2",
    "@turf/boolean-point-on-line": "^7.2.0",
    "@turf/buffer": "^7.2.0",
    "@turf/transform-translate": "^7.2.0",
    "@turf/union": "^7.2.0",
    "core-js": "^3.42.0",
    "elm-pep": "^1.0.6",
    "file-saver": "^2.0.5",
    "html2json": "^1.0.2",
    "intro.js": "^7.2.0",
    "intro.js-react": "^1.0.0",
    "jspdf": "^2.5.2",
    "jszip": "^3.10.1",
    "load-google-maps-api": "^2.0.2",
    "notistack": "^3.0.2",
<<<<<<< HEAD
    "ol": "^10.4.0",
    "pdf-lib": "^1.17.1",
=======
    "ol": "^10.5.0",
>>>>>>> db0fc0eb
    "pdfjs-dist": "^3.11.174",
    "proj4": "^2.17.0",
    "qrcode": "^1.5.4",
    "react": "^19.1.0",
    "react-app-polyfill": "^3.0.0",
    "react-color": "^2.19.3",
    "react-dom": "^19.1.0",
    "react-event-observer": "^0.5.11",
<<<<<<< HEAD
    "react-horizontal-scrolling-menu": "^0.7.8",
    "react-markdown": "^9.0.3",
    "react-number-format": "^5.4.3",
    "react-pdf": "^9.2.1",
    "react-rnd": "^10.4.14",
    "react-scroll": "^1.9.2",
=======
    "react-horizontal-scrolling-menu": "^8.2.0",
    "react-markdown": "^10.1.0",
    "react-number-format": "^5.4.4",
    "react-rnd": "^10.5.2",
    "react-scroll": "^1.9.3",
>>>>>>> db0fc0eb
    "react-smooth-dnd": "^0.11.1",
    "rehype-raw": "^7.0.0",
    "remark-gfm": "^4.0.1",
    "uuid": "^11.1.0",
    "x2js": "^3.4.4",
    "xlsx": "^0.18.5"
  }
}<|MERGE_RESOLUTION|>--- conflicted
+++ resolved
@@ -69,12 +69,8 @@
     "jszip": "^3.10.1",
     "load-google-maps-api": "^2.0.2",
     "notistack": "^3.0.2",
-<<<<<<< HEAD
-    "ol": "^10.4.0",
+    "ol": "^10.5.0",
     "pdf-lib": "^1.17.1",
-=======
-    "ol": "^10.5.0",
->>>>>>> db0fc0eb
     "pdfjs-dist": "^3.11.174",
     "proj4": "^2.17.0",
     "qrcode": "^1.5.4",
@@ -83,20 +79,12 @@
     "react-color": "^2.19.3",
     "react-dom": "^19.1.0",
     "react-event-observer": "^0.5.11",
-<<<<<<< HEAD
-    "react-horizontal-scrolling-menu": "^0.7.8",
-    "react-markdown": "^9.0.3",
-    "react-number-format": "^5.4.3",
-    "react-pdf": "^9.2.1",
-    "react-rnd": "^10.4.14",
-    "react-scroll": "^1.9.2",
-=======
     "react-horizontal-scrolling-menu": "^8.2.0",
     "react-markdown": "^10.1.0",
     "react-number-format": "^5.4.4",
+    "react-pdf": "^9.2.1",
     "react-rnd": "^10.5.2",
     "react-scroll": "^1.9.3",
->>>>>>> db0fc0eb
     "react-smooth-dnd": "^0.11.1",
     "rehype-raw": "^7.0.0",
     "remark-gfm": "^4.0.1",
