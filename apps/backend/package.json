{
  "name": "hajk-backend",
  "version": "4.0.0",
  "description": "Hajk Backend",
  "homepage": ".",
  "repository": {
    "type": "git",
    "url": "https://github.com/hajkmap/Hajk.git"
  },
  "license": "MIT",
  "engines": {
    "node": ">=22.11"
  },
  "type": "module",
  "exports": null,
  "scripts": {
    "start": "node --env-file=.env --experimental-transform-types dist/index.ts",
    "start:prod": "node --env-file=.env --experimental-transform-types index.ts",
    "build": "shx rm -rf dist && shx cp -r server dist",
    "dev": "nodemon --exec node --env-file=.env --ext ts --watch server --experimental-transform-types server/index.ts",
    "dev:unwatch": "node --env-file=.env --experimental-transform-types server/index.ts",
    "dev:debug": "node --env-file=.env --inspect --watch-path=./server --experimental-transform-types server/index.ts",
    "reset:db": "prisma db push --force-reset && prisma db seed",
    "lint": "eslint ./server"
  },
  "prisma": {
    "seed": "node prisma/seed.js"
  },
  "dependencies": {
    "@prisma/client": "^6.4.1",
    "@quixo3/prisma-session-store": "^3.1.13",
    "activedirectory2": "^2.2.0",
    "bcrypt": "^5.1.1",
    "compression": "^1.8.0",
    "cors": "^2.8.5",
    "express": "^5.0.0",
    "express-openapi-validator": "^5.4.4",
    "express-session": "^1.18.1",
    "fast-xml-parser": "^5.0.7",
    "helmet": "^8.0.0",
    "http-proxy-middleware": "^3.0.3",
    "log4js": "^6.9.1",
    "passport": "^0.7.0",
    "passport-local": "^1.0.0",
    "query-string": "^9.1.1",
    "write-excel-file": "^2.3.1",
    "ws": "^8.18.1",
    "zod": "^3.24.2",
    "zod-prisma-types": "^3.2.4"
  },
  "devDependencies": {
    "@eslint/js": "^9.21.0",
    "@types/activedirectory2": "^1.2.6",
    "@types/bcrypt": "^5.0.2",
    "@types/compression": "^1.7.5",
    "@types/cookie-parser": "^1.4.8",
    "@types/cors": "^2.8.17",
    "@types/express-session": "^1.18.1",
    "@types/node": "^22.13.5",
    "@types/passport": "^1.0.17",
    "@types/passport-local": "^1.0.38",
<<<<<<< HEAD
    "@types/ws": "^8.5.14",
    "eslint": "^9.21.0",
    "eslint-plugin-check-file": "^3.1.0",
    "globals": "^16.0.0",
    "prettier": "^3.5.2",
    "prisma": "^6.4.1",
=======
    "@types/ws": "^8.5.13",
    "eslint": "^9.18.0",
    "eslint-plugin-check-file": "^2.8.0",
    "globals": "^15.14.0",
    "nodemon": "^3.1.9",
    "prettier": "^3.4.2",
    "prisma": "^6.2.1",
>>>>>>> 57ff7f36
    "shx": "^0.3.4",
    "typescript": "^5.7.3",
    "typescript-eslint": "^8.25.0"
  },
  "author": "Jacob Wodzyński <jacob.wodzynski@halmstad.se> (https://github.com/hajkmap)"
}<|MERGE_RESOLUTION|>--- conflicted
+++ resolved
@@ -59,22 +59,12 @@
     "@types/node": "^22.13.5",
     "@types/passport": "^1.0.17",
     "@types/passport-local": "^1.0.38",
-<<<<<<< HEAD
     "@types/ws": "^8.5.14",
     "eslint": "^9.21.0",
     "eslint-plugin-check-file": "^3.1.0",
     "globals": "^16.0.0",
     "prettier": "^3.5.2",
     "prisma": "^6.4.1",
-=======
-    "@types/ws": "^8.5.13",
-    "eslint": "^9.18.0",
-    "eslint-plugin-check-file": "^2.8.0",
-    "globals": "^15.14.0",
-    "nodemon": "^3.1.9",
-    "prettier": "^3.4.2",
-    "prisma": "^6.2.1",
->>>>>>> 57ff7f36
     "shx": "^0.3.4",
     "typescript": "^5.7.3",
     "typescript-eslint": "^8.25.0"
