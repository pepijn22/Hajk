--- conflicted
+++ resolved
@@ -1,58 +1,49 @@
-<<<<<<< HEAD
-import { AxiosResponse } from "axios";
-import { Layer, LayersApiResponse } from "./types";
+import { Layer, LayersApiResponse, LayerTypesApiResponse } from "./types";
 import { getApiClient } from "../../lib/internal-api-client";
+import { AxiosError } from "axios";
 
-export const getLayers = async (): Promise<Layer[]> => {
+// Fetch layers
+export const getLayers = async (): Promise<LayersApiResponse> => {
   const internalApiClient = getApiClient();
   try {
-    const response: AxiosResponse<LayersApiResponse> =
-      await internalApiClient.get<LayersApiResponse>("/layers");
-    return response.data.layers;
-  } catch (error) {
-    console.error("Error fetching layers");
-    throw error;
-  }
-=======
-import { axiosInstance } from "../internal-axios-api";
-import { Layer, LayersApiResponse, LayerTypesApiResponse } from "./types";
-
-// Fetch all layers
-export const getLayers = async (): Promise<LayersApiResponse> => {
-  try {
-    const response = await axiosInstance.get<LayersApiResponse>("/layers");
+    const response = await internalApiClient.get<LayersApiResponse>("/layers");
 
     if (!response.data) {
       throw new Error("No layers data found");
     }
 
     return response.data;
-  } catch (error: any) {
-    if (error.response) {
+  } catch (error) {
+    const axiosError = error as AxiosError<{ errorId: string }>;
+
+    if (axiosError.response) {
       throw new Error(
-        `Error: ${error.response.status} - ${error.response.statusText}. ErrorId: ${error.response.data?.errorId}`
+        `Failed to fetch layers. ErrorId: ${axiosError.response.data.errorId}.`
       );
     } else {
-      throw new Error(`Error: ${error.message}`);
+      throw new Error(`Failed to fetch layers`);
     }
   }
 };
 
 // Fetch a single layer by its ID
 export const getLayerById = async (id: string): Promise<Layer> => {
+  const internalApiClient = getApiClient();
   try {
-    const response = await axiosInstance.get<Layer>(`/layers/${id}`);
+    const response = await internalApiClient.get<Layer>(`/layers/${id}`);
     if (!response.data) {
       throw new Error("No layer data found");
     }
     return response.data;
-  } catch (error: any) {
-    if (error.response) {
+  } catch (error) {
+    const axiosError = error as AxiosError<{ errorId: string }>;
+
+    if (axiosError.response) {
       throw new Error(
-        `Error: ${error.response.status} - ${error.response.statusText}. ErrorId: ${error.response.data.errorId}`
+        `Failed to fetch layer. ErrorId: ${axiosError.response.data.errorId}.`
       );
     } else {
-      throw new Error(`Error: ${error.message}`);
+      throw new Error(`Failed to fetch layer`);
     }
   }
 };
@@ -61,29 +52,33 @@
 export const getLayersByType = async (
   type: string
 ): Promise<LayersApiResponse[]> => {
+  const internalApiClient = getApiClient();
   try {
-    const response = await axiosInstance.get<LayersApiResponse[]>(
+    const response = await internalApiClient.get<LayersApiResponse[]>(
       `/layers/types/${type}`
     );
     if (!response.data) {
       throw new Error("No layers found for this type");
     }
     return response.data;
-  } catch (error: any) {
-    if (error.response) {
+  } catch (error) {
+    const axiosError = error as AxiosError<{ errorId: string }>;
+
+    if (axiosError.response) {
       throw new Error(
-        `Error: ${error.response.status} - ${error.response.statusText}. ErrorId: ${error.response.data.errorId}`
+        `Failed to fetch layers by type. ErrorId: ${axiosError.response.data.errorId}.`
       );
     } else {
-      throw new Error(`Error: ${error.message}`);
+      throw new Error(`Failed to fetch layers by type`);
     }
   }
 };
 
 // Fetch all available layer types
 export const getLayerTypes = async (): Promise<LayerTypesApiResponse[]> => {
+  const internalApiClient = getApiClient();
   try {
-    const response = await axiosInstance.get<LayerTypesApiResponse[]>(
+    const response = await internalApiClient.get<LayerTypesApiResponse[]>(
       "/layers/types"
     );
 
@@ -91,14 +86,15 @@
       throw new Error("No layer types found");
     }
     return response.data;
-  } catch (error: any) {
-    if (error.response) {
+  } catch (error) {
+    const axiosError = error as AxiosError<{ errorId: string }>;
+
+    if (axiosError.response) {
       throw new Error(
-        `Error: ${error.response.status} - ${error.response.statusText}. ErrorId: ${error.response.data.errorId}`
+        `Failed to fetch layer types. ErrorId: ${axiosError.response.data.errorId}.`
       );
     } else {
-      throw new Error(`Error: ${error.message}`);
+      throw new Error(`Failed to fetch layer types`);
     }
   }
->>>>>>> 5be0ee7e
 };