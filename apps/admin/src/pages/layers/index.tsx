import { Typography, Button, Tooltip } from "@mui/material";
import Grid from "@mui/material/Grid2";
<<<<<<< HEAD
import { useLayers } from "../../api/layers";
import { useTranslation } from "react-i18next";
import HajkDataGrid from "../../components/hajk-data-grid";
import MoreVertIcon from "@mui/icons-material/MoreVert";
import WarningAmberIcon from "@mui/icons-material/WarningAmber";
import { grey } from "@mui/material/colors";
import LanguageSwitcher from "../../components/language-switcher";
import ThemeSwitcher from "../../components/theme-switcher";
import dataGridLocaleTextSV from "../../i18n/translations/datagrid-sv.json";
import dataGridLocaleTextEN from "../../i18n/translations/datagrid-en.json";
import useAppStateStore from "../../store/use-app-state-store";

export default function LayersPage() {
  const { t } = useTranslation();
  const { data: layers, isLoading, error } = useLayers();
  const language = useAppStateStore((state) => state.language);

  type GRID_LOCALE_TEXT = Record<string, string>;

  if (isLoading) {
    return <Typography>Loading...</Typography>;
  }

  if (error) {
    return <Typography>Error loading data</Typography>;
  }

  let currentTranslation;
  if (language === "sv") {
    currentTranslation = dataGridLocaleTextSV.translation;
  } else if (language === "en") {
    currentTranslation = dataGridLocaleTextEN.translation;
  }
  const GRID_LOCALE_TEXT = currentTranslation;

  const columns = [
    {
      field: "serviceType",
      headerName: GRID_LOCALE_TEXT!.layersColumnHeaderService,
      minWidth: 120,
      flex: 0.1,
      searchable: true,
    },
    {
      field: "name",
      headerName: GRID_LOCALE_TEXT!.layersColumnHeaderName,
      minWidth: 150,
      flex: 0.2,
      searchable: true,
    },
    {
      field: "url",
      headerName: GRID_LOCALE_TEXT!.layersColumnHeaderURL,
      minWidth: 300,
      flex: 0.4,
      searchable: true,
    },
    {
      field: "usedBy",
      headerName: GRID_LOCALE_TEXT!.layersColumnHeaderUsedBy,
      minWidth: 150,
      flex: 0.1,
    },
    {
      field: "isBroken",
      headerName: GRID_LOCALE_TEXT!.layersColumnHeaderIsBroken,
      minWidth: 110,
      flex: 0.1,
      renderCell: () => (
        <Tooltip title={GRID_LOCALE_TEXT!.layersColumnBrokenLayerWarning}>
          <WarningAmberIcon sx={{ color: "black", maxWidth: "fit-content" }} />
        </Tooltip>
      ),
    },
    {
      field: "actions",
      headerName: GRID_LOCALE_TEXT!.layersColumnHeaderActions,
      renderCell: () => (
        <Button
          variant="contained"
          size="small"
          sx={{
            backgroundColor: grey[300],
            width: "24px",
            minWidth: "10px",
            height: "28px",
          }}
        >
          <MoreVertIcon sx={{ color: "black", maxWidth: "fit-content" }} />
        </Button>
      ),
    },
  ];

  const searchFields = columns
    .filter((column) => column.searchable)
    .map((column) => column.field);

  const rows =
    layers?.map((layer) => ({
      id: layer.id,
      serviceType: layer.options.content,
      name: layer.options.caption,
      url: layer.options.infoUrl,
      usedBy: layer.options.opacity,
      isBroken: layer.options.opacity,
      actions: "",
    })) ?? [];

  return (
    <Grid size={12} sx={{ m: 3 }}>
      <Grid size={12} container justifyContent={"space-between"}>
        <Grid size={6}>
          <Typography variant="h3" textAlign="left">
            {t("common.layers")}
          </Typography>
        </Grid>
        <Grid
          size={6}
          display={"flex"}
          justifyContent={"flex-end"}
          alignItems={"end"}
        >
          <Button
            variant="contained"
            sx={{ backgroundColor: "black", height: "35px", width: "180px" }}
          >
            {t("common.layers")}
          </Button>
        </Grid>
      </Grid>
      <HajkDataGrid
        rows={rows}
        columns={columns}
        localeText={GRID_LOCALE_TEXT}
        searchFields={searchFields}
      />
      <Grid container gap={2} size={12} sx={{ mt: 2 }}>
        <ThemeSwitcher />
        <LanguageSwitcher />
      </Grid>
    </Grid>
=======
import { List, ListItem, Paper, Typography } from "@mui/material";
import { useTranslation } from "react-i18next";
import Page from "../../layouts/root/components/page";
import { useLayers } from "../../api/layers";

export default function LayersPage() {
  const { t } = useTranslation();
  const { data: layers, isLoading } = useLayers();

  return (
    <Page title={t("common.layers")}>
      {isLoading ? (
        <div>Loading...</div>
      ) : (
        <Grid size={12}>
          <p>layers.length = {layers && ` (${layers.length})`}</p>

          <List>
            {layers?.map((layer) => (
              <ListItem key={layer.id}>
                <Paper sx={{ width: "100%", p: 2 }} elevation={4}>
                  <Typography>{layer.options.caption}</Typography>
                </Paper>
              </ListItem>
            ))}
          </List>
        </Grid>
      )}
    </Page>
>>>>>>> a14cbf5b
  );
}<|MERGE_RESOLUTION|>--- conflicted
+++ resolved
@@ -1,17 +1,17 @@
 import { Typography, Button, Tooltip } from "@mui/material";
 import Grid from "@mui/material/Grid2";
-<<<<<<< HEAD
 import { useLayers } from "../../api/layers";
 import { useTranslation } from "react-i18next";
+import Page from "../../layouts/root/components/page";
 import HajkDataGrid from "../../components/hajk-data-grid";
 import MoreVertIcon from "@mui/icons-material/MoreVert";
 import WarningAmberIcon from "@mui/icons-material/WarningAmber";
 import { grey } from "@mui/material/colors";
-import LanguageSwitcher from "../../components/language-switcher";
-import ThemeSwitcher from "../../components/theme-switcher";
 import dataGridLocaleTextSV from "../../i18n/translations/datagrid-sv.json";
 import dataGridLocaleTextEN from "../../i18n/translations/datagrid-en.json";
 import useAppStateStore from "../../store/use-app-state-store";
+import ThemeSwitcher from "../../components/theme-switcher";
+import LanguageSwitcher from "../../components/language-switcher";
 
 export default function LayersPage() {
   const { t } = useTranslation();
@@ -111,68 +111,39 @@
     })) ?? [];
 
   return (
-    <Grid size={12} sx={{ m: 3 }}>
-      <Grid size={12} container justifyContent={"space-between"}>
-        <Grid size={6}>
-          <Typography variant="h3" textAlign="left">
-            {t("common.layers")}
-          </Typography>
+    <Page title={t("common.layers")}>
+      <Grid size={12} sx={{ m: 3 }}>
+        <Grid size={12} container justifyContent={"space-between"}>
+          <Grid size={6}>
+            <Typography variant="h3" textAlign="left">
+              {t("common.layers")}
+            </Typography>
+          </Grid>
+          <Grid
+            size={6}
+            display={"flex"}
+            justifyContent={"flex-end"}
+            alignItems={"end"}
+          >
+            <Button
+              variant="contained"
+              sx={{ backgroundColor: "black", height: "35px", width: "180px" }}
+            >
+              {t("common.layers")}
+            </Button>
+          </Grid>
         </Grid>
-        <Grid
-          size={6}
-          display={"flex"}
-          justifyContent={"flex-end"}
-          alignItems={"end"}
-        >
-          <Button
-            variant="contained"
-            sx={{ backgroundColor: "black", height: "35px", width: "180px" }}
-          >
-            {t("common.layers")}
-          </Button>
+        <HajkDataGrid
+          rows={rows}
+          columns={columns}
+          localeText={GRID_LOCALE_TEXT}
+          searchFields={searchFields}
+        />
+        <Grid container gap={2} size={12} sx={{ mt: 2 }}>
+          <ThemeSwitcher />
+          <LanguageSwitcher />
         </Grid>
       </Grid>
-      <HajkDataGrid
-        rows={rows}
-        columns={columns}
-        localeText={GRID_LOCALE_TEXT}
-        searchFields={searchFields}
-      />
-      <Grid container gap={2} size={12} sx={{ mt: 2 }}>
-        <ThemeSwitcher />
-        <LanguageSwitcher />
-      </Grid>
-    </Grid>
-=======
-import { List, ListItem, Paper, Typography } from "@mui/material";
-import { useTranslation } from "react-i18next";
-import Page from "../../layouts/root/components/page";
-import { useLayers } from "../../api/layers";
-
-export default function LayersPage() {
-  const { t } = useTranslation();
-  const { data: layers, isLoading } = useLayers();
-
-  return (
-    <Page title={t("common.layers")}>
-      {isLoading ? (
-        <div>Loading...</div>
-      ) : (
-        <Grid size={12}>
-          <p>layers.length = {layers && ` (${layers.length})`}</p>
-
-          <List>
-            {layers?.map((layer) => (
-              <ListItem key={layer.id}>
-                <Paper sx={{ width: "100%", p: 2 }} elevation={4}>
-                  <Typography>{layer.options.caption}</Typography>
-                </Paper>
-              </ListItem>
-            ))}
-          </List>
-        </Grid>
-      )}
     </Page>
->>>>>>> a14cbf5b
   );
 }