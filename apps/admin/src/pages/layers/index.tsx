import Grid from "@mui/material/Grid2";
import { Button, List, ListItem, Paper, Typography } from "@mui/material";
import { useTranslation } from "react-i18next";

import { useLayers } from "../../api/layers";
import useAppStateStore from "../../store/use-app-state-store";

export default function LayersPage() {
  const { t } = useTranslation();
<<<<<<< HEAD
  const { data: layers } = useLayers();

  const themeMode = useAppStateStore((state) => state.themeMode);
  const setThemeMode = useAppStateStore((state) => state.setThemeMode);
=======
  const { config, loading, loadError } = useConfig();
  const { data, isLoading, isError } = useLayers();
  const { layers, count } = data || {};

  console.log(
    `apiBaseUrl: ${config?.apiBaseUrl}, config loading: ${loading}, config load error: ${loadError}`
  );
>>>>>>> 5be0ee7e

  if (isLoading) {
    return <div>Loading...</div>;
  }

  if (isError) {
    return <div>Error</div>;
  }

  return (
    <Grid size={12}>
      <Typography variant="h2" textAlign="center">
        {t("common.layers")}
        {count && ` (${count})`}
      </Typography>

      <List>
        {layers?.map((layer) => (
          <ListItem key={layer.id}>
            <Paper sx={{ width: "100%", p: 2 }} elevation={4}>
              <Typography>{layer.options.caption}</Typography>
            </Paper>
          </ListItem>
        ))}
      </List>
      <Paper sx={{ p: 2, m: 2 }} elevation={4}>
        <Typography>{`Current theme: ${themeMode}`}</Typography>
        <Button
          onClick={() => setThemeMode(themeMode === "light" ? "dark" : "light")}
          variant="contained"
        >
          Toggle theme
        </Button>
      </Paper>
    </Grid>
  );
}<|MERGE_RESOLUTION|>--- conflicted
+++ resolved
@@ -7,30 +7,15 @@
 
 export default function LayersPage() {
   const { t } = useTranslation();
-<<<<<<< HEAD
-  const { data: layers } = useLayers();
+  const { data, isLoading } = useLayers();
+  const { layers, count } = data ?? {};
 
   const themeMode = useAppStateStore((state) => state.themeMode);
   const setThemeMode = useAppStateStore((state) => state.setThemeMode);
-=======
-  const { config, loading, loadError } = useConfig();
-  const { data, isLoading, isError } = useLayers();
-  const { layers, count } = data || {};
 
-  console.log(
-    `apiBaseUrl: ${config?.apiBaseUrl}, config loading: ${loading}, config load error: ${loadError}`
-  );
->>>>>>> 5be0ee7e
-
-  if (isLoading) {
-    return <div>Loading...</div>;
-  }
-
-  if (isError) {
-    return <div>Error</div>;
-  }
-
-  return (
+  return isLoading ? (
+    <div>Loading...</div>
+  ) : (
     <Grid size={12}>
       <Typography variant="h2" textAlign="center">
         {t("common.layers")}
