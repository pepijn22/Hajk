--- conflicted
+++ resolved
@@ -1,19 +1,6 @@
-<<<<<<< HEAD
-import { useState, useEffect, useMemo } from "react";
-import Grid from "@mui/material/Grid2";
-import { Button, IconButton, Menu, MenuItem, Box } from "@mui/material";
-import { DataGrid } from "@mui/x-data-grid";
-import { useTranslation } from "react-i18next";
-import Page from "../../layouts/root/components/page";
-import { Layer, useLayers } from "../../api/layers";
-import { useServices } from "../../api/services";
-import { useNavigate } from "react-router";
-import { GRID_SWEDISH_LOCALE_TEXT } from "../../i18n/translations/datagrid/sv";
-=======
 import { useState } from "react";
 import { useTranslation } from "react-i18next";
 import { useLayers } from "../../api/layers";
->>>>>>> a4c63a93
 import useAppStateStore from "../../store/use-app-state-store";
 import Page from "../../layouts/root/components/page";
 import { SquareSpinnerComponent } from "../../components/progress/square-progress";
@@ -26,9 +13,10 @@
   const { t } = useTranslation();
   const { data: layers, isLoading } = useLayers();
   const language = useAppStateStore((state) => state.language);
-<<<<<<< HEAD
   const [open, setOpen] = useState<boolean>(false);
   const { data: services } = useServices();
+  const [openDialog, setOpenDialog] = useState(false);
+  const [searchQuery, setSearchQuery] = useState("");
 
   const processedLayers = useMemo(() => {
     if (!layers || !services) return [];
@@ -43,222 +31,18 @@
       };
     });
   }, [layers, services]);
-  const handleClose = () => {
-    setOpen(false);
-  };
 
-  const handleClickOpen = () => {
-    setOpen(true);
-  };
+  // const handleClose = () => {
+  //   setOpen(false);
+  // };
 
-  const [layer, setLayer] = useState<DynamicFormContainer<FieldValues>>(
-    new DynamicFormContainer<FieldValues>()
-  );
+  // const handleClickOpen = () => {
+  //   setOpen(true);
+  // };
 
-  const layerContainer = new DynamicFormContainer<FieldValues>();
-
-  layerContainer.addInput({
-    type: INPUT_TYPE.TEXTFIELD,
-    gridColumns: 12,
-    name: "url",
-    title: "N/A",
-    defaultValue: "",
-    registerOptions: {
-      required: `${t("common.required")}`,
-    },
-  });
-
-  useEffect(() => {
-    setLayer(layerContainer);
-  }, []);
-
-  const defaultValues = layer.getDefaultValues();
-
-  const {
-    register,
-    handleSubmit,
-    control,
-    formState: { errors, dirtyFields },
-  } = DefaultUseForm(defaultValues);
-
-  const onSubmit = createOnSubmitHandler({
-    handleSubmit,
-    dirtyFields,
-
-    onValid: (data: FieldValues) => {
-      console.log("Data: ", data);
-    },
-    onInvalid: (errors) => {
-      console.log("Errors: ", errors);
-    },
-  });
-
-  const RowMenu = (params: { row: { id: string } }) => {
-    const [anchorEl, setAnchorEl] = useState<HTMLElement | null>(null);
-    const open = Boolean(anchorEl);
-
-    const handleClick = (event: React.MouseEvent<HTMLButtonElement>) => {
-      setAnchorEl(event.currentTarget as HTMLElement | null);
-    };
-
-    const handleClose = () => {
-      setAnchorEl(null);
-    };
-
-    return (
-      <Box component="div" sx={{ textAlign: "center" }}>
-        <IconButton onClick={handleClick}>
-          <MoreHorizIcon />
-        </IconButton>
-        <Menu
-          anchorEl={anchorEl}
-          open={open}
-          onClose={handleClose}
-          anchorOrigin={{
-            vertical: "bottom",
-            horizontal: "left",
-          }}
-          transformOrigin={{
-            vertical: "top",
-            horizontal: "left",
-          }}
-        >
-          <MenuItem onClick={() => alert(`View ${params.row.id}`)}>
-            View
-          </MenuItem>
-          <MenuItem onClick={() => alert(`Edit ${params.row.id}`)}>
-            Edit
-          </MenuItem>
-          <MenuItem onClick={() => alert(`Delete ${params.row.id}`)}>
-            Delete
-          </MenuItem>
-        </Menu>
-      </Box>
-    );
-  };
-
-  return (
-    <>
-      {isLoading ? (
-        <SquareSpinnerComponent />
-      ) : (
-        <Page
-          title={t("common.layers")}
-          actionButtons={
-            <>
-              <Button
-                onClick={handleClickOpen}
-                color="primary"
-                variant="contained"
-              >
-                {t("layers.dialog.addBtn")}
-              </Button>
-            </>
-          }
-        >
-          <DialogWrapper
-            fullWidth
-            open={open}
-            title={t("layers.dialog.title")}
-            onClose={handleClose}
-            onSubmit={onSubmit}
-            actions={
-              <>
-                <Button variant="text" onClick={handleClose} color="primary">
-                  {t("common.dialog.closeBtn")}
-                </Button>
-                <Button type="submit" color="primary" variant="contained">
-                  {t("common.dialog.saveBtn")}
-                </Button>
-              </>
-            }
-          >
-            <FormRenderer
-              data={layer}
-              register={register}
-              control={control}
-              errors={errors}
-            />
-          </DialogWrapper>
-          <Grid size={12}>
-            <DataGrid
-              onCellClick={(params) => {
-                if (params.field === "actions") {
-                  return;
-                }
-                const id: string = (params.row as Layer).id;
-                if (id) {
-                  void navigate(`/layers/${id}`);
-                }
-              }}
-              sx={{
-                maxWidth: "100%",
-                mt: 8,
-                "& .MuiDataGrid-row:hover": {
-                  cursor: "pointer",
-                },
-              }}
-              rows={processedLayers ?? []}
-              getRowId={(row) => row.id}
-              columns={[
-                {
-                  field: "type",
-                  flex: 0.3,
-                  headerName: t("common.serviceType"),
-                },
-                {
-                  field: "name",
-                  flex: 0.3,
-                  headerName: t("common.name"),
-                },
-                { field: "url", flex: 1, headerName: "Url" },
-                {
-                  field: "usedInMaps",
-                  flex: 0.3,
-                  headerName: t("common.usedInMaps"),
-                },
-                {
-                  field: "brokenService",
-                  flex: 0.3,
-                  headerName: t("common.brokenService"),
-                },
-
-                {
-                  field: "actions",
-                  headerName: t("common.actions"),
-                  flex: 0.2,
-                  renderCell: (params: { row: { id: string } }) => (
-                    <RowMenu {...params} />
-                  ),
-                },
-              ]}
-              slotProps={{
-                loadingOverlay: {
-                  variant: "skeleton",
-                  noRowsVariant: "skeleton",
-                },
-              }}
-              localeText={
-                language === "sv" ? GRID_SWEDISH_LOCALE_TEXT : undefined
-              }
-              initialState={{
-                pagination: {
-                  paginationModel: {
-                    pageSize: 10,
-                  },
-                },
-              }}
-              hideFooterPagination={layers && layers.length < 10}
-              pageSizeOptions={[10, 25, 50, 100]}
-              disableRowSelectionOnClick
-            />
-          </Grid>
-        </Page>
-      )}
-    </>
-=======
-  const [openDialog, setOpenDialog] = useState(false);
-  const [searchQuery, setSearchQuery] = useState("");
+  // const [layer, setLayer] = useState<DynamicFormContainer<FieldValues>>(
+  //   new DynamicFormContainer<FieldValues>()
+  // );
 
   const handleDialogClose = () => setOpenDialog(false);
   const handleDialogOpen = () => setOpenDialog(true);
@@ -286,6 +70,5 @@
       <SearchBar searchQuery={searchQuery} setSearchQuery={setSearchQuery} />
       <LayersTable layers={filteredLayers ?? []} language={language} />
     </Page>
->>>>>>> a4c63a93
   );
 }