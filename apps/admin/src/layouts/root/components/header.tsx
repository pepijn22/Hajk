--- conflicted
+++ resolved
@@ -1,289 +1,285 @@
-import Grid from "@mui/material/Grid2";
-import { Link, useLocation, useParams } from "react-router-dom";
-import { useTranslation } from "react-i18next";
-import {
-  Avatar,
-  AvatarGroup,
-  Box,
-  Button,
-  Divider,
-  Paper,
-  Popover,
-  Typography,
-  useTheme,
-} from "@mui/material";
-import LogoutIcon from "@mui/icons-material/Logout";
-import SettingsIcon from "@mui/icons-material/Settings";
-import { useEffect, useState } from "react";
-import { HEADER_HEIGHT, HEADER_Z_INDEX } from "../constants";
-import HajkTooltip from "../../../components/hajk-tooltip";
-import useUserStore, { User } from "../../../store/use-user-store";
-import useAuth from "../../../hooks/use-auth";
-
-const getUserInitials = (user: User): string => {
-  const words: string[] = user.fullName.split(" ");
-  return (words[0].charAt(0) + words[1]?.charAt(0)).toUpperCase() || "";
-};
-
-export default function Header() {
-  const { t } = useTranslation();
-  const { palette } = useTheme();
-  const [userList, setUserList] = useState<User[]>([]);
-  const [activeUser, setActiveUser] = useState<User | null>();
-  const [anchorEl, setAnchorEl] = useState<null | HTMLElement>(null);
-  const { serviceId } = useParams();
-
-  const location = useLocation();
-  const pathParts = location.pathname.split("/").filter(Boolean);
-
-  const { user } = useUserStore.getState();
-  const { logout } = useAuth();
-
-  useEffect(() => {
-    setActiveUser(user);
-
-    const dummyUserList = [
-      { id: "u11111", fullName: "Henrik Hallberg", email: "hh___@gmail.com" },
-      { id: "u22222", fullName: "Jacob Wodzynski", email: "jw___@gmail.com" },
-      { id: "u33333", fullName: "Olof Svahn", email: "os___@gmail.com" },
-      { id: "u44444", fullName: "Albin Ahmetaj", email: "aa___@gmail.com" },
-      { id: "u55555", fullName: "Jesper Adeborn", email: "ja___@gmail.com" },
-    ].filter((u) => u.fullName !== user?.fullName);
-
-    setUserList(dummyUserList);
-  }, [setActiveUser, setUserList, user]);
-
-<<<<<<< HEAD
-  // Do we want to display the id? Maybe name instead
-  const breadcrumbLinks =
-    pathParts.length > 0
-      ? [
-          <Box
-            sx={{ color: palette.text.secondary }}
-            mr={1}
-            component="span"
-            key="home"
-          >
-            <Link to="/">Start</Link>
-            {pathParts.length > 0 && " / "}
-          </Box>,
-          ...pathParts.map((part, index) => {
-            const path = `/${pathParts.slice(0, index + 1).join("/")}`;
-            const isCurrentPath = path === location.pathname;
-
-            let displayName;
-
-            if (part === serviceId) {
-              displayName = serviceId;
-            } else {
-              const translationKey = `common.${part.toLowerCase()}`;
-
-              displayName = t(
-                translationKey,
-                part.charAt(0).toUpperCase() + part.slice(1)
-              );
-            }
-
-            return (
-              <Box
-                sx={{ color: palette.text.secondary }}
-                mr={1}
-                component="span"
-                key={path}
-              >
-                <Link
-                  style={{
-                    color: isCurrentPath ? palette.text.primary : "",
-                  }}
-                  to={path}
-                >
-                  {displayName}
-                </Link>
-
-                {index < pathParts.length - 1 && (
-                  <Box component="span"> / </Box>
-                )}
-              </Box>
-            );
-          }),
-        ]
-      : [];
-
-  return (
-=======
-  return !user ? null : (
->>>>>>> 9c024e68
-    <Paper
-      component="header"
-      elevation={2}
-      sx={{
-        position: "fixed",
-        top: 0,
-        left: 0,
-        right: 0,
-        zIndex: HEADER_Z_INDEX,
-      }}
-      square
-    >
-      <Grid
-        container
-        size={12}
-        alignItems="center"
-        direction={"row"}
-        sx={{ width: "100%", height: `${HEADER_HEIGHT}px` }}
-      >
-        <Grid
-          size={{ xs: 8, sm: 8 }}
-          container
-          alignItems="center"
-          sx={{
-            display: "flex",
-            alignItems: "center",
-          }}
-        >
-          <Link
-            to="/"
-            style={{
-              position: "relative",
-              display: "inline-flex",
-              marginLeft: "16px",
-            }}
-          >
-            <img
-              src="/hajk-admin-logo.svg"
-              alt={t("common.clickableLogo")}
-              style={{
-                height: "32px",
-                width: "auto",
-                filter: `invert(${palette.mode === "light" ? 0 : 1})`,
-                userSelect: "none",
-              }}
-            />
-          </Link>
-
-          <Box
-            sx={{
-              display: "inline-flex",
-              fontSize: "0.8rem",
-              fontWeight: 700,
-              ml: 8,
-            }}
-          >
-            {breadcrumbLinks}
-          </Box>
-        </Grid>
-
-        <Grid
-          container
-          size={{ xs: 4, sm: 4 }}
-          justifyContent="flex-end"
-          alignSelf="center"
-          alignItems="center"
-        >
-          <AvatarGroup max={6} sx={{ display: { xs: "none", sm: "flex" } }}>
-            {userList.map((user) => {
-              return (
-                <HajkTooltip
-                  key={user.id}
-                  title={user.fullName}
-                  placement="bottom-end"
-                >
-                  <Avatar
-                    key={user.id + "avatar"}
-                    alt={user.fullName}
-                    sx={{
-                      width: "30px",
-                      height: "30px",
-                      fontSize: "0.9rem",
-                      transition:
-                        "transform 200ms ease, background-color 200ms ease",
-                      "&:hover": {
-                        backgroundColor: palette.primary.light,
-                        transform:
-                          "scale3d(1.12,1.12,1.12) translateX(3px) translateZ(0)",
-                      },
-                    }}
-                  >
-                    {getUserInitials(user)}
-                  </Avatar>
-                </HajkTooltip>
-              );
-            })}
-          </AvatarGroup>
-          {activeUser && (
-            <HajkTooltip
-              key={activeUser.id}
-              title={activeUser.fullName + ` (${t("common.you")})`}
-              placement="bottom-end"
-            >
-              <Avatar
-                onClick={(e) => {
-                  setAnchorEl(anchorEl ? null : e.currentTarget);
-                }}
-                key={activeUser.id}
-                sx={{
-                  backgroundColor: palette.primary.main,
-                  width: "36px",
-                  height: "36px",
-                  marginLeft: "14px",
-                  marginRight: "14px",
-                  borderWidth: "2px",
-                  borderStyle: "solid",
-                  borderColor: palette.primary.light,
-                  cursor: "pointer",
-                  transition: "transform 200ms ease",
-                  transform: "scale3d(1.0,1.0,1.0) translateZ(0)",
-                  "&:hover": {
-                    transform: "scale3d(1.12,1.12,1.12) translateZ(0)",
-                  },
-                }}
-              >
-                {getUserInitials(activeUser)}
-              </Avatar>
-            </HajkTooltip>
-          )}
-
-          <Popover
-            sx={{ marginTop: "10px", minWidth: "0" }}
-            anchorEl={anchorEl}
-            open={anchorEl != null}
-            onClose={() => setAnchorEl(null)}
-            disableScrollLock={true}
-            anchorOrigin={{
-              vertical: "bottom",
-              horizontal: "right",
-            }}
-            transformOrigin={{
-              vertical: "top",
-              horizontal: "right",
-            }}
-          >
-            <Grid container sx={{ p: 1 }}>
-              <Grid size={12}>
-                <Box>
-                  <Typography sx={{ fontWeight: "bold" }}>
-                    {activeUser?.fullName}
-                  </Typography>
-                </Box>
-                <Box>{activeUser?.email}</Box>
-                <Divider sx={{ mb: 1, mt: 1 }} />
-              </Grid>
-              <Grid container size={12} justifyContent="space-between">
-                <Button
-                  startIcon={<LogoutIcon />}
-                  color="error"
-                  onClick={() => void logout()}
-                >
-                  {t("common.logout")}
-                </Button>
-                <Button startIcon={<SettingsIcon />}>
-                  {t("common.settings")}
-                </Button>
-              </Grid>
-            </Grid>
-          </Popover>
-        </Grid>
-      </Grid>
-    </Paper>
-  );
-}
+import Grid from "@mui/material/Grid2";
+import { Link, useLocation, useParams } from "react-router-dom";
+import { useTranslation } from "react-i18next";
+import {
+  Avatar,
+  AvatarGroup,
+  Box,
+  Button,
+  Divider,
+  Paper,
+  Popover,
+  Typography,
+  useTheme,
+} from "@mui/material";
+import LogoutIcon from "@mui/icons-material/Logout";
+import SettingsIcon from "@mui/icons-material/Settings";
+import { useEffect, useState } from "react";
+import { HEADER_HEIGHT, HEADER_Z_INDEX } from "../constants";
+import HajkTooltip from "../../../components/hajk-tooltip";
+import useUserStore, { User } from "../../../store/use-user-store";
+import useAuth from "../../../hooks/use-auth";
+
+const getUserInitials = (user: User): string => {
+  const words: string[] = user.fullName.split(" ");
+  return (words[0].charAt(0) + words[1]?.charAt(0)).toUpperCase() || "";
+};
+
+export default function Header() {
+  const { t } = useTranslation();
+  const { palette } = useTheme();
+  const [userList, setUserList] = useState<User[]>([]);
+  const [activeUser, setActiveUser] = useState<User | null>();
+  const [anchorEl, setAnchorEl] = useState<null | HTMLElement>(null);
+  const { serviceId } = useParams();
+
+  const location = useLocation();
+  const pathParts = location.pathname.split("/").filter(Boolean);
+
+  const { user } = useUserStore.getState();
+  const { logout } = useAuth();
+
+  useEffect(() => {
+    setActiveUser(user);
+
+    const dummyUserList = [
+      { id: "u11111", fullName: "Henrik Hallberg", email: "hh___@gmail.com" },
+      { id: "u22222", fullName: "Jacob Wodzynski", email: "jw___@gmail.com" },
+      { id: "u33333", fullName: "Olof Svahn", email: "os___@gmail.com" },
+      { id: "u44444", fullName: "Albin Ahmetaj", email: "aa___@gmail.com" },
+      { id: "u55555", fullName: "Jesper Adeborn", email: "ja___@gmail.com" },
+    ].filter((u) => u.fullName !== user?.fullName);
+
+    setUserList(dummyUserList);
+  }, [setActiveUser, setUserList, user]);
+
+  // Do we want to display the id? Maybe name instead
+  const breadcrumbLinks =
+    pathParts.length > 0
+      ? [
+          <Box
+            sx={{ color: palette.text.secondary }}
+            mr={1}
+            component="span"
+            key="home"
+          >
+            <Link to="/">Start</Link>
+            {pathParts.length > 0 && " / "}
+          </Box>,
+          ...pathParts.map((part, index) => {
+            const path = `/${pathParts.slice(0, index + 1).join("/")}`;
+            const isCurrentPath = path === location.pathname;
+
+            let displayName;
+
+            if (part === serviceId) {
+              displayName = serviceId;
+            } else {
+              const translationKey = `common.${part.toLowerCase()}`;
+
+              displayName = t(
+                translationKey,
+                part.charAt(0).toUpperCase() + part.slice(1)
+              );
+            }
+
+            return (
+              <Box
+                sx={{ color: palette.text.secondary }}
+                mr={1}
+                component="span"
+                key={path}
+              >
+                <Link
+                  style={{
+                    color: isCurrentPath ? palette.text.primary : "",
+                  }}
+                  to={path}
+                >
+                  {displayName}
+                </Link>
+
+                {index < pathParts.length - 1 && (
+                  <Box component="span"> / </Box>
+                )}
+              </Box>
+            );
+          }),
+        ]
+      : [];
+
+  return !user ? null : (
+    <Paper
+      component="header"
+      elevation={2}
+      sx={{
+        position: "fixed",
+        top: 0,
+        left: 0,
+        right: 0,
+        zIndex: HEADER_Z_INDEX,
+      }}
+      square
+    >
+      <Grid
+        container
+        size={12}
+        alignItems="center"
+        direction={"row"}
+        sx={{ width: "100%", height: `${HEADER_HEIGHT}px` }}
+      >
+        <Grid
+          size={{ xs: 8, sm: 8 }}
+          container
+          alignItems="center"
+          sx={{
+            display: "flex",
+            alignItems: "center",
+          }}
+        >
+          <Link
+            to="/"
+            style={{
+              position: "relative",
+              display: "inline-flex",
+              marginLeft: "16px",
+            }}
+          >
+            <img
+              src="/hajk-admin-logo.svg"
+              alt={t("common.clickableLogo")}
+              style={{
+                height: "32px",
+                width: "auto",
+                filter: `invert(${palette.mode === "light" ? 0 : 1})`,
+                userSelect: "none",
+              }}
+            />
+          </Link>
+
+          <Box
+            sx={{
+              display: "inline-flex",
+              fontSize: "0.8rem",
+              fontWeight: 700,
+              ml: 8,
+            }}
+          >
+            {breadcrumbLinks}
+          </Box>
+        </Grid>
+
+        <Grid
+          container
+          size={{ xs: 4, sm: 4 }}
+          justifyContent="flex-end"
+          alignSelf="center"
+          alignItems="center"
+        >
+          <AvatarGroup max={6} sx={{ display: { xs: "none", sm: "flex" } }}>
+            {userList.map((user) => {
+              return (
+                <HajkTooltip
+                  key={user.id}
+                  title={user.fullName}
+                  placement="bottom-end"
+                >
+                  <Avatar
+                    key={user.id + "avatar"}
+                    alt={user.fullName}
+                    sx={{
+                      width: "30px",
+                      height: "30px",
+                      fontSize: "0.9rem",
+                      transition:
+                        "transform 200ms ease, background-color 200ms ease",
+                      "&:hover": {
+                        backgroundColor: palette.primary.light,
+                        transform:
+                          "scale3d(1.12,1.12,1.12) translateX(3px) translateZ(0)",
+                      },
+                    }}
+                  >
+                    {getUserInitials(user)}
+                  </Avatar>
+                </HajkTooltip>
+              );
+            })}
+          </AvatarGroup>
+          {activeUser && (
+            <HajkTooltip
+              key={activeUser.id}
+              title={activeUser.fullName + ` (${t("common.you")})`}
+              placement="bottom-end"
+            >
+              <Avatar
+                onClick={(e) => {
+                  setAnchorEl(anchorEl ? null : e.currentTarget);
+                }}
+                key={activeUser.id}
+                sx={{
+                  backgroundColor: palette.primary.main,
+                  width: "36px",
+                  height: "36px",
+                  marginLeft: "14px",
+                  marginRight: "14px",
+                  borderWidth: "2px",
+                  borderStyle: "solid",
+                  borderColor: palette.primary.light,
+                  cursor: "pointer",
+                  transition: "transform 200ms ease",
+                  transform: "scale3d(1.0,1.0,1.0) translateZ(0)",
+                  "&:hover": {
+                    transform: "scale3d(1.12,1.12,1.12) translateZ(0)",
+                  },
+                }}
+              >
+                {getUserInitials(activeUser)}
+              </Avatar>
+            </HajkTooltip>
+          )}
+
+          <Popover
+            sx={{ marginTop: "10px", minWidth: "0" }}
+            anchorEl={anchorEl}
+            open={anchorEl != null}
+            onClose={() => setAnchorEl(null)}
+            disableScrollLock={true}
+            anchorOrigin={{
+              vertical: "bottom",
+              horizontal: "right",
+            }}
+            transformOrigin={{
+              vertical: "top",
+              horizontal: "right",
+            }}
+          >
+            <Grid container sx={{ p: 1 }}>
+              <Grid size={12}>
+                <Box>
+                  <Typography sx={{ fontWeight: "bold" }}>
+                    {activeUser?.fullName}
+                  </Typography>
+                </Box>
+                <Box>{activeUser?.email}</Box>
+                <Divider sx={{ mb: 1, mt: 1 }} />
+              </Grid>
+              <Grid container size={12} justifyContent="space-between">
+                <Button
+                  startIcon={<LogoutIcon />}
+                  color="error"
+                  onClick={() => void logout()}
+                >
+                  {t("common.logout")}
+                </Button>
+                <Button startIcon={<SettingsIcon />}>
+                  {t("common.settings")}
+                </Button>
+              </Grid>
+            </Grid>
+          </Popover>
+        </Grid>
+      </Grid>
+    </Paper>
+  );
+}