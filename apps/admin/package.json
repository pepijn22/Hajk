--- conflicted
+++ resolved
@@ -1,10 +1,4 @@
 {
-<<<<<<< HEAD
-  "name": "admin",
-  "private": true,
-  "version": "0.0.0",
-  "type": "module",
-=======
   "name": "hajk-admin",
   "version": "4.0.0",
   "description": "Hajk Admin UI",
@@ -14,7 +8,6 @@
     "url": "https://github.com/hajkmap/Hajk.git"
   },
   "license": "MIT",
->>>>>>> 5e0c009d
   "scripts": {
     "dev": "vite",
     "build": "tsc -b && vite build --base=/admin",
