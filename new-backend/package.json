{
  "name": "hajk-backend",
<<<<<<< HEAD
  "version": "3.12.5",
=======
  "version": "3.13.0-dev",
>>>>>>> dd1ac7d1
  "description": "Hajk Backend",
  "homepage": ".",
  "repository": {
    "type": "git",
    "url": "https://github.com/hajkmap/Hajk.git"
  },
  "license": "MIT",
  "engines": {
    "node": ">=16.10"
  },
  "type": "module",
  "exports": "./index.js",
  "scripts": {
    "start": "node dist/index.js",
    "compile": "rm -rf dist && cp -r server dist",
    "dev": "nodemon server --config .nodemonrc.json",
    "dev:debug": "nodemon server --config .nodemonrc.json --inspect",
    "test": "mocha --exit",
    "test:debug": "mocha --inspect-brk --exit",
    "lint": "eslint ./server",
    "lint:fix": "eslint --fix ."
  },
  "dependencies": {
    "activedirectory2": "^2.1.0",
    "clf-date": "^0.2.1",
    "compression": "^1.7.4",
    "cookie-parser": "^1.4.6",
    "cors": "^2.8.5",
    "dotenv": "^16.1.3",
    "express": "^4.18.2",
    "express-openapi-validator": "^5.0.4",
    "fast-xml-parser": "^4.2.2",
    "helmet": "^7.0.0",
    "http-proxy-middleware": "^2.0.6",
    "log4js": "^6.9.1",
    "query-string": "^8.1.0",
    "ws": "^8.13.0"
  },
  "devDependencies": {
    "chai": "^4.3.7",
    "eslint": "^8.41.0",
    "eslint-config-prettier": "^8.8.0",
    "eslint-plugin-import": "^2.27.5",
    "eslint-plugin-node": "^11.1.0",
    "eslint-plugin-prettier": "^4.2.1",
    "mocha": "^10.2.0",
    "nodemon": "^2.0.22",
    "prettier": "^2.8.8",
    "supertest": "^6.3.3"
  },
  "author": "Jacob Wodzyński <jacob.wodzynski@halmstad.se> (https://github.com/hajkmap)"
}<|MERGE_RESOLUTION|>--- conflicted
+++ resolved
@@ -1,10 +1,6 @@
 {
   "name": "hajk-backend",
-<<<<<<< HEAD
-  "version": "3.12.5",
-=======
-  "version": "3.13.0-dev",
->>>>>>> dd1ac7d1
+  "version": "3.13.0",
   "description": "Hajk Backend",
   "homepage": ".",
   "repository": {
