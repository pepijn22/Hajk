--- conflicted
+++ resolved
@@ -32,17 +32,11 @@
     "express": "^4.17.3",
     "express-openapi-validator": "^4.13.7",
     "helmet": "^5.0.2",
-<<<<<<< HEAD
-    "http-proxy-middleware": "^2.0.2",
-    "log4js": "^6.4.1",
-    "node-windows": "^1.0.0-beta.6",
+    "http-proxy-middleware": "^2.0.4",
+    "log4js": "^6.4.4",
+    "node-windows": "^1.0.0-beta.7",
     "query-string": "^7.1.1",
     "ws": "^8.5.0"
-=======
-    "http-proxy-middleware": "^2.0.4",
-    "log4js": "^6.4.4",
-    "node-windows": "^1.0.0-beta.7"
->>>>>>> f3418923
   },
   "devDependencies": {
     "@babel/cli": "^7.17.6",
