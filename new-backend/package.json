{
  "name": "hajk-backend",
<<<<<<< HEAD
  "version": "3.10.0-beta.13",
=======
  "version": "3.10.0-rc.1",
>>>>>>> 3feb589a
  "description": "Hajk Backend",
  "homepage": ".",
  "repository": {
    "type": "git",
    "url": "https://github.com/hajkmap/Hajk.git"
  },
  "license": "MIT",
  "engines": {
    "node": ">=12.0.0"
  },
  "main": "index.js",
  "scripts": {
    "start": "node dist/index.js",
    "compile": "babel server --out-dir dist --delete-dir-on-start --source-maps inline --copy-files",
    "dev": "nodemon server --exec ./node_modules/.bin/babel-node --config .nodemonrc.json",
    "dev:debug": "nodemon server --exec babel-node --config .nodemonrc.json --inspect",
    "test": "mocha --require @babel/register --exit",
    "test:debug": "mocha --require @babel/register --inspect-brk --exit",
    "lint": "eslint .",
    "lint:fix": "eslint --fix ."
  },
  "dependencies": {
    "activedirectory2": "^2.1.0",
    "clf-date": "^0.2.0",
    "compression": "^1.7.4",
    "cookie-parser": "^1.4.6",
    "cors": "^2.8.5",
    "dotenv": "^16.0.0",
    "express": "^4.17.3",
    "express-openapi-validator": "^4.13.7",
    "helmet": "^5.0.2",
    "http-proxy-middleware": "^2.0.4",
    "log4js": "^6.4.4",
    "node-windows": "^1.0.0-beta.7",
    "query-string": "^7.1.1",
    "ws": "^8.5.0"
  },
  "devDependencies": {
    "@babel/cli": "^7.17.6",
    "@babel/core": "^7.17.9",
    "@babel/eslint-parser": "^7.17.0",
    "@babel/node": "^7.16.8",
    "@babel/preset-env": "^7.16.11",
    "@babel/register": "^7.17.7",
    "chai": "^4.3.6",
    "eslint": "^8.12.0",
    "eslint-config-prettier": "^8.5.0",
    "eslint-plugin-import": "^2.26.0",
    "eslint-plugin-node": "^11.1.0",
    "eslint-plugin-prettier": "^4.0.0",
    "mocha": "^9.2.2",
    "nodemon": "^2.0.15",
    "prettier": "^2.6.2",
    "supertest": "^6.2.2"
  },
  "author": "Jacob Wodzyński <jacob.wodzynski@halmstad.se> (https://github.com/hajkmap)"
}<|MERGE_RESOLUTION|>--- conflicted
+++ resolved
@@ -1,10 +1,6 @@
 {
   "name": "hajk-backend",
-<<<<<<< HEAD
-  "version": "3.10.0-beta.13",
-=======
   "version": "3.10.0-rc.1",
->>>>>>> 3feb589a
   "description": "Hajk Backend",
   "homepage": ".",
   "repository": {
