--- conflicted
+++ resolved
@@ -15,27 +15,17 @@
   "exports": "./index.js",
   "scripts": {
     "start": "node dist/index.js",
-<<<<<<< HEAD
-    "compile": "babel server --out-dir dist --delete-dir-on-start --source-maps inline --copy-files",
-    "dev": "nodemon server --exec ./node_modules/.bin/babel-node --config .nodemonrc.json",
-    "dev:debug": "nodemon server --exec babel-node --config .nodemonrc.json --inspect",
-    "test": "mocha --require @babel/register --exit",
-    "test:debug": "mocha --require @babel/register --inspect-brk --exit",
-    "lint": "eslint .",
-    "lint:fix": "eslint --fix .",
-    "reset:db": "prisma db push --force-reset && prisma db seed"
-  },
-  "prisma": {
-    "seed": "babel-node prisma/seed.js"
-=======
     "compile": "rm -rf dist && cp -r server dist",
     "dev": "nodemon server --config .nodemonrc.json",
     "dev:debug": "nodemon server --config .nodemonrc.json --inspect",
     "test": "mocha --exit",
     "test:debug": "mocha --inspect-brk --exit",
     "lint": "eslint ./server",
-    "lint:fix": "eslint --fix ."
->>>>>>> f8ada1fd
+    "lint:fix": "eslint --fix .",
+    "reset:db": "prisma db push --force-reset && prisma db seed"
+  },
+  "prisma": {
+    "seed": "node prisma/seed.js"
   },
   "dependencies": {
     "@prisma/client": "^4.4.0",
@@ -44,19 +34,12 @@
     "compression": "^1.7.4",
     "cookie-parser": "^1.4.6",
     "cors": "^2.8.5",
-<<<<<<< HEAD
     "cuid": "^2.1.8",
-    "dotenv": "^16.0.2",
-    "express": "^4.18.1",
-    "express-openapi-validator": "^4.13.8",
-    "helmet": "^6.0.0",
-=======
     "dotenv": "^16.1.3",
     "express": "^4.18.2",
     "express-openapi-validator": "^5.0.4",
     "fast-xml-parser": "^4.2.2",
     "helmet": "^7.0.0",
->>>>>>> f8ada1fd
     "http-proxy-middleware": "^2.0.6",
     "log4js": "^6.9.1",
     "node-windows": "^1.0.0-beta.8"
@@ -68,18 +51,11 @@
     "eslint-plugin-import": "^2.27.5",
     "eslint-plugin-node": "^11.1.0",
     "eslint-plugin-prettier": "^4.2.1",
-<<<<<<< HEAD
-    "mocha": "^10.0.0",
-    "nodemon": "^2.0.20",
-    "prettier": "^2.7.1",
-    "prisma": "^4.4.0",
-    "supertest": "^6.2.4"
-=======
     "mocha": "^10.2.0",
     "nodemon": "^2.0.22",
     "prettier": "^2.8.8",
+    "prisma": "^4.4.0",
     "supertest": "^6.3.3"
->>>>>>> f8ada1fd
   },
   "author": "Jacob Wodzyński <jacob.wodzynski@halmstad.se> (https://github.com/hajkmap)"
 }