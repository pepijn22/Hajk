{
  "name": "hajk-backend",
<<<<<<< HEAD
  "version": "3.7.0-rc.1",
=======
  "version": "3.8.0",
>>>>>>> beba93ae
  "description": "Hajk Backend",
  "homepage": ".",
  "repository": {
    "type": "git",
    "url": "https://github.com/hajkmap/Hajk.git"
  },
  "license": "MIT",
  "engines": {
    "node": ">=12.0.0"
  },
  "main": "index.js",
  "scripts": {
    "start": "node dist/index.js",
    "compile": "babel server --out-dir dist --delete-dir-on-start --source-maps inline --copy-files",
    "dev": "nodemon server --exec babel-node --config .nodemonrc.json",
    "dev:debug": "nodemon server --exec babel-node --config .nodemonrc.json --inspect",
    "test": "mocha --require @babel/register --exit",
    "test:debug": "mocha --require @babel/register --inspect-brk --exit",
    "lint": "eslint .",
    "lint:fix": "eslint --fix ."
  },
  "dependencies": {
    "activedirectory2": "^2.1.0",
    "clf-date": "^0.2.0",
    "compression": "^1.7.4",
    "cookie-parser": "^1.4.5",
    "cors": "^2.8.5",
    "dotenv": "^10.0.0",
    "express": "^4.17.1",
<<<<<<< HEAD
    "express-openapi-validator": "^4.13.1",
=======
    "express-openapi-validator": "^4.13.2",
>>>>>>> beba93ae
    "helmet": "^4.6.0",
    "http-proxy-middleware": "^2.0.1",
    "log4js": "^6.3.0",
    "node-windows": "^1.0.0-beta.6"
  },
  "devDependencies": {
    "@babel/cli": "^7.16.0",
    "@babel/core": "^7.16.0",
    "@babel/eslint-parser": "^7.16.0",
    "@babel/node": "^7.16.0",
    "@babel/preset-env": "^7.16.0",
    "@babel/register": "^7.16.0",
    "chai": "^4.3.4",
    "eslint": "^8.1.0",
    "eslint-config-prettier": "^8.3.0",
    "eslint-plugin-import": "^2.25.2",
    "eslint-plugin-node": "^11.1.0",
    "eslint-plugin-prettier": "^4.0.0",
    "mocha": "^9.1.3",
    "nodemon": "^2.0.14",
    "prettier": "^2.4.1",
    "supertest": "^6.1.6"
  },
  "author": "Jacob Wodzyński <jacob.wodzynski@halmstad.se> (https://github.com/hajkmap)"
}<|MERGE_RESOLUTION|>--- conflicted
+++ resolved
@@ -1,10 +1,6 @@
 {
   "name": "hajk-backend",
-<<<<<<< HEAD
-  "version": "3.7.0-rc.1",
-=======
   "version": "3.8.0",
->>>>>>> beba93ae
   "description": "Hajk Backend",
   "homepage": ".",
   "repository": {
@@ -34,11 +30,7 @@
     "cors": "^2.8.5",
     "dotenv": "^10.0.0",
     "express": "^4.17.1",
-<<<<<<< HEAD
-    "express-openapi-validator": "^4.13.1",
-=======
     "express-openapi-validator": "^4.13.2",
->>>>>>> beba93ae
     "helmet": "^4.6.0",
     "http-proxy-middleware": "^2.0.1",
     "log4js": "^6.3.0",
