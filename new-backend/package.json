{
  "name": "hajk-backend",
  "version": "3.11.0-dev",
  "description": "Hajk Backend",
  "homepage": ".",
  "repository": {
    "type": "git",
    "url": "https://github.com/hajkmap/Hajk.git"
  },
  "license": "MIT",
  "engines": {
    "node": ">=12.0.0"
  },
  "main": "index.js",
  "scripts": {
    "start": "node dist/index.js",
    "compile": "babel server --out-dir dist --delete-dir-on-start --source-maps inline --copy-files",
    "dev": "nodemon server --exec ./node_modules/.bin/babel-node --config .nodemonrc.json",
    "dev:debug": "nodemon server --exec babel-node --config .nodemonrc.json --inspect",
    "test": "mocha --require @babel/register --exit",
    "test:debug": "mocha --require @babel/register --inspect-brk --exit",
    "lint": "eslint .",
    "lint:fix": "eslint --fix ."
  },
  "dependencies": {
    "activedirectory2": "^2.1.0",
    "clf-date": "^0.2.1",
    "compression": "^1.7.4",
    "cookie-parser": "^1.4.6",
    "cors": "^2.8.5",
    "dotenv": "^16.0.3",
    "express": "^4.18.1",
    "express-openapi-validator": "^4.13.8",
    "helmet": "^6.0.0",
    "http-proxy-middleware": "^2.0.6",
<<<<<<< HEAD
    "log4js": "^6.6.1",
    "node-windows": "^1.0.0-beta.8",
    "query-string": "^7.1.1",
    "ws": "^8.8.1"
=======
    "log4js": "^6.7.0",
    "node-windows": "^1.0.0-beta.8"
>>>>>>> 1b09a1bc
  },
  "devDependencies": {
    "@babel/cli": "^7.19.3",
    "@babel/core": "^7.19.3",
    "@babel/eslint-parser": "^7.19.1",
    "@babel/node": "^7.19.1",
    "@babel/preset-env": "^7.19.3",
    "@babel/register": "^7.18.9",
    "chai": "^4.3.6",
    "eslint": "^8.24.0",
    "eslint-config-prettier": "^8.5.0",
    "eslint-plugin-import": "^2.26.0",
    "eslint-plugin-node": "^11.1.0",
    "eslint-plugin-prettier": "^4.2.1",
    "mocha": "^10.0.0",
    "nodemon": "^2.0.20",
    "prettier": "^2.7.1",
    "supertest": "^6.3.0"
  },
  "author": "Jacob Wodzyński <jacob.wodzynski@halmstad.se> (https://github.com/hajkmap)"
}<|MERGE_RESOLUTION|>--- conflicted
+++ resolved
@@ -29,29 +29,24 @@
     "cookie-parser": "^1.4.6",
     "cors": "^2.8.5",
     "dotenv": "^16.0.3",
-    "express": "^4.18.1",
+    "express": "^4.18.2",
     "express-openapi-validator": "^4.13.8",
     "helmet": "^6.0.0",
     "http-proxy-middleware": "^2.0.6",
-<<<<<<< HEAD
-    "log4js": "^6.6.1",
+    "log4js": "^6.7.0",
     "node-windows": "^1.0.0-beta.8",
     "query-string": "^7.1.1",
-    "ws": "^8.8.1"
-=======
-    "log4js": "^6.7.0",
-    "node-windows": "^1.0.0-beta.8"
->>>>>>> 1b09a1bc
+    "ws": "^8.9.0"
   },
   "devDependencies": {
     "@babel/cli": "^7.19.3",
     "@babel/core": "^7.19.3",
     "@babel/eslint-parser": "^7.19.1",
     "@babel/node": "^7.19.1",
-    "@babel/preset-env": "^7.19.3",
+    "@babel/preset-env": "^7.19.4",
     "@babel/register": "^7.18.9",
     "chai": "^4.3.6",
-    "eslint": "^8.24.0",
+    "eslint": "^8.25.0",
     "eslint-config-prettier": "^8.5.0",
     "eslint-plugin-import": "^2.26.0",
     "eslint-plugin-node": "^11.1.0",
