import fs from "fs";
import path from "path";
import log4js from "log4js";
import { Console } from "console";
const logger = log4js.getLogger("service.informative");

class InformativeService {
  constructor() {
    logger.trace("Initiating InformativeService");
  }

  /**
   * @summary Lists contents of a document as JSON
   *
   * @param {*} file
   * @returns {object} JSON representation of document
   * @memberof InformativeService
   */
  async getByName(folder, file) {
    try {
      if (folder) {
        file += ".json";
        // Open file containing our store
        const pathToFile = path.join(
          process.cwd(),
          "App_Data/documents/" + folder,
          file
        );
        const text = await fs.promises.readFile(pathToFile, "utf-8");
        // Parse the file content so we get an object
        const json = await JSON.parse(text);
        return json;
      } else {
        file += ".json";
        // Open file containing our store
        const pathToFile = path.join(process.cwd(), "App_Data/documents", file);
        const text = await fs.promises.readFile(pathToFile, "utf-8");
        // Parse the file content so we get an object
        const json = await JSON.parse(text);
        return json;
      }
    } catch (error) {
      logger.warn(
        `Error while opening informative document "${file}". Sent 404 Not Found as response. Original error below.`
      );
      logger.warn(error);
      return { error };
    }
  }

  /**
   * @summary Create a new, empty documents file, link it to specified map config.
   *
   * @param {*} documentName File name to be created
   * @param {*} mapName Name of map config that this document file will be linked to
   * @returns
   * @memberof InformativeService
   */
  async create(documentName, mapName, folderName) {
    try {
      // Add desired file extension to our file's name…
      documentName += ".json";

      // …and create a new path to that file.
      var pathToFile = "";
      if (folderName) {
        pathToFile = path.join(
          process.cwd(),
          "App_Data/documents" + "/" + folderName,
          documentName
        );
      } else {
        pathToFile = path.join(
          process.cwd(),
          "App_Data/documents",
          documentName
        );
      }

      // Prepare the contents of our new documents file
      const json = {
        chapters: [], // No chapters
        map: mapName, // Link this document to the desired map config
      };

      // Transform JSON object to string using 2 spaces indentation
      const jsonString = JSON.stringify(json, null, 2);

      // Write to file
      await fs.promises.writeFile(pathToFile, jsonString);

      return json;
    } catch (error) {
      return { error };
    }
  }

  /**
   * @summary Create a new, empty folder.
   *
   * @param {*} folderName to be created
   * @returns
   * @memberof InformativeService
   */
  async createFolder(folderName) {
    try {
      const foldern = {
        foldername: folderName, // Return
      };
      // …and create a new path to that folder.
      const pathToFolder = path.join(
        process.cwd(),
        "App_Data/documents",
        folderName
      );
      console.log(pathToFolder);
      if (!fs.existsSync(pathToFolder)) {
        fs.promises.mkdir(pathToFolder);
        return foldern;
      } else {
        return foldern;
      }
    } catch (error) {
      return { error };
    }
  }

  /**
   * @summary Replace contents of the specified documents file with the incoming body.
   *
   * @param {*} file Name of the document to be replaced (without file extension)
   * @param {*} body Content that will entirely replace the existing content of file
   * @returns
   * @memberof InformativeService
   */
  async saveByName(folder, file, body) {
    try {
      if (folder) {
        file += ".json";
        // Prepare the path to our file
        const pathToFile = path.join(
          process.cwd(),
          "App_Data/documents/" + folder,
          file
        );

        // Simple way to verify we've got valid JSON: try parsing it.
        const json = JSON.parse(body);

        // If parsing was successful, convert back to string,
        // using 2 spaces as indentation
        const jsonString = JSON.stringify(json, null, 2);

        // Write to file
        await fs.promises.writeFile(pathToFile, jsonString);

        // Return the parsed JSON object
        return jsonString;
      } else {
        file += ".json";
        // Prepare the path to our file
        const pathToFile = path.join(process.cwd(), "App_Data/documents", file);

        // Simple way to verify we've got valid JSON: try parsing it.
        const json = JSON.parse(body);

        // If parsing was successful, convert back to string,
        // using 2 spaces as indentation
        const jsonString = JSON.stringify(json, null, 2);

        // Write to file
        await fs.promises.writeFile(pathToFile, jsonString);

        // Return the parsed JSON object
        return jsonString;
      }
    } catch (error) {
      return { error };
    }
  }

  async deleteByName(folder, file) {
    try {
      var pathToFile = "";
      if (folder) {
        file += ".json";
        // Prepare the path to our file
        pathToFile = path.join(
          process.cwd(),
          "App_Data/documents/" + folder,
          file
        );
      } else {
        file += ".json";
        // Prepare the path to our file
        pathToFile = path.join(process.cwd(), "App_Data/documents", file);
      }
      // Just drop the specified file…
      await fs.promises.unlink(pathToFile);

      // Return an empty JSON object
      return {};
    } catch (error) {
      return { error };
    }
  }

  /**
   * @summary Lists all available documents
   *
   * @returns {array} Names of files as array of strings
   * @memberof InformativeService
   */
  async getAvailableDocuments(foldername) {
    try {
      var dir = "";
      if (foldername) {
        dir = path.join(process.cwd(), "App_Data", "documents", foldername);
      } else {
        dir = path.join(process.cwd(), "App_Data", "documents");
      }
      //const dir = path.join(process.cwd(), "App_Data", "documents", "Tomas");

      const dirContents = await fs.promises.readdir(dir, {
        withFileTypes: true,
      });
      const availableDocuments = dirContents
        .filter(
          (entry) =>
            // Filter out only files (we're not interested in directories).
            entry.isFile() &&
            // Only JSON files
            entry.name.endsWith(".json")
        )
        // Create an array using name of each Dirent object, remove file extension
        .map((entry) => entry.name.replace(".json", ""));
      return availableDocuments;
    } catch (error) {
      return { error };
    }
  }

  /**
<<<<<<< HEAD
   * @summary Lists all available folders
=======
   * @summary Lists uploaded files depending on the extension
>>>>>>> c12d4563
   *
   * @returns {array} Names of files as array of strings
   * @memberof InformativeService
   */
<<<<<<< HEAD
  async getAvailableFolders() {
    try {
      const dir = path.join(process.cwd(), "App_Data", "documents");
      const dirContents = await fs.promises.readdir(dir, {
        withFileTypes: true,
      });
      const availableFolders = dirContents
        .filter((entry) => entry.isDirectory())
        .map((entry) => entry.name);
      return availableFolders;
    } catch (error) {
=======
  async getUploadedFiles(type = "") {
    try {
      // Helper that allows us to safely extract custom extensions from .env
      const extractCustomExtensions = (str) => {
        // If not a string, bail out
        if (typeof str !== "string") return null;

        str = str.trim();

        // If too short to be an extension, bail out
        if (str.length === 0) return null;

        // Now that we have a string, attempt to split it
        // on commas. Note that we might end up with just
        // one element in the array and that's perfectly
        // valid too: perhaps user wants to only include one
        // file type.
        const arr = str.split(",");
        return arr;
      };

      // Prepare an array that will hold file extensions valid for
      // the given type of files
      const extensions = [];
      let customExt = null;

      // Depending on the type of files we're interested in, we
      // must specify some file extensions. The defaults are by
      // no means well thought-out and the only reason why they've
      // been chosen is to achieve the exactly same behavior as in the
      // original .NET edition of this API.
      switch (type) {
        case "image":
          customExt = extractCustomExtensions(
            process.env.INFORMATIVE_CUSTOM_IMAGE_EXTENSIONS
          );

          customExt !== null
            ? extensions.push(...customExt)
            : extensions.push(".png", ".jpg", ".jpeg");
          break;
        case "audio":
          customExt = extractCustomExtensions(
            process.env.INFORMATIVE_CUSTOM_AUDIO_EXTENSIONS
          );

          customExt !== null
            ? extensions.push(...customExt)
            : extensions.push(".mp3", ".wav", ".ogg");
          break;
        case "video":
          customExt = extractCustomExtensions(
            process.env.INFORMATIVE_CUSTOM_VIDEO_EXTENSIONS
          );

          customExt !== null
            ? extensions.push(...customExt)
            : extensions.push(".mp4", ".mov", ".ogg");
          break;

        default:
          break;
      }

      // Let's prepare another array of the same extensions,
      // only this time in upper case
      const extensionsUpperCase = extensions.map((e) => e.toUpperCase());

      let uploadDirPath = "";
      if (
        path.isAbsolute(
          process.env.INFORMATIVE_CUSTOM_UPLOAD_DIR_ABSOLUTE_PATH || "" // isAbsolut requires a string as param
        )
      ) {
        uploadDirPath = process.env.INFORMATIVE_CUSTOM_UPLOAD_DIR_ABSOLUTE_PATH;
      } else {
        // Read the dir where files are supposed to be
        uploadDirPath = path.join(process.cwd(), "App_Data", "Upload");
      }

      logger.trace(
        `[getUploadedFiles] Attempting to read contents of "${uploadDirPath}".\nLooking for ${type} files.\nValid extensions are: ${[
          ...extensions,
          ...extensionsUpperCase,
        ]
          .map((e) => `"${e}"`)
          .join()}.`
      );

      // List dir contents, the second parameter will ensure we get Dirent objects
      const dirContents = await fs.promises.readdir(uploadDirPath, {
        withFileTypes: true,
      });

      // Prepare the return files array by…
      const files = dirContents
        // …filtering the directory's contents.
        .filter(
          (dirent) =>
            // Keep only real files…
            dirent.isFile() &&
            // …and only those with an extension matching our choice.
            (extensions.includes(path.extname(dirent.name)) ||
              extensionsUpperCase.includes(path.extname(dirent.name)))
        )
        // Finally, transform the Array of Dirent objects into a flat
        // array of strings
        .map((dirent) => dirent.name);
      return files;
    } catch (error) {
      logger.error("[getUploadedFiles] " + error.toString());
>>>>>>> c12d4563
      return { error };
    }
  }
}

export default new InformativeService();<|MERGE_RESOLUTION|>--- conflicted
+++ resolved
@@ -241,16 +241,11 @@
   }
 
   /**
-<<<<<<< HEAD
    * @summary Lists all available folders
-=======
-   * @summary Lists uploaded files depending on the extension
->>>>>>> c12d4563
    *
    * @returns {array} Names of files as array of strings
    * @memberof InformativeService
    */
-<<<<<<< HEAD
   async getAvailableFolders() {
     try {
       const dir = path.join(process.cwd(), "App_Data", "documents");
@@ -262,7 +257,16 @@
         .map((entry) => entry.name);
       return availableFolders;
     } catch (error) {
-=======
+      return { error };
+    }
+  }
+
+  /**
+   * @summary Lists uploaded files depending on the extension
+   *
+   * @returns {array} Names of files as array of strings
+   * @memberof InformativeService
+   */
   async getUploadedFiles(type = "") {
     try {
       // Helper that allows us to safely extract custom extensions from .env
@@ -374,7 +378,6 @@
       return files;
     } catch (error) {
       logger.error("[getUploadedFiles] " + error.toString());
->>>>>>> c12d4563
       return { error };
     }
   }
