--- conflicted
+++ resolved
@@ -343,20 +343,12 @@
       process.on(signal, () => shutdown(signal, signals[signal]));
     });
 
-<<<<<<< HEAD
-    // Finally, let's setup the server, start listening…
-    const server = http.createServer(app).listen(port, welcome(port));
-
-    // …and supply the server to the WebSocket component.
-    websockets(server);
-=======
     // Let's setup the server and start listening.
     const server = http.createServer(app).listen(port, welcome(port));
 
     // For WS support we must also supply the server to the WebSocket component.
     process.env.ENABLE_WEBSOCKETS?.toLowerCase() === "true" &&
       websockets(server);
->>>>>>> a298d6e5
 
     return app;
   }
