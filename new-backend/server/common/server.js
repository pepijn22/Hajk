--- conflicted
+++ resolved
@@ -319,13 +319,6 @@
         `Server startup completed. Launched on port ${p}. (http://localhost:${p})`
       );
 
-<<<<<<< HEAD
-    // Grab the Server…
-    const server = http.createServer(app).listen(port, welcome(port));
-
-    // …and supply it to the WebSocket component.
-    websockets(server);
-=======
     // Shutdown handler
     const shutdown = (signal, value) => {
       logger.info("Shutdown requested…");
@@ -347,9 +340,11 @@
       process.on(signal, () => shutdown(signal, signals[signal]));
     });
 
-    // Finally, let's setup the server and start listening!
+    // Let's setup the server and start listening.
     const server = http.createServer(app).listen(port, welcome(port));
->>>>>>> 09d36a73
+
+    // For WS support we must also supply the server to the WebSocket component.
+    websockets(server);
 
     return app;
   }
