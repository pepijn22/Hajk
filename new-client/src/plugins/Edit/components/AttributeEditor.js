import React from "react";
<<<<<<< HEAD
import { styled } from "@mui/material/styles";
import Grid from "@mui/material/Grid";
import Input from "@mui/material/Input";
import TextField from "@mui/material/TextField";
import Checkbox from "@mui/material/Checkbox";
import NativeSelect from "@mui/material/NativeSelect";
import FormLabel from "@mui/material/FormLabel";
import FormControl from "@mui/material/FormControl";
import FormGroup from "@mui/material/FormGroup";
import FormControlLabel from "@mui/material/FormControlLabel";
import { Button } from "@mui/material";
import Chip from "@mui/material/Chip";
=======
import { withStyles } from "@material-ui/core/styles";
import Grid from "@material-ui/core/Grid";
import Input from "@material-ui/core/Input";
import TextField from "@material-ui/core/TextField";
import Checkbox from "@material-ui/core/Checkbox";
import NativeSelect from "@material-ui/core/NativeSelect";
import FormLabel from "@material-ui/core/FormLabel";
import FormControl from "@material-ui/core/FormControl";
import FormGroup from "@material-ui/core/FormGroup";
import FormControlLabel from "@material-ui/core/FormControlLabel";
import { Button, FormHelperText } from "@material-ui/core";
import Chip from "@material-ui/core/Chip";
>>>>>>> bff3e67b

const StyledGrid = styled(Grid)(({ theme }) => ({
  textAlign: "center",
  padding: theme.spacing(1),
}));

class AttributeEditor extends React.Component {
  constructor(props) {
    super(props);
    this.state = {
      formValues: undefined,
      feature: undefined,
    };
    this.formErrors = {};
    props.observer.subscribe("feature-to-update-view", (feature) => {
      this.setState({
        formValues: this.initFormValues(feature),
        feature: feature,
      });
    });
    props.editSource?.editableFields?.forEach((field, i) => {
      field.initialRender = true;
    });

    props.editSource?.nonEditableFields?.forEach((field, i) => {
      field.initialRender = true;
    });
  }

  componentWillUnmount() {
    this.props.observer.unsubscribe("feature-to-update-view");
  }

  initFormValues = (feature) => {
    const { editSource } = this.props;
    if (!feature || !editSource) return;

    const featureProps = feature.getProperties();
    let valueMap = {};

    editSource.editableFields.forEach((field) => {
      if (featureProps[field.name] !== null) {
        if (field.textType === "flerval" && featureProps[field.name] !== "") {
          valueMap[field.name] = field.values.map((value) => {
            return {
              name: value,
              checked:
                typeof featureProps[field.name] === "string"
                  ? featureProps[field.name]
                      .split(";")
                      .find((v) => v === value) !== undefined
                  : false,
            };
          });
        } else if (field.textType === "boolean") {
          if (field.dataType === "boolean") {
            valueMap[field.name] =
              featureProps[field.name] || field.defaultValue === "ja" || false;
          } else {
            valueMap[field.name] =
              featureProps[field.name] || field.defaultValue === 1 || 0;
          }
        } else {
          //If the feature has field: "" it will be changed to the default value.
          //Not sure if we want this behavior?
          valueMap[field.name] =
            featureProps[field.name] || field.defaultValue || "";
        }
      }
    });
    return valueMap;
  };

  updateFeature() {
    const featureProps = this.props.model.editFeature.getProperties();
    Object.keys(this.state.formValues).forEach((key) => {
      let value = this.state.formValues[key];
      if (value === "") value = null;
      if (Array.isArray(value)) {
        value = value
          .filter((v) => v.checked)
          .map((v) => v.name)
          .join(";");
      }
      featureProps[key] = value;
    });

    this.props.editSource?.nonEditableFields?.forEach((field) => {
      let value = field.defaultValue;
      if (value === "") value = null;
      if (Array.isArray(value)) {
        value = value
          .filter((v) => v.checked)
          .map((v) => v.name)
          .join(";");
      }
      let geomName = this.props.model.editFeature.getGeometryName();
      if (!geomName) {
        geomName = "geom";
      }
      if (field.name !== geomName) {
        // should not overwrite the feature's geom
        featureProps[field.name] = value;
      }
    });
    this.props.model.editFeature.setProperties(featureProps);
  }

  checkInteger(name, value) {
    let formValues = Object.assign({}, this.state.formValues);
    if (/^\d+$/.test(value) || value === "") {
      formValues[name] = value;
    } else {
      if (!this.state.formValues[name]) {
        formValues[name] = "";
      }
    }
    this.setState(
      {
        formValues: formValues,
      },
      () => {
        this.updateFeature();
      }
    );
  }

  checkBoolean(name, value) {
    let formValues = Object.assign({}, this.state.formValues);
    if (value === "ja") {
      value = true;
    } else if (value === "nej") {
      value = false;
    }

    formValues[name] = value;
    this.setState(
      {
        formValues: formValues,
      },
      () => {
        this.updateFeature();
      }
    );
  }

  checkNumber(name, value) {
    let formValues = Object.assign({}, this.state.formValues);
    if (/^\d+([.,](\d+)?)?$/.test(value) || value === "") {
      value = value.replace(",", ".");
      formValues[name] = value;
    } else {
      if (!this.state.formValues[name]) {
        formValues[name] = "";
      }
    }
    this.setState(
      {
        formValues: formValues,
      },
      () => {
        this.updateFeature();
      }
    );
  }

  checkUrl(name, value) {
    let regex =
      /^(https?|ftp):\/\/(((([a-z]|\d|-|\.|_|~|[\u00A0-\uD7FF\uF900-\uFDCF\uFDF0-\uFFEF])|(%[\da-f]{2})|[!$&'()*+,;=]|:)*@)?(((\d|[1-9]\d|1\d\d|2[0-4]\d|25[0-5])\.(\d|[1-9]\d|1\d\d|2[0-4]\d|25[0-5])\.(\d|[1-9]\d|1\d\d|2[0-4]\d|25[0-5])\.(\d|[1-9]\d|1\d\d|2[0-4]\d|25[0-5]))|((([a-z]|\d|[\u00A0-\uD7FF\uF900-\uFDCF\uFDF0-\uFFEF])|(([a-z]|\d|[\u00A0-\uD7FF\uF900-\uFDCF\uFDF0-\uFFEF])([a-z]|\d|-|\.|_|~|[\u00A0-\uD7FF\uF900-\uFDCF\uFDF0-\uFFEF])*([a-z]|\d|[\u00A0-\uD7FF\uF900-\uFDCF\uFDF0-\uFFEF])))\.)+(([a-z]|[\u00A0-\uD7FF\uF900-\uFDCF\uFDF0-\uFFEF])|(([a-z]|[\u00A0-\uD7FF\uF900-\uFDCF\uFDF0-\uFFEF])([a-z]|\d|-|\.|_|~|[\u00A0-\uD7FF\uF900-\uFDCF\uFDF0-\uFFEF])*([a-z]|[\u00A0-\uD7FF\uF900-\uFDCF\uFDF0-\uFFEF])))\.?)(:\d*)?)(\/((([a-z]|\d|-|\.|_|~|[\u00A0-\uD7FF\uF900-\uFDCF\uFDF0-\uFFEF])|(%[\da-f]{2})|[!$&'()*+,;=]|:|@)+(\/(([a-z]|\d|-|\.|_|~|[\u00A0-\uD7FF\uF900-\uFDCF\uFDF0-\uFFEF])|(%[\da-f]{2})|[!$&'()*+,;=]|:|@)*)*)?)?(\?((([a-z]|\d|-|\.|_|~|[\u00A0-\uD7FF\uF900-\uFDCF\uFDF0-\uFFEF])|(%[\da-f]{2})|[!$&'()*+,;=]|:|@)|[\uE000-\uF8FF]|\/|\?)*)?(#((([a-z]|\d|-|\.|_|~|[\u00A0-\uD7FF\uF900-\uFDCF\uFDF0-\uFFEF])|(%[\da-f]{2})|[!$&'()*+,;=]|:|@)|\/|\?)*)?$/i;
    let valid = regex.test(value);
    let formValues = Object.assign({}, this.state.formValues);
    if (valid || value === "") {
      formValues[name] = value;
      delete this.formErrors[name];
    } else {
      formValues[name] = "";
      this.formErrors[name] =
        "Ange en giltig url. t.ex. https://www.example.com";
    }
    this.setState(
      {
        formValues: formValues,
      },
      () => {
        this.updateFeature();
      }
    );
  }

  checkText(name, value) {
    let formValues = Object.assign({}, this.state.formValues);
    formValues[name] = value;
    this.setState(
      {
        formValues: formValues,
      },
      () => {
        this.updateFeature();
      }
    );
  }

  checkSelect(name, value) {
    let formValues = Object.assign({}, this.state.formValues);
    formValues[name] = value;
    this.setState(
      {
        formValues: formValues,
      },
      () => {
        this.updateFeature();
      }
    );
  }

  checkMultiple(name, checked, value, index) {
    let formValues = Object.assign({}, this.state.formValues);
    formValues[name][index].checked = checked;
    this.setState(
      {
        formValues: formValues,
      },
      () => {
        this.updateFeature();
      }
    );
  }

  checkDate(name, date) {
    let formValues = Object.assign({}, this.state.formValues);
    formValues[name] = date;
    this.updateFeature();
    this.setState(
      {
        formValues: formValues,
      },
      () => {
        this.updateFeature();
      }
    );
  }

  setChanged() {
    if (
      this.props.model.editFeature.modification !== "added" &&
      this.props.model.editFeature.modification !== "removed"
    ) {
      this.props.model.editFeature.modification = "updated";
    }
  }

  getValueMarkup(field, editable) {
    if (typeof field.alias === "undefined" || field.alias === "") {
      field.alias = field.name;
    }

    // Add a default texttype if none is set
    if (!field.textType || field.textType === "") {
      if (field.dataType === "int" || field.dataType === "integer") {
        field.textType = "heltal";
      }

      if (field.dataType === "number" || field.dataType === "decimal") {
        field.textType = "nummer";
      }

      if (field.dataType === "date") {
        field.textType = "datum";
      }

      if (field.dataType === "date-time" || field.dataType === "dateTime") {
        field.textType = "date-time";
      }

      if (field.dataType === "boolean") {
        field.textType = "boolean";
      }
    }
    let value = this.state.formValues[field.name];

    if (value === undefined || value === null) {
      value = "";
    }

    if (value === "" && field.initialRender) {
      if (field.defaultValue !== null) {
        value = field.defaultValue;
      }
    }

    switch (field.textType) {
      case "heltal":
        return (
          <TextField
            id={field.id}
            label={field.alias}
            fullWidth={true}
            margin="normal"
            variant="outlined"
            disabled={!editable}
            value={value}
            error={this.formErrors.hasOwnProperty(field.name)}
            helperText={
              this.formErrors[field.name]?.length >= 0
                ? this.formErrors[field.name]
                : field.description
            }
            onChange={(e) => {
              this.setChanged();
              this.checkInteger(field.name, e.target.value);
              field.initialRender = false;
            }}
          />
        );
      case "nummer":
        return (
          <TextField
            id={field.id}
            label={field.alias}
            fullWidth={true}
            margin="normal"
            variant="outlined"
            disabled={!editable}
            value={value}
            error={this.formErrors.hasOwnProperty(field.name)}
            helperText={
              this.formErrors[field.name]?.length >= 0
                ? this.formErrors[field.name]
                : field.description
            }
            onChange={(e) => {
              this.setChanged();
              this.checkNumber(field.name, e.target.value);
              field.initialRender = false;
            }}
          />
        );
      case "datum":
        return (
          <TextField
            id={field.id}
            label={field.alias}
            fullWidth={true}
            margin="normal"
            type="date"
            variant="outlined"
            disabled={!editable}
            value={value}
            error={this.formErrors.hasOwnProperty(field.name)}
            helperText={
              this.formErrors[field.name]?.length >= 0
                ? this.formErrors[field.name]
                : field.description
            }
            onChange={(e) => {
              this.setChanged();
              this.checkDate(field.name, e.target.value);
              field.initialRender = false;
            }}
            InputLabelProps={{
              shrink: true,
            }}
          />
        );
      case "date-time":
        return (
          <TextField
            id={field.id}
            label={field.name}
            fullWidth={true}
            margin="normal"
            type="datetime-local"
            variant="outlined"
            disabled={!editable}
            value={value}
            error={this.formErrors.hasOwnProperty(field.name)}
            helperText={
              this.formErrors[field.name]?.length >= 0
                ? this.formErrors[field.name]
                : field.description
            }
            onChange={(e) => {
              this.setChanged();
              this.checkDate(field.name, e.target.value);
              field.initialRender = false;
            }}
            InputLabelProps={{
              shrink: true,
            }}
          />
        );
      case "url":
        return (
          <>
            <TextField
              id={field.id}
              label={field.alias}
              size="small"
              fullWidth={true}
              margin="normal"
              variant="outlined"
              disabled={!editable}
              error={this.formErrors.hasOwnProperty(field.name)}
              helperText={
                this.formErrors[field.name]?.length >= 0
                  ? this.formErrors[field.name]
                  : field.description
              }
              value={value}
              onChange={(e) => {
                this.setChanged();
                this.checkText(field.name, e.target.value);
                field.initialRender = false;
              }}
              onBlur={(e) => {
                this.setChanged();
                if (field.textType === "url") {
                  this.checkUrl(field.name, e.target.value);
                }
                field.initialRender = false;
              }}
            />
          </>
        );
      case "fritext":
        return (
          <>
            <TextField
              id={field.id}
              label={field.alias}
              size="small"
              fullWidth={true}
              margin="normal"
              variant="outlined"
              disabled={!editable}
              multiline
              error={this.formErrors.hasOwnProperty(field.name)}
              helperText={
                this.formErrors[field.name]?.length >= 0
                  ? this.formErrors[field.name]
                  : field.description
              }
              value={value}
              onChange={(e) => {
                this.setChanged();
                this.checkText(field.name, e.target.value);
                field.initialRender = false;
              }}
              onBlur={(e) => {
                this.setChanged();
                if (field.textType === "url") {
                  this.checkUrl(field.name, e.target.value);
                }
                field.initialRender = false;
              }}
            />
          </>
        );
      case "flerval":
        let defaultValues = [];
        if (typeof field.defaultValue === "string") {
          defaultValues = field.defaultValue.split(",");
        }
        if (field.initialRender) {
          defaultValues.forEach((defaultValue) => {
            value.forEach((val) => {
              if (defaultValue === val.name) {
                val.checked = true;
              }
            });
          });
        }

        let checkboxes = field.values.map((val, i) => {
          let id = field.name + i,
            item = value.find((item) => item.name === val) || {
              checked: false,
            };

          return (
            <FormControlLabel
              key={id}
              control={
                <Checkbox
                  checked={item.checked}
                  disabled={!editable}
                  color="primary"
                  onChange={(e) => {
                    this.setChanged();
                    this.checkMultiple(field.name, e.target.checked, val, i);
                    field.initialRender = false;
                  }}
                />
              }
              label={val}
            />
          );
        });
        return (
          <>
            <FormControl fullWidth margin="normal" component="fieldset">
              <FormLabel component="legend">{field.alias}</FormLabel>
              <FormGroup>{checkboxes}</FormGroup>
              <FormHelperText
                style={{ marginTop: "0px", marginBottom: "10px" }}
              ></FormHelperText>
            </FormControl>
            <br />
          </>
        );
      case "lista":
        let options = null;
        if (Array.isArray(field.values)) {
          options = field.values.map((val, i) => (
            <option key={i} value={val}>
              {val}
            </option>
          ));
        }
        return (
          <>
            <FormControl fullWidth={true} component="fieldset">
              <FormLabel component="legend">{field.alias}</FormLabel>
              <NativeSelect
                value={value}
                variant="outlined"
                disabled={!editable}
                input={<Input name={field.name} id={field.name} />}
                onChange={(e) => {
                  this.setChanged();
                  this.checkSelect(field.name, e.target.value);
                  field.initialRender = false;
                }}
              >
                <option value="">-Välj värde-</option>
                {options}
              </NativeSelect>
              <FormHelperText>{field.description}</FormHelperText>
            </FormControl>
          </>
        );
      case "boolean":
        return (
          <FormControlLabel
            control={
              <Checkbox
                checked={
                  (field.dataType === "boolean" && field.value === "ja") ||
                  (field.dataType === "int" && field.value === 1)
                }
                color="primary"
                disabled={!editable}
                onChange={(e) => {
                  this.setChanged();
                  if (e.target.checked) {
                    if (field.dataType === "boolean") {
                      field.value = "ja";
                    } else {
                      field.value = 1;
                    }
                  } else {
                    if (field.dataType === "boolean") {
                      field.value = "nej";
                    } else {
                      field.value = 0;
                    }
                  }
                  field.initialRender = false;
                  this.checkBoolean(field.name, field.value);
                  this.forceUpdate();
                }}
              />
            }
            label={field.name}
          />
        );
      case null:
        return <span>{value}</span>;
      default:
        return <span>{value}</span>;
    }
  }

  render() {
    const { formValues } = this.state;
    const { model } = this.props;

    if (!formValues || this.props.editSource === undefined) return null;

    const markup = this.props.editSource?.editableFields?.map((field, i) => {
      const valueMarkup = this.getValueMarkup(field, true);
      return (
        <Grid item xs={12} key={i} ref={field.name}>
          {valueMarkup}
        </Grid>
      );
    });

    const markupNonEdit = this.props.editSource?.nonEditableFields
      ?.filter((item) => item.hidden === false)
      .map((field, i) => {
        const valueMarkup = this.getValueMarkup(field, false);
        return (
          <Grid item xs={12} key={i} ref={field.name}>
            {valueMarkup}
          </Grid>
        );
      });

    return (
      <>
        <StyledGrid item xs={12}>
          <Chip
            variant="outlined"
            color="primary"
            label="Ange objektets attribut:"
          />
<<<<<<< HEAD
        </StyledGrid>
        {markup}
        <StyledGrid item xs={12}>
=======
        </Grid>
        <p>Editerbara fält:</p>
        {markup}
        {markupNonEdit?.length > 2 ? "Icke-editerbara fält:" : ""}
        {markupNonEdit}
        <Grid item xs={12} className={classes.centeredContainer}>
>>>>>>> bff3e67b
          <Button
            color="primary"
            sx={{ width: "100px" }}
            variant="contained"
            onClick={model.resetEditFeature}
          >
            OK
          </Button>
        </StyledGrid>
      </>
    );
  }
}

export default AttributeEditor;<|MERGE_RESOLUTION|>--- conflicted
+++ resolved
@@ -1,5 +1,4 @@
 import React from "react";
-<<<<<<< HEAD
 import { styled } from "@mui/material/styles";
 import Grid from "@mui/material/Grid";
 import Input from "@mui/material/Input";
@@ -10,22 +9,8 @@
 import FormControl from "@mui/material/FormControl";
 import FormGroup from "@mui/material/FormGroup";
 import FormControlLabel from "@mui/material/FormControlLabel";
-import { Button } from "@mui/material";
+import { Button, FormHelperText } from "@mui/material";
 import Chip from "@mui/material/Chip";
-=======
-import { withStyles } from "@material-ui/core/styles";
-import Grid from "@material-ui/core/Grid";
-import Input from "@material-ui/core/Input";
-import TextField from "@material-ui/core/TextField";
-import Checkbox from "@material-ui/core/Checkbox";
-import NativeSelect from "@material-ui/core/NativeSelect";
-import FormLabel from "@material-ui/core/FormLabel";
-import FormControl from "@material-ui/core/FormControl";
-import FormGroup from "@material-ui/core/FormGroup";
-import FormControlLabel from "@material-ui/core/FormControlLabel";
-import { Button, FormHelperText } from "@material-ui/core";
-import Chip from "@material-ui/core/Chip";
->>>>>>> bff3e67b
 
 const StyledGrid = styled(Grid)(({ theme }) => ({
   textAlign: "center",
@@ -643,18 +628,14 @@
             color="primary"
             label="Ange objektets attribut:"
           />
-<<<<<<< HEAD
         </StyledGrid>
-        {markup}
         <StyledGrid item xs={12}>
-=======
-        </Grid>
-        <p>Editerbara fält:</p>
-        {markup}
-        {markupNonEdit?.length > 2 ? "Icke-editerbara fält:" : ""}
-        {markupNonEdit}
-        <Grid item xs={12} className={classes.centeredContainer}>
->>>>>>> bff3e67b
+          <p>Editerbara fält:</p>
+          {markup}
+          {markupNonEdit?.length > 2 ? "Icke-editerbara fält:" : ""}
+          {markupNonEdit}
+        </StyledGrid>
+        <StyledGrid item xs={12}>
           <Button
             color="primary"
             sx={{ width: "100px" }}
