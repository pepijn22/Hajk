import React, { Component } from "react";
import { styled } from "@mui/material/styles";
import Button from "@mui/material/Button";
import DeleteIcon from "@mui/icons-material/Delete";
import ScatterPlotIcon from "@mui/icons-material/ScatterPlot";
import BorderStyleIcon from "@mui/icons-material/BorderStyle";
import LinearScaleIcon from "@mui/icons-material/LinearScale";
import ZoomOutMapIcon from "@mui/icons-material/ZoomOutMap";
import FormatShapesIcon from "@mui/icons-material/FormatShapes";
import Typography from "@mui/material/Typography";
import Grid from "@mui/material/Grid";

const StyledButton = styled(Button)(({ selected, theme }) => ({
  borderTop: `${theme.spacing(0.5)} solid transparent`,
  borderBottom: selected
    ? `${theme.spacing(0.5)} solid ${theme.palette.secondary.main}`
    : `${theme.spacing(0.5)} solid transparent`,
}));

class Toolbar extends Component {
  constructor(props) {
    super(props);
    this.state = {
      editFeature: undefined,
    };

    this.props.observer.subscribe("feature-to-update-view", (feature) => {
      this.setState({
        editFeature: feature,
      });
    });
  }

  componentWillUnmount() {
    this.props.observer.unsubscribe("feature-to-update-view");
  }

  changeTool(type, geometryType) {
    const { model, activeTool } = this.props;
    if (geometryType && activeTool === geometryType.toLowerCase()) {
      model.deactivateInteraction();
      return;
    }
    if (activeTool === type) {
      model.deactivateInteraction();
      return;
    }
    model.deactivateInteraction();

    switch (type) {
      case "add":
        model.activateInteraction("add", geometryType);
        break;
      case "remove":
        model.activateInteraction("remove");
        break;
      case "modify":
        model.activateInteraction("modify");
        break;
      case "move":
        model.activateInteraction("move");
        break;
      default:
        break;
    }
  }

  onAddPointClicked() {
    this.props.model.layer.dragLocked = true;
    this.props.toggleActiveTool("point");
    this.changeTool(
      "add",
      this.props.editSource.editMultiPoint ? "MultiPoint" : "Point"
    );
  }

  onAddLineClicked() {
    this.props.model.layer.dragLocked = true;
    this.props.toggleActiveTool("linestring");
    this.changeTool(
      "add",
      this.props.editSource.editMultiLine ? "MultiLineString" : "LineString"
    );
  }

  onAddPolygonClicked() {
    this.props.model.layer.dragLocked = true;
    this.props.toggleActiveTool("polygon");
    this.changeTool(
      "add",
      this.props.editSource.editMultiPolygon ? "MultiPolygon" : "Polygon"
    );
  }

  onRemoveClicked() {
    this.props.toggleActiveTool("remove");
    this.changeTool("remove");
  }

  onModifyClicked() {
    this.props.toggleActiveTool("modify");
    this.changeTool("modify");
  }

  onMoveClicked() {
    this.props.model.layer.dragLocked = false;
    this.props.toggleActiveTool("move");
    this.changeTool("move");
  }

<<<<<<< HEAD
=======
  getSelectedStyle(type) {
    const { theme } = this.props;
    let style = {};
    if (type === this.props.activeTool) {
      style.backgroundColor = theme.palette.action.selected;
    }
    return style;
  }

>>>>>>> bff3e67b
  render() {
    const { editSource } = this.props;
    const { editFeature } = this.state;

    if (!editSource || editFeature) return null;

    return (
      <Grid container spacing={1}>
        <Grid item xs={12}>
          <Typography>Lägg till</Typography>
        </Grid>
        <Grid item xs={4}>
          <StyledButton
            variant="contained"
            fullWidth
            disabled={!editSource.editPoint && !editSource.editMultiPoint}
            onClick={() => {
              this.onAddPointClicked();
            }}
            selected={this.props.activeTool === "point"}
            type="button"
            title="Lägg till punkt"
          >
            Punkt
            <ScatterPlotIcon sx={{ marginLeft: 1 }} />
          </StyledButton>
        </Grid>
        <Grid item xs={4}>
          <StyledButton
            variant="contained"
            fullWidth
            disabled={!editSource.editLine && !editSource.editMultiLine}
            onClick={() => {
              this.onAddLineClicked();
            }}
            type="button"
            title="Lägg till linje"
            selected={this.props.activeTool === "linestring"}
          >
            Linje
            <LinearScaleIcon sx={{ marginLeft: 1 }} />
          </StyledButton>
        </Grid>
        <Grid item xs={4}>
          <StyledButton
            variant="contained"
            fullWidth
            disabled={!editSource.editPolygon && !editSource.editMultiPolygon}
            onClick={() => {
              this.onAddPolygonClicked();
            }}
            type="button"
            title="Lägg till yta"
            selected={this.props.activeTool === "polygon"}
          >
            Yta
            <BorderStyleIcon sx={{ marginLeft: 1 }} />
          </StyledButton>
        </Grid>

        <Grid item xs={12}>
          <Typography>Editera</Typography>
        </Grid>
        <Grid item xs={4}>
          <StyledButton
            variant="contained"
            fullWidth
            onClick={() => {
              this.onMoveClicked();
            }}
            type="button"
            title="Flytta geometri"
            selected={this.props.activeTool === "move"}
          >
            Flytta
            <ZoomOutMapIcon sx={{ marginLeft: 1 }} />
          </StyledButton>
        </Grid>
        <Grid item xs={4}>
          <StyledButton
            variant="contained"
            fullWidth
            onClick={() => {
              this.onRemoveClicked();
            }}
            type="button"
            title="Ta bort geometri"
            selected={this.props.activeTool === "remove"}
          >
            Radera
            <DeleteIcon sx={{ marginLeft: 1 }} />
          </StyledButton>
        </Grid>
        <Grid item xs={4}>
          <StyledButton
            variant="contained"
            fullWidth
            onClick={() => {
              this.onModifyClicked();
            }}
            type="button"
            title="Ändra geometri"
            selected={this.props.activeTool === "modify"}
          >
            Ändra
            <FormatShapesIcon sx={{ marginLeft: 1 }} />
          </StyledButton>
        </Grid>
      </Grid>
    );
  }
}

export default Toolbar;<|MERGE_RESOLUTION|>--- conflicted
+++ resolved
@@ -108,18 +108,6 @@
     this.changeTool("move");
   }
 
-<<<<<<< HEAD
-=======
-  getSelectedStyle(type) {
-    const { theme } = this.props;
-    let style = {};
-    if (type === this.props.activeTool) {
-      style.backgroundColor = theme.palette.action.selected;
-    }
-    return style;
-  }
-
->>>>>>> bff3e67b
   render() {
     const { editSource } = this.props;
     const { editFeature } = this.state;
