import React from "react";
import { withStyles } from "@material-ui/core/styles";

const styles = theme => ({
  breadCrumContainer: {
    display: "inline-block",
    padding: "3px",
    cursor: "pointer"
  },
  breadCrum: {
<<<<<<< HEAD
    color: theme.palette.primary.main
  },
  last: {
    color: "black",
    cursor: "pointer"
  }
=======
    color: theme.palette.primary.light,
  },
  last: {
    color: theme.palette.primary.dark,
    cursor: "pointer",
  },
>>>>>>> 548c1590
});

class BreadCrumbs extends React.PureComponent {
  state = {};

  componentDidMount() {}

  generate(chapter) {
    var traverse = (c, crums) => {
      if (c.header) {
        crums = [
          ...crums,
          {
            text: c.header,
            chapter: c
          }
        ];
      }
      if (c.parent) {
        return traverse(c.parent, crums);
      }
      return crums;
    };
    var crums = traverse(chapter, []);
    crums.push({
      text: this.props.caption,
      chapter: "home"
    });
    return crums.reverse();
  }

  onCrumClick = chapter => event => {
    this.props.observer.publish("changeChapter", chapter);
  };

  renderCrums() {
    const { classes } = this.props;
    var crums = this.generate(this.props.chapter);
    if (crums.length === 1) {
      return null;
    }
    return crums.map((crum, i) => {
      let last = i === crums.length - 1;
      return (
        <div
          key={i}
          onClick={this.onCrumClick(crum.chapter)}
          className={classes.breadCrumContainer}
        >
          <span className={!last ? classes.breadCrum : classes.last}>
            {crum.text}
          </span>
          &nbsp;
          <span>{crum.text && !last ? ">" : ""}</span>
        </div>
      );
    });
  }

  render() {
    return <div>{this.renderCrums()}</div>;
  }
}

export default withStyles(styles)(BreadCrumbs);<|MERGE_RESOLUTION|>--- conflicted
+++ resolved
@@ -1,28 +1,19 @@
 import React from "react";
 import { withStyles } from "@material-ui/core/styles";
 
-const styles = theme => ({
+const styles = (theme) => ({
   breadCrumContainer: {
     display: "inline-block",
     padding: "3px",
-    cursor: "pointer"
+    cursor: "pointer",
   },
   breadCrum: {
-<<<<<<< HEAD
-    color: theme.palette.primary.main
-  },
-  last: {
-    color: "black",
-    cursor: "pointer"
-  }
-=======
     color: theme.palette.primary.light,
   },
   last: {
     color: theme.palette.primary.dark,
     cursor: "pointer",
   },
->>>>>>> 548c1590
 });
 
 class BreadCrumbs extends React.PureComponent {
@@ -37,8 +28,8 @@
           ...crums,
           {
             text: c.header,
-            chapter: c
-          }
+            chapter: c,
+          },
         ];
       }
       if (c.parent) {
@@ -49,12 +40,12 @@
     var crums = traverse(chapter, []);
     crums.push({
       text: this.props.caption,
-      chapter: "home"
+      chapter: "home",
     });
     return crums.reverse();
   }
 
-  onCrumClick = chapter => event => {
+  onCrumClick = (chapter) => (event) => {
     this.props.observer.publish("changeChapter", chapter);
   };
 
