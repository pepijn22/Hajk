import React from "react";
import PropTypes from "prop-types";
import { withStyles } from "@material-ui/core/styles";
// import LayerGroup from "./LayerGroup.js";
import { TextField } from "@material-ui/core";
import { TreeView, TreeItem } from "@material-ui/lab";
import ExpandMoreIcon from "@material-ui/icons/ExpandMore";
import ChevronRightIcon from "@material-ui/icons/ChevronRight";
import CheckBoxIcon from "@material-ui/icons/CheckBox";
import CheckBoxOutlineBlankIcon from "@material-ui/icons/CheckBoxOutlineBlank";
// import IndeterminateCheckBoxIcon from "@material-ui/icons/IndeterminateCheckBox";

const styles = theme => ({
  iconContainer: {
    width: "auto"
  },
  group: {
    marginLeft: 32
  },
  treeItemRoot: {
    marginLeft: -18
  },
  treeViewRoot: {
    marginLeft: 20
  }
});

class LayersView extends React.PureComponent {
  static defaultProps = {};

  static propTypes = {
    app: PropTypes.object.isRequired,
    classes: PropTypes.object.isRequired,
    display: PropTypes.bool.isRequired,
    groups: PropTypes.array.isRequired,
    model: PropTypes.object.isRequired
  };

  defaultExpanded = [];
  defaultSelected = [];
  treeData = null;

  constructor(props) {
    super(props);

    // Clean up the groups prop so we obtain a nice tree that can be used in our TreeView

    this.treeData = this.fixIncomingData(props.groups);
    console.log("this.treeData: ", this.treeData);

    this.state = {
      chapters: [],
      groups: props.groups,
      layersFilterValue: "",
      filteredTreeData: this.treeData,
      // expanded: [],
      selected: this.defaultSelected
    };

    // Let all layers subscribe to visibility changed event.
    // We do it to ensure that our checkboxes are updated whether layer visiblity is changed
    // in some other way than by clicking on a layer in LayerSwitcher.
    for (let [layerId, layer] of Object.entries(props.model.layerMap)) {
      // When layer's visibility is changed, ensure that correct checkboxes are ticked.
      layer.on("change:visible", e => {
        this.toggleCheckboxForLayer(layerId);
      });
    }

    // If Informative is loaded, inject the "chapters" so we can take care of rendering "go-to chapter" buttons next to layer's name.
    props.app.globalObserver.subscribe("informativeLoaded", chapters => {
      if (Array.isArray(chapters)) {
        this.setState({
          chapters: chapters
        });
      }
    });
  }
  /**
   * @summary Re-format the incoming layers object to fit the TreeView/TreeItem model.
   *
   * @param {*} groups
   * @returns {Object[]} Groups of groups and layers
   */
  fixIncomingData = groups => {
    const iterateLayers = layers => {
      return layers.map(l => {
        const mapLayer = this.props.model.layerMap[Number(l.id)];
        let children = null;
        // Handle Hajk layer groups (NB, not the same as OGC/GeoServer Layer Groups!).
        // Hajk layer groups can never contain more layer groups, so no recursion is needed here.
        if (mapLayer.layerType === "group") {
          children = Object.values(mapLayer.layersInfo).map(sl => {
            return { id: sl.id, title: sl.caption };
          });
        }

        // If config says layer should be visible at start, put it into our state
        l.visibleAtStart === true && this.defaultSelected.push(l.id);

        return {
          id: l.id,
          title: mapLayer.get("caption"),
          ...(children && { children }), // nice way to add property only if it exists
          type: children ? "hajkGroup" : "layer"
        };
      });
    };

    const iterateGroups = groups => {
      return groups.map(g => {
        // If config says that current group should be expanded at start, put it into our state
        g.expanded === true && this.defaultExpanded.push(g.id);

        return {
          id: g.id,
          title: g.name,
          children: [...iterateGroups(g.groups), ...iterateLayers(g.layers)],
          type: "group"
        };
      });
    };

    return iterateGroups(groups);
  };

  toggleCheckboxForLayer(layerId) {
    // this.state.selected is an array that holds ids of visible layers.
    // By updating the array, we ensure that React checks the correct checkboxes.
    this.setState(state => {
      const selected = this.toggleArrayValue(state.selected, layerId);
      return { selected };
    });
  }

  copy(o) {
    return Object.assign({}, o);
  }

  toggleArrayValue(arrayList, arrayValue) {
    return arrayList.includes(arrayValue)
      ? arrayList.filter(el => el !== arrayValue)
      : [...arrayList, arrayValue];
  }

  filterLayers = o => {
    // GOOD STARTING POINT: https://stackoverflow.com/questions/38132146/recursively-filter-array-of-objects
    const { layersFilterValue } = this.state;
    // Check top level, if match, return, including all children
    if (
      o.title &&
      o.title.toLowerCase().includes(layersFilterValue.toLowerCase())
    )
      return true;

    // Else, let's run this recursively on children
    if (o.children) {
      return (o.children = o.children.map(this.copy).filter(this.filterLayers))
        .length;
    }
  };

  handleChangeInLayersFilter = e => {
    const layersFilterValue = e.target.value;
    this.setState({ layersFilterValue }, () => {
      if (layersFilterValue.length === 0) {
        // Special case if empty string, reset to full tree data obtained in constructor()
        this.setState({ filteredTreeData: this.treeData });
      } else {
        const filteredTreeData = this.treeData
          .map(this.copy)
          .filter(this.filterLayers);
        this.setState({ filteredTreeData });
      }
    });
  };

  // handleClickOnCheckbox = (e, nodeId) => {
  //
  // };

  handleClickOnToggle = (e, nodeId) => {};

  renderTree = nodes => {
    // console.log("nodes: ", nodes);
    const { classes } = this.props;
    const hasChildren = Array.isArray(nodes.children);

    const selectedIcon = this.isLayerVisible(nodes.id) ? (
      <CheckBoxIcon
        onClick={e => {
          this.onNodeSelect(e, nodes.id);
        }}
      />
    ) : (
      <CheckBoxOutlineBlankIcon
        onClick={e => {
          this.onNodeSelect(e, nodes.id);
        }}
      />
    );

    const collapseIcon = hasChildren ? (
      <>
        <ExpandMoreIcon
          onClick={e => {
            this.handleClickOnToggle(nodes.id);
          }}
        />
        {selectedIcon}
      </>
    ) : (
      selectedIcon
    );
    const expandIcon = hasChildren ? (
      <>
        <ChevronRightIcon
          onClick={e => {
            this.handleClickOnToggle(nodes.id);
          }}
        />
        {selectedIcon}
      </>
    ) : (
      selectedIcon
    );

    const label = (
      <div
        onClick={e => {
          this.onNodeSelect(e, nodes.id);
        }}
      >
        {nodes.title}
      </div>
    );

    return (
      <TreeItem
        key={nodes.id}
        nodeId={nodes.id}
        label={label}
        // icon={selectedIcon}
        // endIcon={selectedIcon}
        collapseIcon={collapseIcon}
        expandIcon={expandIcon}
        onIconClick={(e, v) => {
          console.log("onIconClick", e, v);
        }}
        onLabelClick={(e, v) => {
          console.log("onLabelClick", e, v);
        }}
        classes={{
          iconContainer: classes.iconContainer,
          group: classes.group,
          // If item has children, it will have a collapse/expand button. In that case, we need
          // justify a bit to compensate for the margin, so that all checkboxes will line up nicely.
          root: hasChildren ? classes.treeItemRoot : false
        }}
      >
        <>
          {Array.isArray(nodes.children)
            ? nodes.children.map(node => this.renderTree(node))
            : null}
        </>
      </TreeItem>
    );
  };

  isLayerVisible = nodeId => {
    return this.state.selected.includes(nodeId);
  };

  onNodeSelect = (event, nodeId) => {
    const layerId = Number(nodeId);

    // Handle click on Hajk groups - they will have an MD5 as ID, so we can filter them out that way.
    if (Number.isNaN(layerId)) return;

    // Else, we've got a real layer/layergroup with valid ID. Let's add/remove it from our selected state array.
    const mapLayer = this.props.model.layerMap[layerId];
    mapLayer.setVisible(!this.isLayerVisible(nodeId));
  };

  render() {
    const { layersFilterValue, filteredTreeData } = this.state;
    const { classes } = this.props;

    return (
      <div
        style={{
          display: this.props.display ? "block" : "none"
        }}
      >
        <TextField
          id="layers-filter"
          label="Filtera lager"
          onChange={this.handleChangeInLayersFilter}
          value={layersFilterValue}
          variant="outlined"
          fullWidth
        />
        <TreeView
          defaultExpanded={this.defaultExpanded}
          selected={this.state.selected}
<<<<<<< HEAD
          multiSelect={false} // We will take care of the select state ourselves, user will of course be allowed to have multiple selected layers at once
          onNodeToggle={e => {
            return false;
=======
          onNodeToggle={(e, nids) => {
            console.log("onNodeToggle", e, nids);
          }}
          onNodeSelect={(e, v) => {
            console.log("onNodeSelect", e, v);
>>>>>>> 0ca660d1
          }}
          className={classes.treeViewRoot}
        >
          {filteredTreeData.map(this.renderTree)}
        </TreeView>
      </div>
    );
  }
}

export default withStyles(styles)(LayersView);<|MERGE_RESOLUTION|>--- conflicted
+++ resolved
@@ -303,17 +303,12 @@
         <TreeView
           defaultExpanded={this.defaultExpanded}
           selected={this.state.selected}
-<<<<<<< HEAD
           multiSelect={false} // We will take care of the select state ourselves, user will of course be allowed to have multiple selected layers at once
-          onNodeToggle={e => {
-            return false;
-=======
           onNodeToggle={(e, nids) => {
             console.log("onNodeToggle", e, nids);
           }}
           onNodeSelect={(e, v) => {
             console.log("onNodeSelect", e, v);
->>>>>>> 0ca660d1
           }}
           className={classes.treeViewRoot}
         >
