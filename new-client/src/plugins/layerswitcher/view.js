--- conflicted
+++ resolved
@@ -47,13 +47,10 @@
     // ).options;
   }
 
-<<<<<<< HEAD
   componentDidMount() {
     this.options = this.props.tool.options;    
   }
 
-=======
->>>>>>> 69d5c2a6
   open() {
     this.setState({
       toggled: true
@@ -156,13 +153,9 @@
     );
   }
 
-<<<<<<< HEAD
-  render() {    
-=======
   isToolActive = () => (this.state.toggled ? true : false);
 
   render() {
->>>>>>> 69d5c2a6
     return (
       <div>
         <ListItem button onClick={this.toggle} selected={this.isToolActive()}>
