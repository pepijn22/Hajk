import React, { Component } from "react";
<<<<<<< HEAD
//import { createPortal } from "react-dom";
=======
>>>>>>> e31058c5
import { withStyles } from "@material-ui/core/styles";
import { Button } from "@material-ui/core";
import { ListItem, ListItemIcon, ListItemText } from "@material-ui/core";
import CommentIcon from "@material-ui/icons/Comment";

<<<<<<< HEAD
//import Panel from "../../components/Panel.js";
// import SuggestView from "./SuggestView.js";
// import SuggestModel from "./SuggestModel.js";
import Observer from "react-event-observer";

const { detect } = require("detect-browser");
=======
import { detect } from "detect-browser";
>>>>>>> e31058c5

const styles = theme => {
  return {};
};

class Suggest extends Component {
  onClick = e => {
    window.alert("Nu kommer ditt mailprogram öppnas.");
    let result = {};
    // TODO: email, as well as subject and body pretext should be grabbed from config
    let email = "some.mail@somewhere.com";
    result["url"] = window.location.href;
    result["browser"] = detect();
    let string = `mailto:${email}?subject=HAJK3%20tips&body=write%20message%20above%20this%20string:%20${JSON.stringify(
      result
    )}`;
    console.log(result, string);
    window.location.href = string;
  };

  constructor(spec) {
    super(spec);
    this.text = "Redigera";
    this.app = spec.app;
  }

  renderAsWidgetItem() {
    const { classes } = this.props;
    return (
      <div>
        <Button
          variant="fab"
          color="default"
          aria-label="Lämna synpunkter"
          className={classes.button}
          onClick={this.onClick}
        >
          <CommentIcon />
        </Button>
      </div>
    );
  }

  renderAsToolbarItem() {
    return (
      <div>
        <ListItem
          button
          divider={true}
          selected={this.state.panelOpen}
          onClick={this.onClick}
        >
          <ListItemIcon>
            <CommentIcon />
          </ListItemIcon>
          <ListItemText primary={this.text} />
        </ListItem>
      </div>
    );
  }

  render() {
    console.log("Suggest.js render()", this);

    if (this.props.type === "toolbarItem") {
      return this.renderAsToolbarItem();
    }

    if (this.props.type === "widgetItem") {
      return this.renderAsWidgetItem();
    }

    return null;
  }
}

export default withStyles(styles)(Suggest);<|MERGE_RESOLUTION|>--- conflicted
+++ resolved
@@ -1,23 +1,10 @@
 import React, { Component } from "react";
-<<<<<<< HEAD
-//import { createPortal } from "react-dom";
-=======
->>>>>>> e31058c5
 import { withStyles } from "@material-ui/core/styles";
 import { Button } from "@material-ui/core";
 import { ListItem, ListItemIcon, ListItemText } from "@material-ui/core";
 import CommentIcon from "@material-ui/icons/Comment";
 
-<<<<<<< HEAD
-//import Panel from "../../components/Panel.js";
-// import SuggestView from "./SuggestView.js";
-// import SuggestModel from "./SuggestModel.js";
-import Observer from "react-event-observer";
-
-const { detect } = require("detect-browser");
-=======
 import { detect } from "detect-browser";
->>>>>>> e31058c5
 
 const styles = theme => {
   return {};
