--- conflicted
+++ resolved
@@ -96,7 +96,7 @@
     const { app, map } = this.props;
 
     const searchConfig = app.config.mapConfig.tools.find(
-      t => t.type === "search"
+      (t) => t.type === "search"
     ).options;
     this.searchModel = new OldSearchModel(searchConfig, map, app);
   }
@@ -154,28 +154,17 @@
       });
     });
 
-<<<<<<< HEAD
     this.searchModel.localObserver.subscribe(
       "searchToolChanged",
-      placeholderText => {
+      (placeholderText) => {
         this.setState({
           result: false,
           searchboxPlaceholder: placeholderText
             ? placeholderText
-            : this.props.options.tooltip
+            : this.props.options.tooltip,
         });
       }
     );
-=======
-    this.localObserver.subscribe("searchToolChanged", (placeholderText) => {
-      this.setState({
-        result: false,
-        searchboxPlaceholder: placeholderText
-          ? placeholderText
-          : this.props.options.tooltip,
-      });
-    });
->>>>>>> 8192d50c
 
     this.searchModel.localObserver.subscribe("searchComplete", () => {
       this.setState({
@@ -226,13 +215,8 @@
   doSearch(v) {
     v = v.trim();
     if (v.length < 1) return null;
-<<<<<<< HEAD
     this.searchModel.localObserver.publish("searchToolChanged");
-    this.searchModel.search(v, true, d => {
-=======
-    this.localObserver.publish("searchToolChanged");
     this.searchModel.search(v, true, (d) => {
->>>>>>> 8192d50c
       this.resolve(d);
     });
   }
@@ -333,13 +317,8 @@
             resetToStartView={() => {
               this.resetToStartView();
             }}
-<<<<<<< HEAD
             localObserver={this.searchModel.localObserver}
-            onSearchDone={featureCollections => {
-=======
-            localObserver={this.localObserver}
             onSearchDone={(featureCollections) => {
->>>>>>> 8192d50c
               this.resolve(featureCollections);
             }}
           />
