import React, { Component } from "react";
import { withStyles } from "@material-ui/core/styles";
import GeoJSON from "ol/format/GeoJSON";

const styles = theme => ({
  item: {
    userSelect: "none",
    cursor: "pointer"
  }
});

class SearchResultGroup extends Component {
  state = {
    expanded: false
  };

  itemClick = feature => e => {
    var olFeature = new GeoJSON().readFeatures(feature)[0];
    this.props.model.searchWithinArea({
      feature: olFeature
    });
  };

  componentWillMount() {}

  createItem(feature, displayField, i) {
    const { classes } = this.props;
    return (
      <div onClick={this.itemClick(feature)} key={i} className={classes.item}>
        {feature.properties[displayField]}
      </div>
    );
  }

  render() {
    const { featureType } = this.props;
    var i = 0;
    var nodes = [];

    for (; i < 10; i++) {
      if (featureType.features[i]) {
        nodes.push(
          this.createItem(
            featureType.features[i],
            featureType.source.displayFields[0],
            i
          )
        );
      }
    }

    if (featureType.features.length > 10) {
      nodes.push(
        <div
          key="toggler"
          onClick={() => {
            this.setState({
              expanded: !this.state.expanded
            });
          }}
        >
<<<<<<< HEAD
          <a href="#hej">{this.state.expanded ? "Dölj" : "Visa fler..."}</a>
=======
          <a href="#somewhere">
            {this.state.expanded ? "Dölj" : "Visa fler..."}
          </a>
>>>>>>> 8749b981
        </div>
      );
    }

    for (; i < featureType.features.length; i++) {
      if (this.state.expanded && featureType.features[i]) {
        nodes.push(
          this.createItem(
            featureType.features[i],
            featureType.source.displayFields[0],
            i
          )
        );
      }
    }

    return nodes;
  }
}

export default withStyles(styles)(SearchResultGroup);<|MERGE_RESOLUTION|>--- conflicted
+++ resolved
@@ -59,13 +59,9 @@
             });
           }}
         >
-<<<<<<< HEAD
-          <a href="#hej">{this.state.expanded ? "Dölj" : "Visa fler..."}</a>
-=======
           <a href="#somewhere">
             {this.state.expanded ? "Dölj" : "Visa fler..."}
           </a>
->>>>>>> 8749b981
         </div>
       );
     }
