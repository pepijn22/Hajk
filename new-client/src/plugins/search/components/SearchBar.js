--- conflicted
+++ resolved
@@ -7,24 +7,7 @@
 const styles = theme => ({
   search: {
     borderRadius: theme.shape.borderRadius,
-<<<<<<< HEAD
-
-    backgroundColor: "inherit",
-
-    overflow: "hidden"
-  },
-  closeIcon: {},
-  clearIcon: {
-    cursor: "pointer"
-  },
-  searchIcon: {
-    height: "100%",
-    position: "relative",
-    padding: "6px",
-    background: theme.palette.secondary.main
-=======
     border: "1px solid " + theme.palette.primary.main
->>>>>>> b77a9254
   },
   inputRoot: {
     width: "100%"
