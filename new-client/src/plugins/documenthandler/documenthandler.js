import React from "react";
import PropTypes from "prop-types";
import DocumentWindowBase from "./documentWindow/DocumentWindowBase";
import MenuBook from "@material-ui/icons/MenuBook";
import DocumentHandlerModel from "./DocumentHandlerModel";
import PanelMenuContainerView from "./panelMenu/PanelMenuContainerView";
import Observer from "react-event-observer";
import MapViewModel from "./MapViewModel";
import ContentComponentFactory from "./utils/ContentComponentFactory";
import { withTheme } from "@material-ui/core/styles";

class DocumentHandler extends React.PureComponent {
  static propTypes = {
    app: PropTypes.object.isRequired,
    map: PropTypes.object.isRequired,
    options: PropTypes.object.isRequired,
  };

  state = {
    document: null,
    documentWindowMaximized: true,
    showPrintWindow: false,
    chapters: [],
    documentTitle: "",
    documentColor: null,
    model: null,
  };

  constructor(props) {
    super(props);
    this.localObserver = Observer();
    this.contentComponentFactory = new ContentComponentFactory({
      localObserver: this.localObserver,
      theme: this.props.theme,
    });
    this.mapViewModel = new MapViewModel({
      localObserver: this.localObserver,
      globalObserver: props.app.globalObserver,
      map: props.map,
    });

    this.props.searchInterface.getSearchMethods = new Promise((resolve) => {
      new DocumentHandlerModel({
        localObserver: this.localObserver,
        app: props.app,
        map: props.map,
        menu: props.options.menuConfig.menu,
        resolveSearchInterface: resolve,
      })
        .init()
        .then((loadedDocumentModel) => {
          this.setState({ model: loadedDocumentModel });
        });

      this.addDrawerToggleButton();
    });
  }

  dynamicallyImportOpenSans = () => {
    const { dynamicImportUrls } = this.props.options;
    return (
      <link
        rel="stylesheet"
        type="text/css"
        href={dynamicImportUrls.openSans}
      />
    );
  };

  dynamicallyImportIconFonts = () => {
    const { dynamicImportUrls } = this.props.options;
    return <link rel="stylesheet" href={dynamicImportUrls.iconFonts} />;
  };

  renderDrawerContent = () => {
    const { app, model, options } = this.props;
    console.log(this.state.document, "docs");
    return (
      <PanelMenuContainerView
        app={app}
        document={this.state.document}
        model={model}
        options={options}
        localObserver={this.localObserver}
      ></PanelMenuContainerView>
    );
  };

  addDrawerToggleButton = () => {
    const { app } = this.props;
    app.globalObserver.publish("core.addDrawerToggleButton", {
      value: "menu",
      ButtonIcon: MenuBook,
      caption: "Översiktsplan",
      order: 100,
      renderDrawerContent: this.renderDrawerContent,
    });
  };

  showDocument = (documentFileName) => {
    const { app } = this.props;
    app.globalObserver.publish("documentviewer.showWindow", {
      hideOtherPlugins: false,
    });
    app.globalObserver.publish("core.maximizeWindow");
    return this.setActiveDocument(documentFileName);
  };

  onWindowHide = () => {
    this.localObserver.publish("set-active-document", {
      documentName: null,
      headerIdentifier: null,
    });
    return;
  };

  onMinimize = () => {
    this.setState({ documentWindowMaximized: false });
  };

  onMaximize = () => {
    this.setState({ documentWindowMaximized: true });
  };

  setActiveDocument = (documentFileName) => {
    return new Promise((resolve, reject) => {
      let document = null;
      if (documentFileName) {
        document = this.state.model.getDocuments([documentFileName])[0];
      }

      this.setState(
        {
          documentTitle: document?.documentTitle
            ? document.documentTitle
            : null,
          document: document,
          documentColor: document?.documentColor
            ? document.documentColor
            : null,
          showPrintWindow: false,
        },
        resolve
      );
    });
  };

  togglePrintWindow = () => {
    this.setState({
      showPrintWindow: !this.state.showPrintWindow,
    });
  };

  render() {
    console.log("rerender");
    return (
      <>
        {this.dynamicallyImportOpenSans()}
        {this.dynamicallyImportIconFonts()}
        <DocumentWindowBase
          {...this.props}
<<<<<<< HEAD
          contentComponentFactory={this.contentComponentFactory}
=======
          onMinimize={this.onMinimize}
          showDocument={this.showDocument}
          onMaximize={this.onMaximize}
          onWindowHide={this.onWindowHide}
          togglePrintWindow={this.togglePrintWindow}
          document={this.state.document}
          documentColor={this.state.documentColor}
          documentWindowMaximized={this.state.documentWindowMaximized}
          showPrintWindow={this.state.showPrintWindow}
          chapters={this.state.chapters}
          documentTitle={this.state.documentTitle}
>>>>>>> 20d3dabd
          model={this.state.model}
          localObserver={this.localObserver}
        ></DocumentWindowBase>
      </>
    );
  }
}
export default withTheme(DocumentHandler);<|MERGE_RESOLUTION|>--- conflicted
+++ resolved
@@ -159,9 +159,7 @@
         {this.dynamicallyImportIconFonts()}
         <DocumentWindowBase
           {...this.props}
-<<<<<<< HEAD
           contentComponentFactory={this.contentComponentFactory}
-=======
           onMinimize={this.onMinimize}
           showDocument={this.showDocument}
           onMaximize={this.onMaximize}
@@ -173,7 +171,6 @@
           showPrintWindow={this.state.showPrintWindow}
           chapters={this.state.chapters}
           documentTitle={this.state.documentTitle}
->>>>>>> 20d3dabd
           model={this.state.model}
           localObserver={this.localObserver}
         ></DocumentWindowBase>
