--- conflicted
+++ resolved
@@ -10,14 +10,14 @@
 import { deepMerge } from "../../utils/DeepMerge";
 
 const fetchOpts = {
-  credentials: "same-origin"
+  credentials: "same-origin",
 };
 
 class DocumentHandler extends React.PureComponent {
   static propTypes = {
     app: PropTypes.object.isRequired,
     map: PropTypes.object.isRequired,
-    options: PropTypes.object.isRequired
+    options: PropTypes.object.isRequired,
   };
 
   state = {
@@ -27,7 +27,7 @@
     chapters: [],
     documentTitle: "",
     documentColor: null,
-    model: null
+    model: null,
   };
 
   constructor(props) {
@@ -37,23 +37,23 @@
     this.mapViewModel = new MapViewModel({
       localObserver: this.localObserver,
       globalObserver: props.app.globalObserver,
-      map: props.map
-    });
-
-    this.props.searchInterface.getSearchMethods = new Promise(resolve => {
+      map: props.map,
+    });
+
+    this.props.searchInterface.getSearchMethods = new Promise((resolve) => {
       new DocumentHandlerModel({
         localObserver: this.localObserver,
         app: props.app,
         map: props.map,
         menu: props.options.menuConfig.menu,
-        resolveSearchInterface: resolve
+        resolveSearchInterface: resolve,
       })
         .init()
-        .then(loadedDocumentModel => {
-          this.fetchCustomThemeJson().then(customTheme => {
+        .then((loadedDocumentModel) => {
+          this.fetchCustomThemeJson().then((customTheme) => {
             this.setState({
               model: loadedDocumentModel,
-              customTheme: customTheme
+              customTheme: customTheme,
             });
           });
         });
@@ -84,16 +84,11 @@
   fetchCustomThemeJson = () => {
     const { options } = this.props;
     return fetch(options.customThemeUrl, fetchOpts)
-<<<<<<< HEAD
-      .then(res => {
-        return res.json().then(documentHandlerTheme => {
-=======
       .then((res) => {
         return res.json().then((documentHandlerTheme) => {
           if (documentHandlerTheme.typography) {
             this.setBottomMarginsForTypographyVariants(documentHandlerTheme);
           }
->>>>>>> 311e558b
           return createMuiTheme(
             deepMerge(this.props.theme, documentHandlerTheme)
           );
@@ -145,14 +140,14 @@
       caption: options.drawerButtonTitle || "Meny",
       drawerTitle: options.drawerTitle || "Översiktsplan",
       order: 100,
-      renderDrawerContent: this.renderDrawerContent
-    });
-  };
-
-  showDocument = documentFileName => {
+      renderDrawerContent: this.renderDrawerContent,
+    });
+  };
+
+  showDocument = (documentFileName) => {
     const { app } = this.props;
     app.globalObserver.publish("documentviewer.showWindow", {
-      hideOtherPlugins: false
+      hideOtherPlugins: false,
     });
     app.globalObserver.publish("core.maximizeWindow");
     return this.setActiveDocument(documentFileName);
@@ -161,7 +156,7 @@
   onWindowHide = () => {
     this.localObserver.publish("set-active-document", {
       documentName: null,
-      headerIdentifier: null
+      headerIdentifier: null,
     });
     return;
   };
@@ -174,7 +169,7 @@
     this.setState({ documentWindowMaximized: true });
   };
 
-  setActiveDocument = documentFileName => {
+  setActiveDocument = (documentFileName) => {
     return new Promise((resolve, reject) => {
       let document = null;
       if (documentFileName) {
@@ -190,7 +185,7 @@
           documentColor: document?.documentColor
             ? document.documentColor
             : null,
-          showPrintWindow: false
+          showPrintWindow: false,
         },
         resolve
       );
@@ -199,7 +194,7 @@
 
   togglePrintWindow = () => {
     this.setState({
-      showPrintWindow: !this.state.showPrintWindow
+      showPrintWindow: !this.state.showPrintWindow,
     });
   };
 
