/**
 * Default export of function that takes html-string as input and returns array with MaterialUIComponents
 * @param {string} html String with html that needs to be converted to materialUIComponents
 * @returns {Array} Returns array with MaterialUI Components - see gettagSpecificCallbacks to see the translation used
 * @memberof htmlToMaterialUiParser
 */
<<<<<<< HEAD
export default html => {
=======

export default (html, tagSpecificCallbacks) => {
>>>>>>> bc1cb690
  let generatedHtml = [];

  parseHtml(html, generatedHtml, tagSpecificCallbacks);
  return generatedHtml.map(tag => {
    let foundTag = tagSpecificCallbacks.find(
      element => element.tagType === tag.tagType
    );
    return foundTag.callback(tag);
  });
};

/**
<<<<<<< HEAD
 * Private help method that adds all allowed html tags.
 *
 * @memberof htmlToMaterialUiParser
 */
const getAllowedHtmlTags = () => {
  let allowedHtmlTags = [];
  allowedHtmlTags.push({ tagType: "br", callback: getBrtagTypography });
  allowedHtmlTags.push({ tagType: "h1", callback: getHeadingTypography });
  allowedHtmlTags.push({ tagType: "h2", callback: getHeadingTypography });
  allowedHtmlTags.push({ tagType: "h3", callback: getHeadingTypography });
  allowedHtmlTags.push({ tagType: "h4", callback: getHeadingTypography });
  allowedHtmlTags.push({ tagType: "h5", callback: getHeadingTypography });
  allowedHtmlTags.push({ tagType: "h6", callback: getHeadingTypography });
  allowedHtmlTags.push({ tagType: "img", callback: getTagImgCard });
  allowedHtmlTags.push({ tagType: "p", callback: getPtagTypography });
  return allowedHtmlTags;
};

/**
 * Private help method that adds all tags that has no ending, e.g. the br tag.
 *
 * @memberof htmlToMaterialUiParser
 */
const getTagsWithoutEnding = () => {
  return ["br"];
};

/**
=======
>>>>>>> bc1cb690
 * Parse the html code so that it can be translated into Material UI components.
 * Only html tags that can be found in the tagSpecificCallbacks will be added. The rest
 * will be ignored.
 * @param {object} html The html code.
 *
 * @memberof htmlToMaterialUiParser
 */
const parseHtml = (html, generatedHtml, tagSpecificCallbacks) => {
  let { tagType, tagValue, tagEndIndex } = findStartTag(html);
  html = html.substring(tagEndIndex);

  if (hasTagInside(tagType, tagValue)) {
    tagValue = removeOuterTagTypeFromTagValue(tagType, tagValue);
    parseHtml(tagValue, generatedHtml, tagSpecificCallbacks);
  }

  if (tagSpecificCallbacks.map(item => item.tagType).includes(tagType))
    generatedHtml.push({ tagType: tagType, tagValue: tagValue });

  if (html.length > 0) parseHtml(html, generatedHtml, tagSpecificCallbacks);
};

/**
 * Private help method that finds the start tag in the html text.
 * @param {string} html The html code.
 * @returns {string, string, string} Returns the tag type, tag value and the last index of the fist tag.
 *
 * @memberof htmlToMaterialUiParser
 */
const findStartTag = html => {
  const indexStart = html.indexOf("<");
  let indexEnd = html.indexOf(">");
  let possibleIndexEnd = html.indexOf("/>");
  if (indexEnd - 1 === possibleIndexEnd) indexEnd = html.indexOf(" ");
  const tagType = html.substring(indexStart + 1, indexEnd);
  let tagEndIndex = findEndTag(html, tagType);
  if (tagEndIndex === -1) tagEndIndex = 1;
  let tagValue = html.substring(indexStart, tagEndIndex);

  return { tagType: tagType, tagValue: tagValue, tagEndIndex: tagEndIndex };
};

/**
 * Private help method that find the nest end tag.
 * @param {string} html The html text.
 * @param {string} tagType The type of html tag.
 *
 * @memberof htmlToMaterialUiParser
 */
const findEndTag = (html, tagType) => {
  if (
    getTagsWithoutEnding()
      .map(item => item)
      .includes(tagType)
  ) {
    return tagType.length + 2;
  }

  let hasEndTag = true;
  let indexStart = html.indexOf("</" + tagType + ">");
  if (indexStart === -1) {
    indexStart = html.indexOf("/>");
    hasEndTag = false;
  }
  if (indexStart === -1) indexStart = html.indexOf("<" + tagType + ">");

  let indexEnd = indexStart + 2;
  if (hasEndTag) indexEnd = indexEnd + tagType.length + 1;

  return indexEnd;
};

/**
 * Private help method that determines if a tag has another tag inside itself.
 * @param {string} tagType The tag type.
 * @param {string} tagValue The text inside a tag, including the tag itself.
 * @return {boolean} Returns true if the tag contains another tag.
 *
 * @memberof htmlToMaterialUiParser
 */
const hasTagInside = (tagType, tagValue) => {
  let htmlInsideTag = tagValue.substring(tagType.length + 2);
  let indexTagEnd = htmlInsideTag.indexOf("</" + tagType + ">");
  if (indexTagEnd === -1) indexTagEnd = htmlInsideTag.indexOf("/>");
  htmlInsideTag = htmlInsideTag.substring(0, indexTagEnd);
  const indexStartFirst = htmlInsideTag.indexOf("<");
  const indexStartLast = htmlInsideTag.lastIndexOf("<");
  const indexEndFirst = htmlInsideTag.indexOf(">");
  const indexEndLast = htmlInsideTag.lastIndexOf(">");
  if (
    indexStartFirst === -1 ||
    indexStartLast === -1 ||
    indexEndFirst === -1 ||
    indexEndLast === -1
  )
    return false;

  return true;
};

/**
 * Private help method that removes the outer tag type from a tag value.
 * @param {string} tagType The tag type.
 * @param {string} tagValue The tag value.
 * @returns {string} Returns the tag value minus the outer tag.
 *
 * @memberof htmlToMaterialUiParser
 */
const removeOuterTagTypeFromTagValue = (tagType, tagValue) => {
  const indexStart = tagValue.indexOf("<" + tagType + ">");
  let indexEnd = tagValue.lastIndexOf("</" + tagType + ">");
  if (indexEnd === -1) indexEnd = tagValue.lastIndexOf("/>");

  return tagValue.substring(indexStart + tagType.length + 2, indexEnd);
<<<<<<< HEAD
};

/**
 * The render function for the br-tag.
 * @param {string} brTag The br-tag.
 *
 * @memberof htmlToMaterialUiParser
 */
const getBrtagTypography = brTag => {
  return <Paper elevation="0" style={{ height: "20px" }} />;
};

/**
 * The render function for the h1 to h6-tag.
 * @param {string} tag The h1, h2, h3, h4, h5 or h6 tag.
 *
 * @memberof htmlToMaterialUiParser
 */
const getHeadingTypography = tag => {
  let textToRender = tag.tagValue.substring(4, tag.tagValue.length - 5);
  return <Typography variant={tag.tagType}>{textToRender}</Typography>;
};

/**
 * The render function for the img-tag.
 * @param {string} imgTag The img-tag.
 *
 * @memberof htmlToMaterialUiParser
 */
const getTagImgCard = imgTag => {
  const indexOfSrcMaterial = imgTag.tagValue.indexOf("=") + 2;
  let imageSource = imgTag.tagValue.substring(
    indexOfSrcMaterial,
    imgTag.tagValue.length - 3
  );
  return (
    <>
      <Paper elevation="0" style={{ height: "10px" }} />
      <Card elevation={0}>
        <CardMedia
          component="img"
          style={{ height: "200px", width: "auto", objectFit: "contain" }}
          image={imageSource}
        />
      </Card>
      <Typography variant="subtitle2">Lägg till bildtext här</Typography>
      <Typography variant="subtitle2">Lägg till källa/fotograf här</Typography>
      <Paper elevation="0" style={{ height: "20px" }} />
    </>
  );
};

/**
 * The render function for the p-tag.
 * @param {string} pTag The p-tag.
 *
 * @memberof htmlToMaterialUiParser
 */
const getPtagTypography = pTag => {
  let textToRender = pTag.tagValue.substring(3, pTag.tagValue.length - 4);
  return <Typography variant="body1">{textToRender}</Typography>;
=======
>>>>>>> bc1cb690
};<|MERGE_RESOLUTION|>--- conflicted
+++ resolved
@@ -4,12 +4,8 @@
  * @returns {Array} Returns array with MaterialUI Components - see gettagSpecificCallbacks to see the translation used
  * @memberof htmlToMaterialUiParser
  */
-<<<<<<< HEAD
-export default html => {
-=======
 
 export default (html, tagSpecificCallbacks) => {
->>>>>>> bc1cb690
   let generatedHtml = [];
 
   parseHtml(html, generatedHtml, tagSpecificCallbacks);
@@ -22,26 +18,6 @@
 };
 
 /**
-<<<<<<< HEAD
- * Private help method that adds all allowed html tags.
- *
- * @memberof htmlToMaterialUiParser
- */
-const getAllowedHtmlTags = () => {
-  let allowedHtmlTags = [];
-  allowedHtmlTags.push({ tagType: "br", callback: getBrtagTypography });
-  allowedHtmlTags.push({ tagType: "h1", callback: getHeadingTypography });
-  allowedHtmlTags.push({ tagType: "h2", callback: getHeadingTypography });
-  allowedHtmlTags.push({ tagType: "h3", callback: getHeadingTypography });
-  allowedHtmlTags.push({ tagType: "h4", callback: getHeadingTypography });
-  allowedHtmlTags.push({ tagType: "h5", callback: getHeadingTypography });
-  allowedHtmlTags.push({ tagType: "h6", callback: getHeadingTypography });
-  allowedHtmlTags.push({ tagType: "img", callback: getTagImgCard });
-  allowedHtmlTags.push({ tagType: "p", callback: getPtagTypography });
-  return allowedHtmlTags;
-};
-
-/**
  * Private help method that adds all tags that has no ending, e.g. the br tag.
  *
  * @memberof htmlToMaterialUiParser
@@ -51,8 +27,7 @@
 };
 
 /**
-=======
->>>>>>> bc1cb690
+
  * Parse the html code so that it can be translated into Material UI components.
  * Only html tags that can be found in the tagSpecificCallbacks will be added. The rest
  * will be ignored.
@@ -167,68 +142,4 @@
   if (indexEnd === -1) indexEnd = tagValue.lastIndexOf("/>");
 
   return tagValue.substring(indexStart + tagType.length + 2, indexEnd);
-<<<<<<< HEAD
-};
-
-/**
- * The render function for the br-tag.
- * @param {string} brTag The br-tag.
- *
- * @memberof htmlToMaterialUiParser
- */
-const getBrtagTypography = brTag => {
-  return <Paper elevation="0" style={{ height: "20px" }} />;
-};
-
-/**
- * The render function for the h1 to h6-tag.
- * @param {string} tag The h1, h2, h3, h4, h5 or h6 tag.
- *
- * @memberof htmlToMaterialUiParser
- */
-const getHeadingTypography = tag => {
-  let textToRender = tag.tagValue.substring(4, tag.tagValue.length - 5);
-  return <Typography variant={tag.tagType}>{textToRender}</Typography>;
-};
-
-/**
- * The render function for the img-tag.
- * @param {string} imgTag The img-tag.
- *
- * @memberof htmlToMaterialUiParser
- */
-const getTagImgCard = imgTag => {
-  const indexOfSrcMaterial = imgTag.tagValue.indexOf("=") + 2;
-  let imageSource = imgTag.tagValue.substring(
-    indexOfSrcMaterial,
-    imgTag.tagValue.length - 3
-  );
-  return (
-    <>
-      <Paper elevation="0" style={{ height: "10px" }} />
-      <Card elevation={0}>
-        <CardMedia
-          component="img"
-          style={{ height: "200px", width: "auto", objectFit: "contain" }}
-          image={imageSource}
-        />
-      </Card>
-      <Typography variant="subtitle2">Lägg till bildtext här</Typography>
-      <Typography variant="subtitle2">Lägg till källa/fotograf här</Typography>
-      <Paper elevation="0" style={{ height: "20px" }} />
-    </>
-  );
-};
-
-/**
- * The render function for the p-tag.
- * @param {string} pTag The p-tag.
- *
- * @memberof htmlToMaterialUiParser
- */
-const getPtagTypography = pTag => {
-  let textToRender = pTag.tagValue.substring(3, pTag.tagValue.length - 4);
-  return <Typography variant="body1">{textToRender}</Typography>;
-=======
->>>>>>> bc1cb690
 };