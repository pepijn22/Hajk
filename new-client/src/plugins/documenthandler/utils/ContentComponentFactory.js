--- conflicted
+++ resolved
@@ -18,9 +18,6 @@
 const ELEMENT_NODE = 1;
 const TEXT_NODE = 3;
 
-<<<<<<< HEAD
-const useStyles = makeStyles(theme => ({
-=======
 //Had to make some magic to be able to handle list in all different sizes.
 //Common problem to get second row indented in a good way and even more difficult
 //when you can change the font-size in theme.
@@ -30,10 +27,9 @@
 };
 
 const useStyles = makeStyles((theme) => ({
->>>>>>> 311e558b
   documentImage: {
     objectFit: "contain",
-    objectPosition: "left"
+    objectPosition: "left",
   },
 
   pictureRightFloatingText: {},
@@ -66,41 +62,32 @@
 
   popupActivatedImage: {
     marginBottom: theme.spacing(1),
-    cursor: "pointer"
+    cursor: "pointer",
   },
   naturalDocumentImageProportions: {
     marginTop: theme.spacing(1),
-    width: "100%"
+    width: "100%",
   },
   imageText: {
-    marginBottom: theme.spacing(1)
+    marginBottom: theme.spacing(1),
   },
   imageInformationWrapper: {
-<<<<<<< HEAD
-    marginBottom: theme.spacing(1)
-=======
     marginBottom: theme.spacing(1),
     maxWidth: "100%",
->>>>>>> 311e558b
   },
   startIcon: {
-    marginLeft: theme.spacing(0)
+    marginLeft: theme.spacing(0),
   },
   linkIcon: {
-    verticalAlign: "middle"
+    verticalAlign: "middle",
   },
   heading: {
-    marginBottom: theme.spacing(1)
+    marginBottom: theme.spacing(1),
   },
   media: {
     width: "auto",
-    maxWidth: "100%"
-  },
-<<<<<<< HEAD
-  typography: {
-    overflowWrap: "break-word",
-    marginBottom: theme.spacing(1)
-=======
+    maxWidth: "100%",
+  },
   listItemOneDigit: {
     marginRight: getIndentationValue(theme.typography.body1.fontSize, 1), //MAGIC
     padding: theme.spacing(0),
@@ -112,18 +99,10 @@
   },
   olListItem: {
     padding: theme.spacing(0),
->>>>>>> 311e558b
   },
   ulList: {
     listStyle: "initial",
     listStylePosition: "inside",
-<<<<<<< HEAD
-    padding: theme.spacing(0),
-    marginBottom: theme.spacing(1)
-  },
-  listItemMargin: {
-    marginLeft: theme.spacing(1)
-=======
     overflowWrap: "break-word",
     wordBreak: "break-word",
     marginBottom: theme.spacing(1),
@@ -134,22 +113,21 @@
       true
     ), //MAGIC
     padding: theme.spacing(0),
->>>>>>> 311e558b
   },
   olList: {
     padding: theme.spacing(0),
-    marginBottom: theme.spacing(1)
+    marginBottom: theme.spacing(1),
   },
   bottomMargin: {
-    marginBottom: theme.spacing(1)
+    marginBottom: theme.spacing(1),
   },
   linkButton: {
     padding: theme.spacing(0),
-    color: theme.palette.info.main
-  }
+    color: theme.palette.info.main,
+  },
 }));
 
-const renderChild = child => {
+const renderChild = (child) => {
   if (child.nodeType === TEXT_NODE) {
     return child.data;
   }
@@ -159,7 +137,7 @@
   }
 };
 
-const getFormattedComponentFromTag = tag => {
+const getFormattedComponentFromTag = (tag) => {
   const childNodes = [...tag.childNodes];
   return childNodes.map((child, index) => {
     return <React.Fragment key={index}>{renderChild(child)}</React.Fragment>;
@@ -290,16 +268,11 @@
 export const Img = ({ imgTag, localObserver }) => {
   const classes = useStyles();
 
-<<<<<<< HEAD
-  const isPopupAllowedForImage = imgTag => {
-    return imgTag.attributes.getNamedItem("data-popup") == null ? false : true;
-=======
   const tagIsPresent = (imgTag, attribute) => {
     return imgTag.attributes.getNamedItem(attribute) == null ? false : true;
->>>>>>> 311e558b
-  };
-
-  const getImageStyle = image => {
+  };
+
+  const getImageStyle = (image) => {
     let className = image.popup
       ? clsx(
           classes.documentImage,
@@ -318,9 +291,6 @@
     return className;
   };
 
-<<<<<<< HEAD
-  const getImageDescription = image => {
-=======
   const getImagePositionClass = (positioning) => {
     const { right, left, center, floatLeft, floatRight } = positioning;
 
@@ -354,7 +324,6 @@
   };
 
   const getImageDescription = (image) => {
->>>>>>> 311e558b
     return (
       <Box
         style={{ width: image.width }}
@@ -379,16 +348,12 @@
     url: imgTag.attributes.getNamedItem("src")?.value,
     altValue: imgTag.attributes.getNamedItem("alt")?.value,
     height: imgTag.attributes.getNamedItem("data-image-height")?.value,
-<<<<<<< HEAD
-    width: imgTag.attributes.getNamedItem("data-image-width")?.value
-=======
     width: imgTag.attributes.getNamedItem("data-image-width")?.value,
     right: tagIsPresent(imgTag, "data-image-right"),
     left: tagIsPresent(imgTag, "data-image-left"),
     center: tagIsPresent(imgTag, "data-image-center"),
     floatLeft: tagIsPresent(imgTag, "data-image-float-left"),
     floatRight: tagIsPresent(imgTag, "data-image-float-right"),
->>>>>>> 311e558b
   };
 
   let onClickCallback = image.popup
@@ -436,7 +401,7 @@
   return [
     <React.Fragment key={0}>
       <strong>{strongTag.textContent}</strong>
-    </React.Fragment>
+    </React.Fragment>,
   ];
 };
 export const Underline = ({ uTag }) => {
@@ -455,7 +420,7 @@
   return [
     <React.Fragment key={0}>
       <u>{uTag.textContent}</u>
-    </React.Fragment>
+    </React.Fragment>,
   ];
 };
 export const Italic = ({ emTag }) => {
@@ -474,7 +439,7 @@
   return [
     <React.Fragment key={0}>
       <em>{emTag.textContent}</em>
-    </React.Fragment>
+    </React.Fragment>,
   ];
 };
 
@@ -498,25 +463,25 @@
 export const CustomLink = ({ aTag, localObserver, bottomMargin }) => {
   const classes = useStyles();
 
-  const getLinkDataPerType = attributes => {
+  const getLinkDataPerType = (attributes) => {
     const {
       0: mapLink,
       1: headerIdentifier,
       2: documentLink,
-      3: externalLink
+      3: externalLink,
     } = [
       "data-maplink",
       "data-header-identifier",
       "data-document",
-      "data-link"
-    ].map(attributeKey => {
+      "data-link",
+    ].map((attributeKey) => {
       return attributes.getNamedItem(attributeKey)?.value;
     });
 
     return { mapLink, headerIdentifier, documentLink, externalLink };
   };
 
-  const getExternalLink = externalLink => {
+  const getExternalLink = (externalLink) => {
     return (
       <Button
         color="default"
@@ -580,7 +545,7 @@
         onClick={() => {
           localObserver.publish("set-active-document", {
             documentName: documentLink,
-            headerIdentifier: headerIdentifier
+            headerIdentifier: headerIdentifier,
           });
         }}
       >
@@ -593,7 +558,7 @@
     mapLink,
     headerIdentifier,
     documentLink,
-    externalLink
+    externalLink,
   } = getLinkDataPerType(aTag.attributes);
 
   if (documentLink) {
