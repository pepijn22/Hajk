--- conflicted
+++ resolved
@@ -10,10 +10,6 @@
 
     constructor(props) {
       super(props);
-<<<<<<< HEAD
-=======
-      this.documentHandlerModel = new DocumentHandlerModel();
->>>>>>> 890dad95
 
       this.props.options.menuConfig.menu.forEach(menuItem => {
         this.setParentAndContainingMenu(
