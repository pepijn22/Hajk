import React from "react";
import { withStyles } from "@material-ui/core/styles";
import Divider from "@material-ui/core/Divider";

import Grid from "@material-ui/core/Grid";

import Typography from "@material-ui/core/Typography";

const styles = theme => {
  return {
    typography: {
      overflowWrap: "break-word"
    },
    containerContent: {
      backgroundColor: "#eeeeee"
    },
    typographyContainer: {
      padding: theme.spacing(2)
    },
    divider: {
      backgroundColor: "#786aaf",
      height: "2px"
    },
    container: {
      paddingTop: theme.spacing(2),
      paddingBottom: theme.spacing(2)
    }
  };
};

class TextArea extends React.PureComponent {
  renderDivider = () => {
    const { dividerColor, classes } = this.props;
    return (
      <Divider
        className={classes.divider}
        style={{ backgroundColor: dividerColor }}
      ></Divider>
    );
  };

  render = () => {
    const { classes, text, backgroundColor } = this.props;

    return (
      <>
        <Grid className={classes.container} justify="center" container>
          <Grid
            xs={12}
            className={classes.containerContent}
            style={{
              backgroundColor: backgroundColor
            }}
            item
          >
            {this.renderDivider()}
<<<<<<< HEAD
            <Grid container>
=======
            <Grid justify="center" container>
>>>>>>> cd0b81d4
              <Grid className={classes.typographyContainer} xs={12} item>
                <Typography className={classes.typography}>{text}</Typography>
              </Grid>
            </Grid>
            {this.renderDivider()}
          </Grid>
        </Grid>
      </>
    );
  };
}

export default withStyles(styles)(TextArea);<|MERGE_RESOLUTION|>--- conflicted
+++ resolved
@@ -15,7 +15,7 @@
       backgroundColor: "#eeeeee"
     },
     typographyContainer: {
-      padding: theme.spacing(2)
+      padding: theme.spacing(1)
     },
     divider: {
       backgroundColor: "#786aaf",
@@ -54,11 +54,7 @@
             item
           >
             {this.renderDivider()}
-<<<<<<< HEAD
-            <Grid container>
-=======
             <Grid justify="center" container>
->>>>>>> cd0b81d4
               <Grid className={classes.typographyContainer} xs={12} item>
                 <Typography className={classes.typography}>{text}</Typography>
               </Grid>
