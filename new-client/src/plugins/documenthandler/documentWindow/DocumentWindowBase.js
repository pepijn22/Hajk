--- conflicted
+++ resolved
@@ -14,11 +14,8 @@
     counter: 0,
     document: null,
     documentWindowMaximized: true,
-<<<<<<< HEAD
-=======
     showPrintWindow: false,
-    chapters: []
->>>>>>> 8886e66e
+    chapters: [],
   };
 
   static propTypes = {};
@@ -34,32 +31,13 @@
 
   setActiveDocument = (title) => {
     const { model } = this.props;
-<<<<<<< HEAD
-    return new Promise((resolve, reject) => {
-      model.fetchJsonDocument(title).then((document) => {
-        var referringMenuItem = this.findReferringMenuItem(title);
-        return this.setState(
-          () => {
-            return {
-              documentTitle: referringMenuItem.title,
-              document: document,
-              documentColor: referringMenuItem ? referringMenuItem.color : null,
-            };
-          },
-          () => {
-            resolve(); //Ensure setState is run
-          }
-        );
-      });
-=======
     let document = model.getDocuments([title])[0];
     const referringMenuItem = this.findReferringMenuItem(title);
     this.setState({
-      documentTitle: title,
+      documentTitle: referringMenuItem.title,
       document: document,
       documentColor: referringMenuItem ? referringMenuItem.color : null,
-      showPrintWindow: false
->>>>>>> 8886e66e
+      showPrintWindow: false,
     });
   };
 
@@ -132,7 +110,7 @@
 
   togglePrintWindow = () => {
     this.setState({
-      showPrintWindow: !this.state.showPrintWindow
+      showPrintWindow: !this.state.showPrintWindow,
     });
   };
 
@@ -148,18 +126,18 @@
   getAllChapters = () => {
     const { model, options } = this.props;
     const filteredMenu = options.menuConfig.menu.filter(
-      item => item.document !== ""
+      (item) => item.document !== ""
     );
 
     return filteredMenu.map((item, id) => {
       return new Promise((resolve, reject) => {
-        model.fetchJsonDocument(item.document).then(item => {
+        model.fetchJsonDocument(item.document).then((item) => {
           if (item && item.chapters) {
             let chapter = this.setChapterLevels(item.chapters[0], 0);
             return this.setState(
               () => {
                 return {
-                  chapters: [...this.state.chapters, chapter]
+                  chapters: [...this.state.chapters, chapter],
                 };
               },
               () => {
@@ -176,7 +154,7 @@
     chapter.level = level;
     if (chapter.chapters && chapter.chapters.length > 0) {
       level = level + 1;
-      chapter.chapters.forEach(subChapter => {
+      chapter.chapters.forEach((subChapter) => {
         subChapter = this.setChapterLevels(subChapter, level);
       });
     }
@@ -189,12 +167,9 @@
       document,
       documentTitle,
       documentColor,
-<<<<<<< HEAD
-=======
       showPrintWindow,
       chapters,
-      localObserver
->>>>>>> 8886e66e
+      localObserver,
     } = this.state;
     const { options, classes } = this.props;
     return (
