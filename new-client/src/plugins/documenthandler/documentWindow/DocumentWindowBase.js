import React from "react";
import { withStyles } from "@material-ui/core/styles";
import BaseWindowPlugin from "../../BaseWindowPlugin";
import DocumentViewer from "./DocumentViewer";
import PrintWindow from "../printMenu/PrintWindow";
import MenuBookIcon from "@material-ui/icons/MenuBook";
import Grid from "@material-ui/core/Grid";
import CircularProgress from "@material-ui/core/CircularProgress";

const styles = (theme) => ({});

class DocumentWindowBase extends React.PureComponent {
  static propTypes = {};

  static defaultProps = {};

  findMenuItem(menuItem, documentNameToFind) {
    if (menuItem.document === documentNameToFind) {
      return menuItem;
    } else if (menuItem.menu && menuItem.menu.length > 0) {
      let i,
        result = null;
      for (i = 0; result == null && i < menuItem.menu.length; i++) {
        result = this.findMenuItem(menuItem.menu[i], documentNameToFind);
      }
      return result;
    }
    return null;
  }

  findReferringMenuItem = (documentNameToFind) => {
    const { options } = this.props;
    let foundMenuItem = null;
    options.menuConfig.menu.forEach((rootItemToSearch) => {
      let found = this.findMenuItem(rootItemToSearch, documentNameToFind);
      if (found != null) {
        foundMenuItem = found;
      }
    });
    return foundMenuItem;
  };

<<<<<<< HEAD
=======
  shouldShowDocumentOnStart = () => {
    return this.props.options.documentOnStart ? true : false;
  };

  showDocument = (documentFileName) => {
    const { app } = this.props;
    app.globalObserver.publish("documentviewer.showWindow", {
      hideOtherPlugins: false,
    });
    app.globalObserver.publish("core.maximizeWindow");
    return this.setActiveDocument(documentFileName);
  };

>>>>>>> 364356fe
  scrollInDocument = (headerIdentifier) => {
    const { localObserver, model } = this.props;

    if (headerIdentifier) {
      localObserver.publish(
        "scroll-to-chapter",
        model.getHeaderRef(this.props.document, headerIdentifier)
      );
    } else {
      localObserver.publish(
        "scroll-to-top",
        model.getHeaderRef(this.props.document, headerIdentifier)
      );
    }
  };

  showHeaderInDocument = ({ documentName, headerIdentifier }) => {
    if (documentName) {
      if (documentName !== this.props.documentTitle) {
        this.props.showDocument(documentName).then(() => {
          this.scrollInDocument(headerIdentifier);
        });
      } else {
        this.scrollInDocument(headerIdentifier);
      }
    }
  };

  togglePrintWindow = () => {
    this.setState({
      showPrintWindow: !this.state.showPrintWindow,
    });
  };

  createHtmlObjectFromInfoClickEvent = () => {};

  canHandleInfoClickEvent = (infoClickEvent) => {
    if (infoClickEvent.payload.type !== "a") {
      return false;
    }
    return Object.keys(infoClickEvent.payload.dataAttributes).every((key) => {
      return ["data-maplink", "data-document", "data-header"].includes(key);
    });
  };

  handleInfoClickRequest = (infoClickEvent) => {
    const { contentComponentFactory } = this.props;

    if (this.canHandleInfoClickEvent(infoClickEvent)) {
      var htmlObject = document.createElement(infoClickEvent.payload.type);
      htmlObject.innerHTML = infoClickEvent.payload.children[0];
      Object.entries(infoClickEvent.payload.dataAttributes).forEach(
        (dataAttributeEntry) => {
          var att = document.createAttribute(dataAttributeEntry[0]);
          att.value = dataAttributeEntry[1];
          htmlObject.setAttributeNode(att);
        }
      );
      let link = contentComponentFactory.getLinkComponent(htmlObject);
      infoClickEvent.resolve(link);
    } else {
      infoClickEvent.resolve();
    }
  };

  bindListenForSearchResultClick = () => {
    const { app } = this.props;

    app.globalObserver.subscribe(
      "core.info-click-documenthandler",
      this.handleInfoClickRequest
    );
  };

  bindSubscriptions = () => {
    const { localObserver } = this.props;
    this.bindListenForSearchResultClick();
    localObserver.subscribe("set-active-document", this.showHeaderInDocument);
  };

  setChapterLevels(chapter, level) {
    chapter.level = level;
    if (chapter.chapters && chapter.chapters.length > 0) {
      level = level + 1;
      chapter.chapters.forEach((subChapter) => {
        subChapter = this.setChapterLevels(subChapter, level);
      });
    }
    return chapter;
  }

  isModelReady = () => {
    const { model } = this.props;
    return model;
  };

  componentDidUpdate = (prevProps, prevState) => {
    const { localObserver } = this.props;

    if (prevProps.model !== this.props.model) {
      if (this.isModelReady()) {
        this.bindSubscriptions();

        if (this.shouldShowDocumentOnStart()) {
          localObserver.publish(
            "show-document",
            this.props.options.documentOnStart
          );
        }
      }
    }
  };

  render() {
    const {
      options,
      chapters,
      localObserver,
      classes,
      documentWindowMaximized,
      document,
      documentTitle,
      togglePrintWindow,
      onWindowHide,
      documentColor,
      showPrintWindow,
      onMinimize,
      onMaximize,
    } = this.props;
    console.log(documentTitle, "documetnTitle");
    return (
      <BaseWindowPlugin
        {...this.props}
        type="DocumentViewer"
        custom={{
          icon: <MenuBookIcon />,
          title: documentTitle || options.windowTitle || "Documents",
          color: documentColor || "#ffffff",
          description: "En kort beskrivning som visas i widgeten",
          height: options.height || "auto",
          width: options.width || 600,
          scrollable: false,
          onMinimize: onMinimize,
          onMaximize: onMaximize,
          onWindowHide: onWindowHide,
          draggingEnabled: false,
          resizingEnabled: false,
          allowMaximizedWindow: false,
        }}
      >
        {document != null && this.isModelReady() ? (
          !showPrintWindow ? (
            <DocumentViewer
              documentColor={documentColor || "#ffffff"}
              documentWindowMaximized={documentWindowMaximized}
              activeDocument={document}
              togglePrintWindow={this.togglePrintWindow}
              {...this.props}
            />
          ) : (
            <PrintWindow
              chapters={chapters}
              activeDocument={document}
              documentWindowMaximized={documentWindowMaximized}
              togglePrintWindow={togglePrintWindow}
              localObserver={localObserver}
              {...this.props}
            />
          )
        ) : (
          <Grid
            style={{ height: "100%" }}
            className={classes.loader}
            alignItems="center"
            justify="center"
            container
          >
            <CircularProgress style={{ height: "100%" }} justify="center" />
          </Grid>
        )}
      </BaseWindowPlugin>
    );
  }
}

export default withStyles(styles)(DocumentWindowBase);<|MERGE_RESOLUTION|>--- conflicted
+++ resolved
@@ -40,8 +40,6 @@
     return foundMenuItem;
   };
 
-<<<<<<< HEAD
-=======
   shouldShowDocumentOnStart = () => {
     return this.props.options.documentOnStart ? true : false;
   };
@@ -55,7 +53,6 @@
     return this.setActiveDocument(documentFileName);
   };
 
->>>>>>> 364356fe
   scrollInDocument = (headerIdentifier) => {
     const { localObserver, model } = this.props;
 
@@ -160,10 +157,10 @@
         this.bindSubscriptions();
 
         if (this.shouldShowDocumentOnStart()) {
-          localObserver.publish(
-            "show-document",
-            this.props.options.documentOnStart
-          );
+          localObserver.publish("set-active-document", {
+            documentName: this.props.options.documentOnStart,
+            headerIdentifier: null,
+          });
         }
       }
     }
@@ -185,7 +182,6 @@
       onMinimize,
       onMaximize,
     } = this.props;
-    console.log(documentTitle, "documetnTitle");
     return (
       <BaseWindowPlugin
         {...this.props}
