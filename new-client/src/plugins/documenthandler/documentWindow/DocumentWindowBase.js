--- conflicted
+++ resolved
@@ -68,7 +68,6 @@
     }
   };
 
-<<<<<<< HEAD
   togglePrintWindow = () => {
     this.setState({
       showPrintWindow: !this.state.showPrintWindow,
@@ -112,20 +111,6 @@
     app.globalObserver.subscribe(
       "core.info-click-documenthandler",
       this.handleInfoClickRequest
-    );
-
-=======
-  bindListenForSearchResultClick = () => {
-    const { app, localObserver } = this.props;
->>>>>>> 20d3dabd
-    app.globalObserver.subscribe(
-      "documenthandler-searchresult-clicked",
-      (searchResultClick) => {
-        localObserver.publish("set-active-document", {
-          documentName: searchResultClick.properties.documentFileName,
-          headerIdentifier: searchResultClick.properties.headerIdentifier,
-        });
-      }
     );
   };
 
