--- conflicted
+++ resolved
@@ -16,30 +16,25 @@
   Underline,
   Img,
   BlockQuote,
-  LineBreak
+  LineBreak,
 } from "../utils/ContentComponentFactory";
 
-const styles = theme => {
+const styles = (theme) => {
   return {
     typography: {
-      overflowWrap: "break-word"
+      overflowWrap: "break-word",
     },
     chapter: {
-<<<<<<< HEAD
-      cursor: "text"
-    }
-=======
       cursor: "text",
       display: "block",
     },
->>>>>>> 311e558b
   };
 };
 
 class Contents extends React.PureComponent {
   state = {
     popupImage: null,
-    activeContent: null
+    activeContent: null,
   };
 
   flattenChaptersTree = (chapters) => {
@@ -59,23 +54,6 @@
   componentDidMount = () => {
     const { localObserver } = this.props;
     this.appendParsedComponentsToDocument();
-<<<<<<< HEAD
-    this.props.localObserver.unsubscribe("append-chapter-components");
-    this.props.localObserver.subscribe("image-popup", this.showPopupModal);
-    this.props.localObserver.subscribe(
-      "append-chapter-components",
-      chapters => {
-        chapters.forEach(chapter => {
-          this.appendComponentsToChapter(chapter);
-        });
-        let renderedChapters = this.renderChapters(chapters);
-        this.props.localObserver.publish(
-          "chapter-components-appended",
-          renderedChapters
-        );
-      }
-    );
-=======
     localObserver.unsubscribe("append-chapter-components");
     localObserver.subscribe("image-popup", this.showPopupModal);
     localObserver.subscribe("append-chapter-components", (chapters) => {
@@ -89,7 +67,6 @@
       );
       localObserver.publish("chapter-components-appended", renderedChapters);
     });
->>>>>>> 311e558b
   };
 
   componentWillUnmount = () => {
@@ -97,7 +74,7 @@
     localObserver.unsubscribe("chapter-components-appended");
   };
 
-  getCustomLink = e => {
+  getCustomLink = (e) => {
     return (
       <CustomLink
         aTag={e}
@@ -118,113 +95,113 @@
       tagType: "br",
       callback: () => {
         return <LineBreak></LineBreak>;
-      }
+      },
     });
     allowedHtmlTags.push({
       tagType: "ul",
-      callback: e => {
+      callback: (e) => {
         return <ULComponent ulComponent={e}></ULComponent>;
-      }
+      },
     });
     allowedHtmlTags.push({
       tagType: "ol",
-      callback: e => <OLComponent olComponent={e}></OLComponent>
+      callback: (e) => <OLComponent olComponent={e}></OLComponent>,
     });
     allowedHtmlTags.push({
       tagType: "li",
-      callback: () => {}
+      callback: () => {},
     });
     allowedHtmlTags.push({
       tagType: "blockquote",
-      callback: e => {
+      callback: (e) => {
         return (
           <BlockQuote
             blockQuoteTag={e}
             defaultColors={this.props.options.defaultDocumentColorSettings}
           ></BlockQuote>
         );
-      }
+      },
     });
     allowedHtmlTags.push({
       tagType: "h1",
-      callback: e => {
-        return <Heading headingTag={e}></Heading>;
-      }
+      callback: (e) => {
+        return <Heading headingTag={e}></Heading>;
+      },
     });
     allowedHtmlTags.push({
       tagType: "h2",
-      callback: e => {
-        return <Heading headingTag={e}></Heading>;
-      }
+      callback: (e) => {
+        return <Heading headingTag={e}></Heading>;
+      },
     });
     allowedHtmlTags.push({
       tagType: "h3",
-      callback: e => {
-        return <Heading headingTag={e}></Heading>;
-      }
+      callback: (e) => {
+        return <Heading headingTag={e}></Heading>;
+      },
     });
     allowedHtmlTags.push({
       tagType: "h4",
-      callback: e => {
-        return <Heading headingTag={e}></Heading>;
-      }
+      callback: (e) => {
+        return <Heading headingTag={e}></Heading>;
+      },
     });
     allowedHtmlTags.push({
       tagType: "h5",
-      callback: e => {
-        return <Heading headingTag={e}></Heading>;
-      }
+      callback: (e) => {
+        return <Heading headingTag={e}></Heading>;
+      },
     });
     allowedHtmlTags.push({
       tagType: "h6",
-      callback: e => {
-        return <Heading headingTag={e}></Heading>;
-      }
+      callback: (e) => {
+        return <Heading headingTag={e}></Heading>;
+      },
     });
     allowedHtmlTags.push({
       tagType: "a",
-      callback: this.getCustomLink.bind(this)
+      callback: this.getCustomLink.bind(this),
     });
     allowedHtmlTags.push({
       tagType: "img",
-      callback: e => {
+      callback: (e) => {
         return <Img imgTag={e} localObserver={this.props.localObserver}></Img>;
-      }
+      },
     });
     allowedHtmlTags.push({
       tagType: "p",
-      callback: e => {
+      callback: (e) => {
         return <Paragraph pTag={e}></Paragraph>;
-      }
+      },
     });
     allowedHtmlTags.push({
       tagType: "figure",
-      callback: e => {
+      callback: (e) => {
         return <Figure figureTag={e}></Figure>;
-      }
+      },
     });
     allowedHtmlTags.push({
       tagType: "strong",
-      callback: e => {
+      callback: (e) => {
         return <Strong strongTag={e}></Strong>;
-      }
+      },
     });
     allowedHtmlTags.push({
       tagType: "u",
-      callback: e => {
+      callback: (e) => {
         return <Underline uTag={e}></Underline>;
-      }
+      },
     });
     allowedHtmlTags.push({
       tagType: "em",
-      callback: e => {
+      callback: (e) => {
         return <Italic emTag={e}></Italic>;
-      }
+      },
     });
     return allowedHtmlTags;
   };
 
-  getMaterialUIComponentsForChapter = chapter => {
+  getMaterialUIComponentsForChapter = (chapter) => {
     return htmlToMaterialUiParser(
       chapter.html,
       this.getTagSpecificCallbacks()
@@ -233,11 +210,6 @@
     });
   };
 
-<<<<<<< HEAD
-  appendComponentsToChapter = chapter => {
-    if (chapter.chapters && chapter.chapters.length > 0) {
-      chapter.chapters.forEach(subChapter => {
-=======
   hasSubChapters = (chapter) => {
     return chapter.chapters && chapter.chapters.length > 0;
   };
@@ -245,7 +217,6 @@
   appendComponentsToChapter = (chapter) => {
     if (this.hasSubChapters(chapter)) {
       chapter.chapters.forEach((subChapter) => {
->>>>>>> 311e558b
         subChapter.components = this.getMaterialUIComponentsForChapter(
           subChapter
         );
@@ -277,7 +248,7 @@
     this.setState({ popupImage: null });
   };
 
-  showPopupModal = image => {
+  showPopupModal = (image) => {
     this.setState({ popupImage: image });
   };
 
@@ -299,9 +270,9 @@
    *
    * @memberof Contents
    */
-  renderChapters = chapters => {
+  renderChapters = (chapters) => {
     return Array.isArray(chapters)
-      ? chapters.map(chapter => this.renderChapter(chapter))
+      ? chapters.map((chapter) => this.renderChapter(chapter))
       : null;
   };
 
@@ -311,24 +282,19 @@
    *
    * @memberof Contents
    */
-<<<<<<< HEAD
-  renderChapter = chapter => {
-    const { classes } = this.props;
-=======
   renderChapter = (chapter) => {
->>>>>>> 311e558b
     return (
       <React.Fragment key={chapter.id}>
         {this.renderHeadline(chapter)}
         {chapter.components}
         {Array.isArray(chapter.chapters)
-          ? chapter.chapters.map(subChapter => this.renderChapter(subChapter))
+          ? chapter.chapters.map((subChapter) => this.renderChapter(subChapter))
           : null}
       </React.Fragment>
     );
   };
 
-  getHeaderVariant = chapter => {
+  getHeaderVariant = (chapter) => {
     let headerSize = 2; //Chapters start with h2
     while (chapter.parent) {
       headerSize++;
@@ -343,7 +309,7 @@
    *
    * @memberof Contents
    */
-  renderHeadline = chapter => {
+  renderHeadline = (chapter) => {
     const { classes } = this.props;
 
     return (
