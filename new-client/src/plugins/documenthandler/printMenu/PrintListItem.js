import React from "react";
import { withStyles, withTheme } from "@material-ui/core/styles";
import ListItem from "@material-ui/core/ListItem";
import Checkbox from "@material-ui/core/Checkbox";
import ListItemText from "@material-ui/core/ListItemText";
import ListItemIcon from "@material-ui/core/ListItemIcon";
import ExpandLess from "@material-ui/icons/ExpandLess";
import ExpandMore from "@material-ui/icons/ExpandMore";
import PropTypes from "prop-types";
import { Typography } from "@material-ui/core";

const styles = theme => ({
  listItem: { overflowWrap: "break-word" },
  listItemIcon: { minWidth: theme.spacing(3) },
  collapseIconRoot: { minWidth: theme.spacing(4) }
});

class PrintListItem extends React.PureComponent {
  static propTypes = {
    onClick: PropTypes.func.isRequired,
    chapter: PropTypes.object.isRequired
  };

  getListTitle = () => {
    const { chapter } = this.props;
    return <ListItemText>{chapter.header}</ListItemText>;
  };

  getCollapseIcon = () => {
    const { expandedSubMenu, classes, onClick } = this.props;
    return expandedSubMenu ? (
      <ListItemIcon
        onClick={e => {
          e.stopPropagation();
          onClick();
        }}
        classes={{ root: classes.collapseIconRoot }}
      >
        <Typography variant="srOnly">Minimera submeny</Typography>
        <ExpandLess />
      </ListItemIcon>
    ) : (
      <ListItemIcon
        onClick={e => {
          e.stopPropagation();
          onClick();
        }}
        classes={{ root: classes.collapseIconRoot }}
      >
        <Typography variant="srOnly">Maximera submeny</Typography>
        <ExpandMore />
      </ListItemIcon>
    );
  };

  render() {
    const {
      chapter,
<<<<<<< HEAD

=======
>>>>>>> ed904d07
      classes,
      theme,
      hasSubChapters,
      checked,
      handleCheckboxChange
    } = this.props;
    return (
      <>
        <ListItem
          divider
          button
          size="small"
          disableGutters
          onClick={e => handleCheckboxChange(chapter)}
          aria-controls="submenu"
          className={classes.listItem}
          style={{
            paddingLeft: theme.spacing(1) + theme.spacing(chapter.level * 3),
            borderLeft: `${theme.spacing(0.5)}px solid ${chapter.color}`
          }}
        >
          <ListItemIcon>
            <Checkbox
              color="primary"
              onChange={e => {
                handleCheckboxChange(chapter);
              }}
              onClick={e => e.stopPropagation()}
              edge="start"
              checked={checked}
              tabIndex={-1}
              disableRipple
            />
          </ListItemIcon>
          {chapter.header && this.getListTitle()}
          {hasSubChapters && this.getCollapseIcon()}
        </ListItem>
      </>
    );
  }
}

export default withStyles(styles)(withTheme(PrintListItem));<|MERGE_RESOLUTION|>--- conflicted
+++ resolved
@@ -9,16 +9,16 @@
 import PropTypes from "prop-types";
 import { Typography } from "@material-ui/core";
 
-const styles = theme => ({
+const styles = (theme) => ({
   listItem: { overflowWrap: "break-word" },
   listItemIcon: { minWidth: theme.spacing(3) },
-  collapseIconRoot: { minWidth: theme.spacing(4) }
+  collapseIconRoot: { minWidth: theme.spacing(4) },
 });
 
 class PrintListItem extends React.PureComponent {
   static propTypes = {
     onClick: PropTypes.func.isRequired,
-    chapter: PropTypes.object.isRequired
+    chapter: PropTypes.object.isRequired,
   };
 
   getListTitle = () => {
@@ -30,7 +30,7 @@
     const { expandedSubMenu, classes, onClick } = this.props;
     return expandedSubMenu ? (
       <ListItemIcon
-        onClick={e => {
+        onClick={(e) => {
           e.stopPropagation();
           onClick();
         }}
@@ -41,7 +41,7 @@
       </ListItemIcon>
     ) : (
       <ListItemIcon
-        onClick={e => {
+        onClick={(e) => {
           e.stopPropagation();
           onClick();
         }}
@@ -56,15 +56,11 @@
   render() {
     const {
       chapter,
-<<<<<<< HEAD
-
-=======
->>>>>>> ed904d07
       classes,
       theme,
       hasSubChapters,
       checked,
-      handleCheckboxChange
+      handleCheckboxChange,
     } = this.props;
     return (
       <>
@@ -73,21 +69,21 @@
           button
           size="small"
           disableGutters
-          onClick={e => handleCheckboxChange(chapter)}
+          onClick={(e) => handleCheckboxChange(chapter)}
           aria-controls="submenu"
           className={classes.listItem}
           style={{
             paddingLeft: theme.spacing(1) + theme.spacing(chapter.level * 3),
-            borderLeft: `${theme.spacing(0.5)}px solid ${chapter.color}`
+            borderLeft: `${theme.spacing(0.5)}px solid ${chapter.color}`,
           }}
         >
           <ListItemIcon>
             <Checkbox
               color="primary"
-              onChange={e => {
+              onChange={(e) => {
                 handleCheckboxChange(chapter);
               }}
-              onClick={e => e.stopPropagation()}
+              onClick={(e) => e.stopPropagation()}
               edge="start"
               checked={checked}
               tabIndex={-1}
