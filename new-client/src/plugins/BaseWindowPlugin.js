import React from "react";
import propTypes from "prop-types";
import { createPortal } from "react-dom";
import { withStyles } from "@material-ui/core/styles";
import { withTheme } from "@material-ui/styles";
import {
  Hidden,
  ListItem,
  ListItemIcon,
  ListItemText,
} from "@material-ui/core";
import Window from "../components/Window.js";
import Card from "../components/Card.js";
import PluginControlButton from "../components/PluginControlButton";

const styles = (theme) => {
  return {};
};

class BaseWindowPlugin extends React.PureComponent {
  state = {
    windowVisible: false,
  };

  static propTypes = {
    app: propTypes.object.isRequired,
    children: propTypes.object.isRequired,
    classes: propTypes.object.isRequired,
    custom: propTypes.object.isRequired,
    map: propTypes.object.isRequired,
    options: propTypes.object.isRequired,
    theme: propTypes.object.isRequired,
    type: propTypes.string.isRequired,
  };

  constructor(props) {
    super(props);
    this.type = props.type.toLowerCase() || undefined;
    // There will be defaults in props.custom, so that each plugin has own default title/description
    this.description = props.options.description || props.custom.description;

    // Set initial state for title and color
    this.state = {
      title: props.options.title || props.custom.title,
      color: props.options.color || props.custom.color
    };

    // Try to get values from admin's option. Fallback to customs from Plugin defaults, or finally to hard-coded values.
    this.width = props.options.width || props.custom.width || 400;
    this.height = props.options.height || props.custom.height || "auto";
    this.position = props.options.position || props.custom.position || "left";

    // Register Window in our global register
    props.app.registerWindowPlugin(this);

    // Subscribe to a global event that makes it possible to show/hide Windows.
    // First we prepare a unique event name for each plugin so it looks like '{pluginName}.showWindow'.
    const eventName = `${this.type}.showWindow`;
    // Next, subscribe to that event, expect 'opts' array.
    // To find all places where this event is publish, search for 'globalObserver.publish("show'
    props.app.globalObserver.subscribe(eventName, (opts) => {
      this.showWindow(opts);
    });
  }

  componentDidMount() {
    // visibleAtStart is false by default. Change to true only if option really is 'true'.
    this.props.options.visibleAtStart === true &&
      this.setState({
        windowVisible: true,
      });
  }

<<<<<<< HEAD
  componentWillReceiveProps(props) {
    this.setState({
      title: props.custom.title,
      color: props.custom.color
    }); // Update state when props change
  }

  handleButtonClick = e => {
=======
  handleButtonClick = (e) => {
>>>>>>> 0cb5b3d4
    this.showWindow({
      hideOtherPluginWindows: true,
      runCallback: true,
    });
    this.props.app.globalObserver.publish("core.onlyHideDrawerIfNeeded");
  };

  showWindow = (opts) => {
    const hideOtherPluginWindows = opts.hideOtherPluginWindows || true,
      runCallback = opts.runCallback || true;

    // Don't continue if visibility hasn't changed
    if (this.state.windowVisible === true) {
      return null;
    }

    hideOtherPluginWindows === true && this.props.app.onWindowOpen(this);

    this.setState(
      {
        windowVisible: true,
      },
      () => {
        // If there's a callback defined in custom, run it
        runCallback === true &&
          typeof this.props.custom.onWindowShow === "function" &&
          this.props.custom.onWindowShow();
      }
    );
  };

  closeWindow = () => {
    this.setState(
      {
        windowVisible: false,
      },
      () => {
        typeof this.props.custom.onWindowHide === "function" &&
          this.props.custom.onWindowHide();
      }
    );
  };

  renderWindow(mode = "window") {
    return (
      <>
        <Window
          globalObserver={this.props.app.globalObserver}
          title={this.state.title}
          color={this.state.color}
          onClose={this.closeWindow}
          open={this.state.windowVisible}
          onResize={this.props.custom.onResize}
          onMaximize={this.props.custom.onMaximize}
          onMinimize={this.props.custom.onMinimize}
          draggingEnabled={this.props.custom.draggingEnabled}
          resizingEnabled={this.props.custom.resizingEnabled}
          scrollable={this.props.custom.scrollable}
          allowMaximizedWindow={this.props.custom.allowMaximizedWindow}
          width={this.width}
          height={this.height}
          position={this.position}
          mode={mode}
          layerswitcherConfig={this.props.app.config.mapConfig.tools.find(
            (t) => t.type === "layerswitcher"
          )}
        >
          {this.props.children}
        </Window>
        {this.renderDrawerButton()}
        {this.props.options.target === "left" &&
          this.renderWidgetButton("left-column")}
        {this.props.options.target === "right" &&
          this.renderWidgetButton("right-column")}
        {this.props.options.target === "control" && this.renderControlButton()}
      </>
    );
  }

  /**
   * This is a bit of a special case. This method will render
   * not only plugins specified as Drawer plugins (target===toolbar),
   * but it will also render Widget plugins - given some special condition.
   *
   * Those special conditions are small screens, were there's no screen
   * estate to render the Widget button in Map Overlay.
   */
  renderDrawerButton() {
    return createPortal(
      <Hidden mdUp={this.props.options.target !== "toolbar"}>
        <ListItem
          button
          divider={true}
          selected={this.state.windowVisible}
          onClick={this.handleButtonClick}
        >
          <ListItemIcon>{this.props.custom.icon}</ListItemIcon>
          <ListItemText primary={this.state.title} />
        </ListItem>
      </Hidden>,
      document.getElementById("plugin-buttons")
    );
  }

  renderWidgetButton(id) {
    return createPortal(
      // Hide Widget button on small screens, see renderDrawerButton too
      <Hidden smDown>
        <Card
          icon={this.props.custom.icon}
          onClick={this.handleButtonClick}
          title={this.state.title}
          abstract={this.description}
        />
      </Hidden>,
      document.getElementById(id)
    );
  }

  renderControlButton() {
    return createPortal(
      <PluginControlButton
        icon={this.props.custom.icon}
        onClick={this.handleButtonClick}
        title={this.title}
        abstract={this.description}
      />,
      document.getElementById("plugin-control-buttons")
    );
  }

  render() {
    return (
      // Don't render if "clean" query param is specified, otherwise go on
      this.props.app.config.mapConfig.map.clean !== true && this.renderWindow()
    );
  }
}

export default withStyles(styles)(withTheme(BaseWindowPlugin));<|MERGE_RESOLUTION|>--- conflicted
+++ resolved
@@ -71,7 +71,6 @@
       });
   }
 
-<<<<<<< HEAD
   componentWillReceiveProps(props) {
     this.setState({
       title: props.custom.title,
@@ -80,9 +79,6 @@
   }
 
   handleButtonClick = e => {
-=======
-  handleButtonClick = (e) => {
->>>>>>> 0cb5b3d4
     this.showWindow({
       hideOtherPluginWindows: true,
       runCallback: true,
