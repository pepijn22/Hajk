--- conflicted
+++ resolved
@@ -11,15 +11,12 @@
 import VectorLayer from "ol/layer/Vector";
 import VectorSource from "ol/source/Vector";
 import { KUBB } from "./mockdata/mockdataKUBB";
-<<<<<<< HEAD
 import { HubConnectionBuilder } from "@microsoft/signalr";
-=======
 import { wfsConfig } from "./mockdata/mockdataWFS";
 import { polygon } from "@turf/helpers";
 import union from "@turf/union";
 import difference from "@turf/difference";
 import intersect from "@turf/intersect";
->>>>>>> a2b6caca
 
 class IntegrationModel {
   constructor(settings) {
