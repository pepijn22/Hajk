--- conflicted
+++ resolved
@@ -442,14 +442,8 @@
   };
 
   #addWfsSearch = (data) => {
-<<<<<<< HEAD
     this.#addFeaturesToSource(this.sources[data.type], data);
     this.#updateList(this.sources[data.type], data);
-=======
-    this.#addFeaturesToSource(this.dataSources[data.type], data);
-    this.#updateList(this.dataSources[data.type], data);
-    this.#zoomToSource(this.dataSources[data.type]);
->>>>>>> 22d45d9c
   };
 
   #addFeaturesToSource = (source, featureCollection) => {
