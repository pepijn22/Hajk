import Draw from "ol/interaction/Draw";
import VectorLayer from "ol/layer/Vector";
import VectorSource from "ol/source/Vector";
import { Fill, Stroke, Style, Circle } from "ol/style";

class IntegrationModel {
  constructor(settings) {
    this.map = settings.map;
    this.app = settings.app;
    this.options = settings.options;
    this.localObserver = settings.localObserver;

    this.initMapLayers();
    this.bindSubscriptions();
  }

  bindSubscriptions = () => {};

  initMapLayers = () => {
    this.handleWindowOpen();
    this.addDrawPolygonLayer();
    this.addRealEstateLayer();
  };

  createNewVectorSource = () => {
    return new VectorSource({ wrapX: false });
  };

  createNewVectorLayer = (source, style) => {
    return new VectorLayer({
      source: source,
      style: style,
    });
  };

  createNewVectorCircleStyle = (style) => {
    return new Style({
      stroke: new Stroke({
        color: style.stroke.color,
        width: style.stroke.width,
      }),
      fill: new Fill({
        color: style.fill.color,
      }),
      image: new Circle({
        radius: style.circle.radius,
        stroke: new Stroke({
          color: style.stroke.color,
          width: style.circle.width,
        }),
      }),
    });
  };

  addDrawPolygonLayer = () => {
<<<<<<< HEAD
    const stylePolygon = this.getDrawPolygonStyle();
    this.drawSourcePolygon = this.createNewVectorSource(stylePolygon);

    const drawPolygonLayer = this.createNewVectorLayer(
      this.drawSourcePolygon,
      stylePolygon
    );
    this.map.addLayer(drawPolygonLayer);
  };

  getDrawPolygonStyle = () => {
    const drawPolygonStyleSettings = this.getDrawPolygonStyleSettings();
    return this.createNewVectorCircleStyle(drawPolygonStyleSettings);
  };

  getDrawPolygonStyleSettings = () => {
=======
    const stylePointPolygon = this.getDrawPointPolygonStyle();
    this.drawSourcePointPolygon = this.createNewVectorSource(stylePointPolygon);

    const drawPointPolygonLayer = this.createNewVectorLayer(
      this.drawSourcePointPolygon,
      stylePointPolygon
    );
    this.map.addLayer(drawPointPolygonLayer);
  };

  getDrawPointPolygonStyle = () => {
    const drawPolygonStyleSettings = this.getDrawPointPolygonStyleSettings();
    return this.createNewVectorCircleStyle(drawPolygonStyleSettings);
  };

  getDrawPointPolygonStyleSettings = () => {
>>>>>>> d713cdc0
    // Lägg till inställningar här!
    const strokeColor = "rgba(74,74,74,0.5)";
    const strokeWidth = 4;
    const fillColor = "rgba(255,255,255,0.07)";
    const circleRadius = 6;
    const strokeWithCircle = 2;

    return {
      stroke: { color: strokeColor, width: strokeWidth },
      fill: { color: fillColor },
      circle: { radius: circleRadius, width: strokeWithCircle },
    };
  };

  addRealEstateLayer = () => {
    const stylePolygon = this.getRealEstateStyle();
    const sourcePolygon = this.createNewVectorSource(stylePolygon);

    const realEstateLayer = this.createNewVectorLayer(
      sourcePolygon,
      stylePolygon
    );
    this.map.addLayer(realEstateLayer);
  };

  getRealEstateStyle = () => {
    const drawRealEstateStyleSettings = this.getRealEstateStyleSettings();

    return this.createNewVectorCircleStyle(drawRealEstateStyleSettings);
  };

  getRealEstateStyleSettings = () => {
    // Lägg till inställningar här!
    const strokeColor = "rgba(255,0,0,0.5)";
    const strokeWidth = 4;
    const fillColor = "rgba(0,255,0,0.07)";
    const circleRadius = 6;
    const strokeWithCircle = 2;

    return {
      stroke: { color: strokeColor, width: strokeWidth },
      fill: { color: fillColor },
      circle: { radius: circleRadius, width: strokeWithCircle },
    };
  };

  createNewVectorLayer = (source, style) => {
    return new VectorLayer({
      source: source,
      style: style,
    });
  };

  drawPolygon = () => {
    console.log("Test draw polygon");

<<<<<<< HEAD
    debugger;
    this.draw = new Draw({
      source: this.drawSourcePolygon,
      type: "Polygon",
      freehand: false,
      stopClick: true,
      style: this.getDrawPolygonStyle(),
    });
    this.map.clickLock.add("search");
    this.map.addInteraction(this.draw);
    this.drawSourcePolygon.clear();
    this.drawSourcePolygon.on("addfeature", this.handleDrawFeatureAdded);
=======
    const drawFunctionProps = {
      listenerText: "addfeature",
      requestText: "search",
      style: this.getDrawPointPolygonStyle(),
      source: this.drawSourcePointPolygon,
      type: "Polygon",
    };
    this.createDrawFunction(drawFunctionProps);
  };

  drawPoint = () => {
    console.log("Test draw point");

    const drawFunctionProps = {
      listenerText: "addfeature",
      requestText: "search",
      style: this.getDrawPointPolygonStyle(),
      source: this.drawSourcePointPolygon,
      type: "Point",
    };
    this.createDrawFunction(drawFunctionProps);
  };

  createDrawFunction = (props) => {
    this.draw = new Draw({
      source: props.source,
      type: props.type,
      freehand: false,
      stopClick: true,
      style: props.style,
    });
    this.map.clickLock.add(props.requestText);
    this.map.addInteraction(this.draw);
    this.drawSourcePointPolygon.clear();
    this.drawSourcePointPolygon.on(
      props.listenerText,
      this.handleDrawFeatureAdded
    );
>>>>>>> d713cdc0
  };

  handleDrawFeatureAdded = (e) => {
    this.map.removeInteraction(this.draw);
    this.map.clickLock.delete("search");
<<<<<<< HEAD
    console.log("Polgyon", e.feature);
=======
    console.log("Geometry", e.feature);
>>>>>>> d713cdc0
  };

  handleWindowOpen = () => {
    this.localObserver.publish("window-opened");
  };

  testEdpConnection = () => {
    console.log("Test EDP connection");
  };
}

export default IntegrationModel;<|MERGE_RESOLUTION|>--- conflicted
+++ resolved
@@ -53,24 +53,6 @@
   };
 
   addDrawPolygonLayer = () => {
-<<<<<<< HEAD
-    const stylePolygon = this.getDrawPolygonStyle();
-    this.drawSourcePolygon = this.createNewVectorSource(stylePolygon);
-
-    const drawPolygonLayer = this.createNewVectorLayer(
-      this.drawSourcePolygon,
-      stylePolygon
-    );
-    this.map.addLayer(drawPolygonLayer);
-  };
-
-  getDrawPolygonStyle = () => {
-    const drawPolygonStyleSettings = this.getDrawPolygonStyleSettings();
-    return this.createNewVectorCircleStyle(drawPolygonStyleSettings);
-  };
-
-  getDrawPolygonStyleSettings = () => {
-=======
     const stylePointPolygon = this.getDrawPointPolygonStyle();
     this.drawSourcePointPolygon = this.createNewVectorSource(stylePointPolygon);
 
@@ -87,7 +69,6 @@
   };
 
   getDrawPointPolygonStyleSettings = () => {
->>>>>>> d713cdc0
     // Lägg till inställningar här!
     const strokeColor = "rgba(74,74,74,0.5)";
     const strokeWidth = 4;
@@ -144,20 +125,6 @@
   drawPolygon = () => {
     console.log("Test draw polygon");
 
-<<<<<<< HEAD
-    debugger;
-    this.draw = new Draw({
-      source: this.drawSourcePolygon,
-      type: "Polygon",
-      freehand: false,
-      stopClick: true,
-      style: this.getDrawPolygonStyle(),
-    });
-    this.map.clickLock.add("search");
-    this.map.addInteraction(this.draw);
-    this.drawSourcePolygon.clear();
-    this.drawSourcePolygon.on("addfeature", this.handleDrawFeatureAdded);
-=======
     const drawFunctionProps = {
       listenerText: "addfeature",
       requestText: "search",
@@ -196,17 +163,12 @@
       props.listenerText,
       this.handleDrawFeatureAdded
     );
->>>>>>> d713cdc0
   };
 
   handleDrawFeatureAdded = (e) => {
     this.map.removeInteraction(this.draw);
     this.map.clickLock.delete("search");
-<<<<<<< HEAD
-    console.log("Polgyon", e.feature);
-=======
     console.log("Geometry", e.feature);
->>>>>>> d713cdc0
   };
 
   handleWindowOpen = () => {
