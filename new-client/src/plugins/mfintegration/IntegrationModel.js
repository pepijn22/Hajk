import { click } from "ol/events/condition";
import { createMapStyles } from "./MapStyles";
import Draw from "ol/interaction/Draw";
import { extend, createEmpty } from "ol/extent";
import Feature from "ol/Feature";
import { Fill, Stroke, Style, Circle } from "ol/style";
import Point from "ol/geom/Point";
import Select from "ol/interaction/Select";
import Modify from "ol/interaction/Modify";
import Snap from "ol/interaction/Snap";
import Translate from "ol/interaction/Translate";
import Transform from "./Transformation/Transform";
import VectorLayer from "ol/layer/Vector";
import VectorSource from "ol/source/Vector";
import { KUBB } from "./mockdata/mockdataKUBB";
import { HubConnectionBuilder } from "@microsoft/signalr";
import { polygon } from "@turf/helpers";
import union from "@turf/union";
import difference from "@turf/difference";

class IntegrationModel {
  constructor(settings) {
    this.map = settings.map;
    this.app = settings.app;
    this.options = settings.options;
    this.localObserver = settings.localObserver;
    this.searchModel = settings.searchModel;
    this.listItemRefs = {};

    this.#init();
    this.#bindSubscriptions();
  }

  #createWmsConfig = (options) => {
    let wmsConfig = {};
    Object.keys(options.mapObjects).forEach((key) => {
      wmsConfig[key] = options.mapObjects[key].wmsId;
    });
    return wmsConfig;
  };

  #bindSubscriptions = () => {
    this.localObserver.subscribe("mf-new-mode", (mode) => {
      this.#modeChanged(mode);
    });
    this.localObserver.subscribe("mf-item-list-clicked", (clickedItem) => {
      this.#highlightItem(clickedItem);
    });
    this.localObserver.subscribe("mf-wfs-search", (data) => {
      this.#handleWfsSearch(data);
    });
  };

  #init = () => {
    this.handleWindowOpen();
    this.mapStyles = createMapStyles(this.options);
    this.wmsConfig = this.#createWmsConfig(this.options);
    this.#initSearchModelFunctions();
    this.#initSearchResponseFunctions();
    this.#initDrawingFunctions();
    this.#initAbortDrawingFunctions();
    this.#addLayers();
    this.#initActiveSource();
    this.#initCombineNeighbours();
    this.#initKubbData();
  };

  #initSnap = (mode) => {
    this.snapMode = mode;
    this.map.on("pointermove", this.#snapPointerMove);
  };

  #snapPointerMove = (e) => {
    if (!e.coordinate) return;

    let snapWfsSearch = true;
    this.map.forEachFeatureAtPixel(e.pixel, (snappedGeometry) => {
      const searchField = this.options.mapObjects[this.snapMode].wfsSearchField;
      const foundFeatureInSource = this.#getFeatureInSource(
        this.activeSnapSource.getFeatures(),
        snappedGeometry,
        searchField
      );
      if (foundFeatureInSource) snapWfsSearch = false;
      return false;
    });

    if (snapWfsSearch) this.#snapPointWfsSearch(e.coordinate, this.snapMode);
  };

  #snapPointWfsSearch = (coordinates, mode) => {
    const feature = new Feature({ geometry: new Point(coordinates) });
    this.searchModelFunctions[mode](feature);
  };

  #initSearchModelFunctions = () => {
    this.searchModelFunctions = {
      realEstate: this.searchModel.findRealEstatesWithGeometry,
      coordinate: this.searchModel.findCoordinatesWithGeometry,
      area: this.searchModel.findAreasWithGeometry,
      survey: this.searchModel.findSurveysWithGeometry,
      contamination: this.searchModel.findContaminationsWithGeometry,
    };
  };

  #initSearchResponseFunctions = () => {
    this.searchResponseFunctions = {
      combine: this.#combineWfsSearch,
      copy: this.#copyWfsSearch,
      search: this.#addWfsSearch,
      snap: this.#snapWfsSearch,
    };
  };

  #initDrawingFunctions = () => {
    this.drawingToolFunctions = {
      combine: {
        callback: this.#handleDrawCombineFeatureAddedDelayed,
        source: this.#createNewVectorSource(),
      },
      copy: {
        callback: this.#handleDrawCopyFeatureAdded,
        source: this.#createNewVectorSource(),
      },
      new: {
        callback: this.#handleDrawNewFeatureAdded,
        source: this.#createNewVectorSource(),
      },
      search: {
        callback: this.#handleDrawSearchFeatureAdded,
        source: this.#createNewVectorSource(),
      },
    };
  };

  #initAbortDrawingFunctions = () => {
    this.drawingAbortToolFunctions = {
      combine: this.#abortCombineTool,
      copy: this.#abortCopyTool,
      new: this.#abortNewTool,
    };
  };

  startDrawCombinePoint = (mode) => {
    this.#makeCopyyOfNewAndDataSources(mode);
    this.drawingToolFunctions.combine.source.mode = mode;
    this.#drawGeometry("combine", "Point", this.mapStyles.editFeatureStyle);
  };

  #makeCopyyOfNewAndDataSources = (mode) => {
    this.#clearSource(this.editSources.combine);
    this.#copyFeatures(this.newSources[mode], this.editSources.combine);
    this.#copyFeatures(this.dataSources[mode], this.editSources.combine);
  };

  #copyFeatures(fromSource, toSource) {
    const features = fromSource.getFeatures();
    toSource.addFeatures(features);
  }

  startDrawCopyPoint = (mode) => {
    this.drawingToolFunctions.copy.source.mode = mode;
    this.#drawGeometry("copy", "Point", this.mapStyles.editFeatureStyle);
  };

  startDrawNewPoint = (mode) => {
    this.drawingToolFunctions.new.source.mode = mode;
    this.#drawGeometry("new", "Point", this.mapStyles.editFeatureStyle);
  };

  startDrawNewPolygon = (mode) => {
    this.drawingToolFunctions.new.source.mode = mode;
    this.#drawGeometry("new", "Polygon", this.mapStyles.editFeatureStyle);
  };

  startDrawSearchPoint = (mode) => {
    this.#removeMapSelecton();
    this.drawingToolFunctions.search.source.mode = mode;
    this.#drawGeometry("search", "Point", this.mapStyles.drawSearchStyle);
  };

  startDrawSearchPolygon = (mode) => {
    this.#removeMapSelecton();
    this.drawingToolFunctions.search.source.mode = mode;
    this.#drawGeometry("search", "Polygon", this.mapStyles.drawSearchStyle);
  };

  addSnapInteraction = (mode) => {
    this.searchResponseTool = "snap";
    this.activeSnapSource = this.snapSources[mode];
    this.#initSnap(mode);
    this.snapInteraction = new Snap({ source: this.activeSnapSource });
    this.map.addInteraction(this.snapInteraction);
  };

  #addMapSelection = () => {
    // Fix for multiple select interactions, they have an ability to multiply themselves.
    // Removing all select interactions will counteract the bug.
    if (this.selectInteraction) this.#removeMapSelecton();

    this.selectInteraction = new Select({
      condition: click,
      style: null,
    });
    this.map.addInteraction(this.selectInteraction);
    this.selectInteraction.on("select", this.#selectClick);
    this.map.on("singleclick", this.#selectSingleClick);
  };

  #selectClick = (e) => {
    const selectedFeature = e.selected[0];
    this.localObserver.publish(
      "mf-geometry-selected-from-map",
      selectedFeature
    );
    this.selectedFeatureFromMap = selectedFeature;
    this.selectInteraction.getFeatures().clear();
  };

  #selectSingleClick = (e) => {
    const selectedFeature = this.map.forEachFeatureAtPixel(
      e.pixel,
      (feature) => {
        return feature;
      }
    );
    if (this.selectedFeatureFromMap && !selectedFeature) {
      this.localObserver.publish(
        "mf-geometry-selected-from-map",
        this.selectedFeatureFromMap
      );
      this.selectedFeatureFromMap = null;
    }
  };

  /**
   * Removes all select mapinteractions. They have an ability to multiply themselves.
   */
  #removeMapSelecton = () => {
    const selectInteractions = this.map
      .getInteractions()
      .array_.filter((interaction) => {
        if (interaction === this.selectInteraction) return true;
        return false;
      });
    selectInteractions.forEach((interaction) => {
      this.map.removeInteraction(this.selectInteraction);
    });
  };

  #endActiveUpdateTool = () => {
    this.clearInteractions();
    this.#clearUpdateInteractions();
  };

  activateUpdateTool = (updateTool, editMode) => {
    //Firstly, as the active update tool has changed, end any existing update tool.
    this.#endActiveUpdateTool();
    switch (updateTool) {
      case "modify":
        this.#modifyNewGeometry(editMode);
        break;
      case "move":
        this.#moveNewGeometry(editMode);
        break;
      default:
        return;
    }
  };

  #modifyNewGeometry = (source) => {
    //Remove interactions not needed for the moving tool (draw and select).
    this.clearInteractions();

    //Add a temporary select interaction, where only features current editing layer may be selected.
    let selectLayer = this.editLayers[source];
    this.updateSelect = new Select({
      layers: [selectLayer],
    });

    //Add a temporary Modify interaction, that will be removed when when modify is no longer the chosen update tool.
    this.modifyInteraction = new Modify({
      features: this.updateSelect.getFeatures(),
    });
    this.map.addInteraction(this.updateSelect);
    this.map.addInteraction(this.modifyInteraction);
  };

  #moveNewGeometry = (source) => {
    //Remove interactions not needed for the moving tool (draw and select).
    this.clearInteractions();

    //Add a temporary select interaction, where only features current editing layer may be selected.
    let selectLayer = this.editLayers[source];
    this.updateSelect = new Select({
      layers: [selectLayer],
    });
    //Add a translate interaction,
    this.moveInteraction = new Translate({
      features: this.updateSelect.getFeatures(),
    });
    this.map.addInteraction(this.updateSelect);
    this.map.addInteraction(this.moveInteraction);
  };

  clearInteractions = () => {
    this.endDraw();
    this.endSnapInteraction();
    this.#clearUpdateInteractions();
  };

  #clearUpdateInteractions = () => {
    if (this.updateSelect) {
      this.map.removeInteraction(this.updateSelect);
    }
    if (this.moveInteraction) {
      this.map.removeInteraction(this.moveInteraction);
    }
    if (this.modifyInteraction) {
      this.map.removeInteraction(this.modifyInteraction);
    }
  };

  endDraw = () => {
    this.map.removeInteraction(this.drawInteraction);
    this.map.clickLock.delete(this.drawingTool);
    this.drawingTool = "none";
    this.#addMapSelection();
  };

  endDrawCombine = () => {
    this.combineFeature = null;
    this.combinedGeometries = null;
    this.map.clickLock.delete("combine");
    this.#clearSource(this.editSources.combine);
    this.endDraw();
  };

  endDrawCopy = () => {
    this.map.clickLock.delete("copy");
    this.endDraw();
  };

  endDrawNew = () => {
    this.map.clickLock.delete("new");
    this.endDraw();
  };

  endSnapInteraction = () => {
    this.searchResponseTool = "snap";
    this.activeSnapSource = null;
    this.map.removeInteraction(this.snapInteraction);
    this.map.un("pointermove", this.#snapPointerMove);
  };

  clearResults = (mode) => {
    this.#clearSource(this.dataSources[mode]);
    this.#clearSource(this.newSources[mode]);
  };

  clearHighlight = () => {
    this.#clearSource(this.highlightSource);
  };

  clearEdit = () => {
    Object.keys(this.editSources).forEach((key) => {
      this.#clearSource(this.editSources[key]);
    });
  };

  removeItemFromActiveSource = (clickedItem) => {
    if (this.#isFeatureHighlighted(clickedItem.feature))
      this.highlightSource.removeFeature(clickedItem.feature);
    this.activeSource.removeFeature(clickedItem.feature);
  };

  removeItemFromNewSource = (clickedItem) => {
    if (this.#isFeatureHighlighted(clickedItem.feature))
      this.highlightSource.removeFeature(clickedItem.feature);
    this.activeNewSource.removeFeature(clickedItem.feature);
  };

  addFeatureToNewSource = (feature, mode) => {
    this.newSources[mode].addFeature(feature);
  };

  removeFeatureFromEditSource = (feature, editMode) => {
    this.editSources[editMode].removeFeature(feature);
  };

  abortDrawFeature = (editMode) => {
    if (!editMode || editMode === "none") return;
    this.drawingAbortToolFunctions[editMode]();
  };

  toggleFeatureStyleVisibility = (feature, shouldBeVisible) => {
    let featureStyle = new Style();
    if (shouldBeVisible) featureStyle = null;

    this.#setFeatureStyle(feature, featureStyle);
  };

  #clearSource = (source) => {
    source?.clear();
  };

  #createNewVectorSource = () => {
    return new VectorSource({ wrapX: false });
  };

  #createNewVectorLayer = (source, style) => {
    return new VectorLayer({
      source: source,
      style: style,
    });
  };

  #createLayerStyle = (style) => {
    return new Style({
      stroke: new Stroke({
        color: style.stroke.color,
        width: style.stroke.width,
      }),
      fill: new Fill({
        color: style.fill.color,
      }),
      image: new Circle({
        radius: style.circle.radius,
        stroke: new Stroke({
          color: style.stroke.color,
          width: style.circle.width,
        }),
      }),
    });
  };

  #addLayers = () => {
    this.#addSearchLayer();
    this.#addNewGeometryLayer();
    this.#addMapLayers();
    this.#addHighlightLayer();
  };

  #addSearchLayer = () => {
    const searchLayer = this.#createNewVectorLayer(
      this.drawingToolFunctions.search.source,
      this.#createLayerStyle(this.mapStyles.drawSearchStyle)
    );
    this.map.addLayer(searchLayer);
  };

  #addNewGeometryLayer = () => {
    const newGeometryLayer = this.#createNewVectorLayer(
      this.drawingToolFunctions.new.source,
      this.#createLayerStyle(this.mapStyles.unsavedFeatureStyle)
    );
    this.map.addLayer(newGeometryLayer);
  };

  #addMapLayers = () => {
    this.#addSources();

    this.#addEditLayers();
    this.#addLayersToMap(this.editLayers.array);

    // TODO: Ta bort fyra rader nedan.
    // Slå på om man behöver visa hur snappningen fungerar
    if (false) {
      this.#addSnapLayers();
      this.#addLayersToMap(this.snapLayers.array);
    }

    this.#addDataLayers();
    this.#addLayersToMap(this.dataLayers.array);

    this.#addNewLayers();
    this.#addLayersToMap(this.newLayers.array);
  };

  #addSources = () => {
    this.dataSources = {
      realEstate: this.#createNewVectorSource(),
      coordinate: this.#createNewVectorSource(),
      area: this.#createNewVectorSource(),
      survey: this.#createNewVectorSource(),
      contamination: this.#createNewVectorSource(),
    };
    this.#addArrayToObject(this.dataSources);

    this.editSources = {
      new: this.#createNewVectorSource(),
      copy: this.#createNewVectorSource(),
      combine: this.#createNewVectorSource(),
      combineNeighbours: this.#createNewVectorSource(),
    };

    this.snapSources = {
      realEstate: this.#createNewVectorSource(),
      coordinate: this.#createNewVectorSource(),
      area: this.#createNewVectorSource(),
      survey: this.#createNewVectorSource(),
      contamination: this.#createNewVectorSource(),
    };

    this.newSources = {
      coordinate: this.#createNewVectorSource(),
      area: this.#createNewVectorSource(),
      survey: this.#createNewVectorSource(),
      contamination: this.#createNewVectorSource(),
    };
  };

  #addEditLayers = () => {
    this.editLayers = {
      new: this.#createNewVectorLayer(
        this.editSources.new,
        this.#createLayerStyle(this.mapStyles.editFeatureStyle)
      ),
      copy: this.#createNewVectorLayer(
        this.editSources.copy,
        this.#createLayerStyle(this.mapStyles.editFeatureStyle)
      ),
      combine: this.#createNewVectorLayer(
        this.editSources.combine,
        this.#createLayerStyle(this.mapStyles.editFeatureStyle)
      ),
      combineNeighbours: this.#createNewVectorLayer(
        this.editSources.combineNeighbours,
        this.#createLayerStyle(this.mapStyles.combineNeighbourStyle)
      ),
    };
    this.#addArrayToObject(this.editLayers);
  };

  #addSnapLayers = () => {
    this.snapLayers = {
      realEstate: this.#createNewVectorLayer(
        this.snapSources.realEstate,
        this.#createLayerStyle(this.mapStyles.snapStyle)
      ),
      coordinate: this.#createNewVectorLayer(
        this.snapSources.coordinate,
        this.#createLayerStyle(this.mapStyles.snapStyle)
      ),
      area: this.#createNewVectorLayer(
        this.snapSources.area,
        this.#createLayerStyle(this.mapStyles.snapStyle)
      ),
      survey: this.#createNewVectorLayer(
        this.snapSources.survey,
        this.#createLayerStyle(this.mapStyles.snapStyle)
      ),
      contamination: this.#createNewVectorLayer(
        this.snapSources.contamination,
        this.#createLayerStyle(this.mapStyles.snapStyle)
      ),
    };
    this.#addArrayToObject(this.snapLayers);
  };

  #addDataLayers = () => {
    this.dataLayers = {
      realEstate: this.#createNewVectorLayer(
        this.dataSources.realEstate,
        this.#createLayerStyle(this.mapStyles.listFeatureStyle)
      ),
      coordinate: this.#createNewVectorLayer(
        this.dataSources.coordinate,
        this.#createLayerStyle(this.mapStyles.listFeatureStyle)
      ),
      area: this.#createNewVectorLayer(
        this.dataSources.area,
        this.#createLayerStyle(this.mapStyles.listFeatureStyle)
      ),
      survey: this.#createNewVectorLayer(
        this.dataSources.survey,
        this.#createLayerStyle(this.mapStyles.listFeatureStyle)
      ),
      contamination: this.#createNewVectorLayer(
        this.dataSources.contamination,
        this.#createLayerStyle(this.mapStyles.listFeatureStyle)
      ),
    };
    this.#addArrayToObject(this.dataLayers);
  };

  #addNewLayers = () => {
    this.newLayers = {
      coordinate: this.#createNewVectorLayer(
        this.newSources.coordinate,
        this.#createLayerStyle(this.mapStyles.unsavedFeatureStyle)
      ),
      area: this.#createNewVectorLayer(
        this.newSources.area,
        this.#createLayerStyle(this.mapStyles.unsavedFeatureStyle)
      ),
      survey: this.#createNewVectorLayer(
        this.newSources.survey,
        this.#createLayerStyle(this.mapStyles.unsavedFeatureStyle)
      ),
      contamination: this.#createNewVectorLayer(
        this.newSources.contamination,
        this.#createLayerStyle(this.mapStyles.unsavedFeatureStyle)
      ),
    };
    this.#addArrayToObject(this.newLayers);
  };

  #addArrayToObject = (object) => {
    const array = Object.keys(object).map((key) => {
      return object[key];
    });
    object.array = array;
  };

  #addLayersToMap = (layerArray) => {
    for (const layer of layerArray) this.map.addLayer(layer);
  };

  #addHighlightLayer = () => {
    this.highlightSource = this.#createNewVectorSource();

    this.highlightLayer = this.#createNewVectorLayer(
      this.highlightSource,
      this.#createLayerStyle(this.mapStyles.selectedListFeatureStyle)
    );
    this.map.addLayer(this.highlightLayer);
  };

  #initActiveSource = () => {
    this.activeSource = this.dataSources.array[0];
  };

  #initCombineNeighbours = () => {
    this.combineNeighbours = [];
  };

  #initKubbData = () => {
    this.kubbData = {
      realEstate: [],
      coordinate: [],
      area: [],
      survey: [],
      contamination: [],
    };
    this.kubbDataFunctions = {
      realEstate: this.#updateKubbWithRealEstate,
      coordinate: this.#updateKubbWithCoordinates,
      area: this.#updateKubbWithAreas,
      survey: this.#updateKubbWithSurveys,
      contamination: this.#updateKubbWithContaminations,
    };
  };

  #drawGeometry = (drawingTool, drawType, style) => {
    this.drawingTool = drawingTool;
    const drawFunctionProps = {
      listenerType: "addfeature",
      requestType: drawingTool,
      style: this.#createLayerStyle(style),
      source: this.drawingToolFunctions[drawingTool].source,
      type: drawType,
    };
    this.#createDrawFunction(drawFunctionProps);
  };

  #createDrawFunction = (drawProps) => {
    this.drawInteraction = new Draw({
      source: drawProps.source,
      type: drawProps.type,
      freehand: false,
      stopClick: true,
      style: drawProps.style,
    });
    this.map.clickLock.add(drawProps.requestType);
    this.map.addInteraction(this.drawInteraction);
    this.#addSnapToDrawFunction();
    this.drawingToolFunctions[drawProps.requestType].source.on(
      drawProps.listenerType,
      this.drawingToolFunctions[drawProps.requestType].callback
    );
  };

  #addSnapToDrawFunction = () => {
    if (!this.activeSnapSource) return;
    this.snapInteraction = new Snap({ source: this.activeSnapSource });
    this.map.addInteraction(this.snapInteraction);
  };

  #handleDrawCombineFeatureAddedDelayed = (e) => {
    this.#clearCombinePointsFromSource(
      this.drawingToolFunctions.combine.source
    );
    setTimeout(() => {
      this.#handleDrawCombineFeatureAdded(e);
    }, 100);
  };

  #clearCombinePointsFromSource = (source) => {
    const combineFeatures = source.getFeatures();
    const pointFeatures = combineFeatures.filter((feature) => {
      if (this.#geometryIsAPoint(feature.getGeometry())) return feature;
      return false;
    });
    pointFeatures.forEach((pointFeature) => {
      source.removeFeature(pointFeature);
    });
  };

  #geometryIsAPoint = (geometry) => {
    if (geometry.flatCoordinates.length === 2) return true;
    return false;
  };

  #handleDrawCombineFeatureAdded = (e) => {
    if (this.selectedFeatureFromMap) {
      let feature = this.selectedFeatureFromMap;
      feature.selectedFromMap = true;

      const featureCollection = {
        searchType: "SelectFromMap",
        featureCollection: { features: [feature] },
        transformation: null,
        type: "area",
      };
      this.#combineWfsSearch(featureCollection);
      return;
    }
    this.searchResponseTool = "combine";
    this.searchModelFunctions[e.target.mode](e.feature);
  };

  #handleDrawCopyFeatureAdded = (e) => {
    this.#clearSource(this.editSources.copy);
    this.searchResponseTool = "copy";
    this.searchModelFunctions[e.target.mode](e.feature);
    this.#clearSource(this.drawingToolFunctions.copy.source);
  };

  #handleDrawNewFeatureAdded = (e) => {
    this.#clearSource(this.editSources.new);
    const data = this.#createDataset(e.feature);
    const updateStatus = this.#getNewOrRemovedFeature(
      data,
      this.editSources.new
    );
    let newFeature = updateStatus.addFeature ? updateStatus.feature : null;
    this.#setGeomtryProperty(newFeature);
    this.#publishNewFeature(newFeature);
    this.#clearSource(this.drawingToolFunctions.new.source);
  };

  #setGeomtryProperty = (feature) => {
    feature.geometry = feature.getGeometry();
    feature.coordiantes = [];
    feature.coordiantes.push(feature.geometry.getCoordinates());
    feature.type = "Polygon"; // TODO: In the furture we should be able to create Milti Polygons as well
  };

  #createDataset = (feature) => {
    const coordinates = this.#extractCoordintesFromFeature(feature);
    const features = [
      {
        geometry: {
          type: "Polygon",
          coordinates: coordinates,
        },
        id: "område.0",
        geometry_name: null,
        properties: null,
        type: "Feature",
      },
    ];
    const simulatedFeatureCollection = { features: features };
    return {
      searchType: "none",
      geometryField: null,
      featureCollection: simulatedFeatureCollection,
      transformation: null,
    };
  };

  #extractCoordintesFromFeature = (feature) => {
    let pairs = [];
    for (let i = 0; i < feature.getGeometry().flatCoordinates.length; i += 2) {
      pairs.push([
        feature.getGeometry().flatCoordinates[i],
        feature.getGeometry().flatCoordinates[i + 1],
      ]);
    }
    const coordinates = [pairs];
    return coordinates;
  };

  #handleDrawSearchFeatureAdded = (e) => {
    this.searchResponseTool = "search";
    this.searchModelFunctions[e.target.mode](e.feature);
    this.#clearSource(this.drawingToolFunctions.search.source);
  };

  #setFeatureStyle = (feature, style) => {
    feature.setStyle(style);
  };

  #handleWfsSearch = (data) => {
    this.searchResponseFunctions[this.searchResponseTool](data);
  };

  #addWfsSearch = (data) => {
    this.#addFeaturesToSource(this.dataSources[data.type], data);
    this.#updateList(this.dataSources[data.type], data);
    this.#zoomToFeaturenWhenKubbSearch(data);
  };

  #zoomToFeaturenWhenKubbSearch = (data) => {
    if (data.searchType === "List")
      this.#zoomToSource(this.dataSources[data.type]);
  };

  #addFeaturesToSource = (source, featureCollection) => {
    const features = this.#createFeaturesFromFeatureCollection(
      featureCollection.searchType,
      featureCollection.featureCollection,
      featureCollection.transformation
    );
    this.#clearOldSearch(source, featureCollection);
    if (features.noFeaturesFound) return;
    if (features.addOrRemoveFeature) {
      this.#handlePointClickOnLayer(
        source,
        features,
        featureCollection.geometryField
      );
      return;
    }
    this.#addNoDuplicatesToSource(
      features,
      source,
      featureCollection.geometryField
    );
  };

  #clearOldSearch = (source, featureCollection) => {
    if (featureCollection.searchType === "List") this.#clearSource(source);
  };

  #handlePointClickOnLayer = (source, featureCollection, comparePropertyId) => {
    const clickedFeature = featureCollection.features[0];
    const foundFeatureInSource = this.#getFeatureInSource(
      source.getFeatures(),
      clickedFeature,
      comparePropertyId
    );
    if (foundFeatureInSource) source.removeFeature(foundFeatureInSource);
    else source.addFeature(clickedFeature);
  };

  #addNoDuplicatesToSource = (featureSet, source, comparePropertyId) => {
    const featuresInSource = source.getFeatures();
    if (featuresInSource.length === 0) {
      source.addFeatures(featureSet.features);
      return;
    }

    const featuresToAddToSource = featureSet.features.filter((feature) => {
      if (
        !this.#getFeatureInSource(featuresInSource, feature, comparePropertyId)
      )
        return feature;
      return false;
    });

    source.addFeatures(featuresToAddToSource);
  };

  #getFeatureInSource = (
    featuresInSource,
    clickedFeature,
    comparePropertyId
  ) => {
    const featuresFoundInSource = featuresInSource.filter((feature) => {
      if (comparePropertyId) {
        if (
          feature.getProperties()[comparePropertyId] ===
          clickedFeature.getProperties()[comparePropertyId]
        )
          return feature;
      } else {
        if (
          feature.getGeometry().ol_uid === clickedFeature.getGeometry().ol_uid
        )
          return feature;
      }
      return false;
    });

    if (featuresFoundInSource.length === 0) return null;
    return featuresFoundInSource[0];
  };

  #createFeaturesFromFeatureCollection = (
    selectionGeometryType,
    featureCollection,
    transformation
  ) => {
    if (featureCollection.features.length === 0)
      return { noFeaturesFound: true };

    if (featureCollection.searchType === "SelectFromMap")
      return {
        features: featureCollection.features[0],
        addOrRemoveFeature: true,
      };

    const features = featureCollection.features.map((feature) => {
      if (feature.selectedFromMap) return feature;

      let geometry = this.#createGeometry(
        feature.geometry.type,
        feature.geometry.coordinates
      );
      this.#transformGeometry(transformation, geometry);
      let newFeature = new Feature({
        geometry: geometry,
      });
      newFeature.setProperties(feature.properties);
      return newFeature;
    });

    const pointClick = selectionGeometryType === "Point";
    return { features: features, addOrRemoveFeature: pointClick };
  };

  #createGeometry = (type, coordinates) => {
    return new Transform().createGeometry(type, coordinates);
  };

  #transformGeometry = (transformation, geometry) => {
    if (!transformation) return;
    return new Transform().transformGeometry(
      geometry.clone(),
      transformation.fromSrs,
      transformation.toSrs
    );
  };

  #updateList = (source, data) => {
    const featuresAndGeometryProperyName = {
      features: source.getFeatures(),
      propertyName: data.geometryField,
      type: data.type,
    };
    this.localObserver.publish(
      "mf-wfs-map-updated-features",
      featuresAndGeometryProperyName
    );
  };

  #zoomToSource = (source) => {
    const featuresInSource = source.getFeatures();
    if (featuresInSource.length === 0) return;

    let extent = createEmpty();
    featuresInSource.forEach((feature) => {
      extend(extent, feature.getGeometry().getExtent());
    });
    this.map.getView().fit(extent, {
      size: this.map.getSize(),
      padding: [100, 100, 100, 100],
      maxZoom: 12,
    });
  };

  #combineWfsSearch = (data) => {
    if (!this.combinedGeometries) this.combinedGeometries = [];
    let combineStatus = this.#storeCombinedIds(data);
    const updateStatus = this.#getNewOrRemovedFeature(
      data,
      this.editSources.new
    );

    if (!this.combineFeature) {
      this.combineFeature = updateStatus.feature;
      return;
    }

    this.#combineFeature(combineStatus, updateStatus);
    this.combineFeature = this.editSources.combine.getFeatures()[0];
    this.#publishNewFeature(this.combineFeature);
  };

  #storeCombinedIds = (data) => {
    let unionNewFeature = false;
    const featureId = data.featureCollection.features[0].properties
      ? data.featureCollection.features[0].properties[data?.geometryField]
      : data.featureCollection.features[0].ol_uid;
    const arrayId = this.combinedGeometries.indexOf(featureId);
    if (arrayId === -1) {
      this.combinedGeometries.push(featureId);
      unionNewFeature = true;
    } else {
      this.combinedGeometries.splice(arrayId, 1);
    }

    return {
      unionNewFeature: unionNewFeature,
      differenceNewFeature: !unionNewFeature,
    };
  };

  #combineFeature = (combineStatus, updateStatus) => {
    let combinedGeometry = null;
    if (combineStatus.unionNewFeature)
      combinedGeometry = union(
        this.#getTurfPolygon(this.combineFeature),
        this.#getTurfPolygon(updateStatus.feature)
      );
    if (combineStatus.differenceNewFeature)
      combinedGeometry = difference(
        this.#getTurfPolygon(this.combineFeature),
        this.#getTurfPolygon(updateStatus.feature)
      );

    const featureCollection = {
      searchType: "CombinePolygons",
      featureCollection: { features: [combinedGeometry] },
      transformation: null,
    };
    this.#clearSource(this.editSources.combine);
    this.#addFeaturesToSource(this.editSources.combine, featureCollection);
  };

  #getTurfPolygon = (feature) => {
    const coordiantes = this.#extractCoordintesFromFeature(feature);
    return polygon(coordiantes);
  };

  #updateCombineArray = (data) => {
    if (!this.combineChildren) this.combineChildren = [];

    data.featureCollection.features.forEach((feature) => {
      const childId = feature.properties[data.geometryField];
      if (childId === this.combineParent) return;

      let alreadyExists = false;
      this.combineChildren.forEach((child) => {
        if (child.Id === childId) alreadyExists = true;
      });

      if (alreadyExists) {
        this.combineChildren.forEach((child) => {
          if (child.Id === childId) child.parentsId.push(this.combineParent);
        });
      }

      if (!alreadyExists)
        this.combineChildren.push({
          Id: childId,
          parentsId: [this.combineParent],
        });
    });
  };

  #copyWfsSearch = (data) => {
    this.#clearSource(this.editSources.copy);
    const updateStatus = this.#getNewOrRemovedFeature(
      data,
      this.editSources.copy
    );
    const newFeature = updateStatus.addFeature ? updateStatus.feature : null;
    this.#publishNewFeature(newFeature);
  };

  #getNewOrRemovedFeature = (data, source) => {
    const previousFeatures = source.getFeatures();
    this.#addFeaturesToSource(source, data);
    const presentFeatures = source.getFeatures();
    if (previousFeatures.length > presentFeatures)
      return {
        feature: previousFeatures[0],
        addFeature: false,
        removeFeature: true,
        previousFeatures: previousFeatures,
        presentFeatures: presentFeatures,
      };

    const newFeature = presentFeatures.filter((feature) => {
      return previousFeatures.indexOf(feature) === -1;
    })[0];

    return {
      feature: newFeature,
      addFeature: true,
      removeFeature: false,
      previousFeatures: previousFeatures,
      presentFeatures: presentFeatures,
    };
  };

  #publishNewFeature = (newFeature) => {
    this.localObserver.publish("mf-new-feature-pending", newFeature);
  };

  #snapWfsSearch = (data) => {
    const features = this.#createFeaturesFromFeatureCollection(
      data.searchType,
      data.featureCollection,
      data.transformation
    );
    this.#addNoDuplicatesToSource(
      features,
      this.activeSnapSource,
      data.geometryField
    );
  };

  #abortCombineTool = () => {
    this.#clearSource(this.editSources.combine);
    this.#clearSource(this.editSources.combineNeighbours);
  };

  #abortCopyTool = () => {
    this.#clearSource(this.editSources.copy);
  };

  #abortNewTool = () => {
    this.#clearSource(this.editSources.new);
  };

  #modeChanged = (mode) => {
    this.#clearSource(this.highlightSource);
    this.#hideAllLayers();
    this.#showAcitveLayer(mode);
    this.#setActiveSource(mode);
    this.#setActiveNewSource(mode);
    this.#zoomToSource(this.dataSources[mode]);

    // Adding this line of code here due to a bug with the interactions adds an extra time.
    this.#addMapSelection();
  };

  #hideAllLayers = () => {
    for (const layer of this.dataLayers.array) layer.setVisible(false);
    for (const layer of this.newLayers.array) layer.setVisible(false);

    this.#hideLayers(this.dataLayers.array);
    this.#hideLayers(this.newLayers.array);
  };

  #hideLayers = (mapLayersArray) => {
    for (const layer of mapLayersArray) layer.setVisible(false);
  };

  #showAcitveLayer = (mode) => {
    this.dataLayers[mode].setVisible(true);
    this.newLayers[mode]?.setVisible(true);
  };

  #setActiveSource = (mode) => {
    this.activeSource = this.dataSources[mode];
  };

  #setActiveNewSource = (mode) => {
    this.activeNewSource = this.newSources[mode];
  };

  #highlightItem = (item) => {
    if (item.selectedFromMap) {
      let featureId = item.feature.ol_uid;
      this.listItemRefs[featureId].current.scrollIntoView();
    }

    const addItem = !this.#isFeatureHighlighted(item.feature);
    this.#clearSource(this.highlightSource);

    if (addItem) {
      this.highlightSource.addFeature(item.feature);
      this.selectedFeatureFromMap = item.feature;
    } else this.selectedFeatureFromMap = null;
  };

  #isFeatureHighlighted = (feature) => {
    return this.highlightSource.getFeatures()[0] === feature;
  };

  handleWindowOpen = () => {
    this.localObserver.publish("window-opened");
  };

  handleWindowClose = () => {
    this.localObserver.publish("mf-window-closed");
  };

<<<<<<< HEAD
  #sendSnackbarMessage = (message) => {
    this.localObserver.publish("mf-kubb-message-received", message);
=======
  #sendSnackbarMessage = (nativMessageType) => {
    this.localObserver.publish("mf-kubb-message-received", nativMessageType);
>>>>>>> caefd288
  };

  testRealEstatesFromKUBB = () => {
    this.#sendSnackbarMessage({
      nativeType: "fastighter",
      nativeKind: "receive",
    });
    const FNRs = KUBB().realEstates;
    this.searchResponseTool = "search";
    this.searchModel.findRealEstatesWithNumbers(FNRs);
  };

  testCoordinatesFromKUBB = () => {
    this.#sendSnackbarMessage({
      nativeType: "koordinater",
      nativeKind: "receive",
    });
    const coordinates = KUBB().coordinates;
    this.searchResponseTool = "search";
    this.searchModel.findCoordinatesWithCoordinates(coordinates);
  };

  testAreasFromKUBB = () => {
    this.#sendSnackbarMessage({
      nativeType: "områden",
      nativeKind: "receive",
    });
    this.searchResponseTool = "search";
    this.searchModel.findAreasWithNumbers({
      coordinates: KUBB().areas.coordinates,
      name: KUBB().areas.name,
    });
  };

  testSurveysFromKUBB = () => {
    this.#sendSnackbarMessage({
      nativeType: "undersökningar",
      nativeKind: "receive",
    });
    const surveys = KUBB().surveys;
    this.searchResponseTool = "search";
    this.searchModel.findSurveysWithNumbers(surveys);
  };

  testContaminationsFromKUBB = () => {
    this.#sendSnackbarMessage({
      nativeType: "föroreningar",
      nativeKind: "receive",
    });
    const contaminations = KUBB().contaminations;
    this.searchResponseTool = "search";
    this.searchModel.findContaminationsWithNumbers(contaminations);
  };

  initEdpConnection = () => {
    var address = this.#getKubbAddress();
    var path = this.#getKubbPath();
    var query = this.#getKubbQuery();

    const url = address + path + query;
    const connection = new HubConnectionBuilder().withUrl(url).build();

    connection.on(
      "HandleRealEstateIdentifiers",
<<<<<<< HEAD
      this.#receiveRealEstatesFromKubb
    );

    connection.on("HandleAskingForRealEstateIdentifiers", () => {
      this.#sendRealEstatesToKubb(connection);
    });

    connection.on("HandleCoordinates", this.#receivecoordiantesFromKubb);

    connection.on("HandleAskingForCoordinates", () => {
      this.#sendcoordiantesToKubb(connection);
=======
      function (realEstateIdentifiers) {
        debugger;
      }
    );

    connection.on("HandleAskingForRealEstateIdentifiers", function () {
      var realEstateIdentifiers = [
        {
          Fnr: "030121108",
          Name: "Tand 2:167",
          Municipality: "Östersund",
          Uuid: "909a6a84-91ae-90ec-e040-ed8f66444c3f",
        },
      ];
      debugger;
      connection.invoke("SendRealEstateIdentifiers", realEstateIdentifiers);
>>>>>>> caefd288
    });

    connection
      .start()
      .then(() => this.#kubbConnectionEstablished())
      .catch((err) => this.#failKubbConnection(err));
  };

  #getKubbAddress = () => {
    return this.options.kubbAddress;
  };

  #getKubbPath = () => {
    if (this.options.kubbPathEndpoint.charAt(0) === "/")
      return this.options.kubbPathEndpoint;
    return "/" + this.options.kubbPathEndpoint;
  };

  #getKubbQuery = () => {
    const name = "w3erik.arvroth";
    const organisation = this.options.kubbOrganisationId;
    return `?user=${name}&organisation=${organisation}&clientType=External&client=webmapapp`;
  };

  #kubbConnectionEstablished = () => {
    this.localObserver.publish("mf-kubb-connection-established");
  };

  #failKubbConnection = (err) => {
    console.error(err.toString());
    this.localObserver.publish("mf-kubb-connection-rejected");
  };

  #receiveRealEstatesFromKubb = (realEstateIdentifiers) => {
    this.#sendSnackbarMessage({
      nativeType: "fastigheter",
      nativeKind: "receive",
    });
    console.log("Tar emot fastigheter från KubbX", realEstateIdentifiers);
    const FNRs = realEstateIdentifiers.map((realEstate) => {
      return realEstate.fnr;
    });
    this.searchResponseTool = "search";
    this.searchModel.findRealEstatesWithNumbers(FNRs);
  };

  #sendRealEstatesToKubb = (connection) => {
    this.#sendSnackbarMessage({
      nativeType: "fastigheter",
      nativeKind: "send",
    });
    console.log("Skickar fastigheter till KubbX", this.kubbData["realEstate"]);
    connection.invoke("SendRealEstateIdentifiers", this.kubbData["realEstate"]);
  };

  #receivecoordiantesFromKubb = (coordinates) => {
    this.#sendSnackbarMessage({
      nativeType: "koordinater",
      nativeKind: "receive",
    });
    console.log("Tar emot koordinater från KubbX", coordinates);
    const coordinateList = coordinates.map((coordinate) => {
      return {
        northing: String(coordinate.northing),
        easting: String(coordinate.easting),
        spatialReferenceSystemIdentifier:
          coordinate.spatialReferenceSystemIdentifier,
        label: coordinate.label,
      };
    });
    this.searchResponseTool = "search";
    this.searchModel.findCoordinatesWithCoordinates(coordinateList);
  };

  #sendcoordiantesToKubb = (connection) => {
    this.#sendSnackbarMessage({
      nativeType: "koordinater",
      nativeKind: "send",
    });
    console.log("Skickar koordinater till KubbX", this.kubbData["coordinate"]);
    connection.invoke("SendCoordinates", this.kubbData["coordinate"]);
  };

  updateKubbWithData = (data, type) => {
    this.kubbData[type] = data.map((feature) => {
      return this.kubbDataFunctions[type](feature);
    });
  };

  #updateKubbWithRealEstate = (feature) => {
    return {
      Fnr: feature.fnr,
      Name: feature.name,
      Municipality: "Göteborg",
      Uuid: "909a6a64-5c59-90ec-e040-ed8f66444c3f",
    };
  };

  #updateKubbWithCoordinates = (feature) => {
    return null;
  };

  #updateKubbWithAreas = (feature) => {
    return null;
  };

  #updateKubbWithSurveys = (feature) => {
    return null;
  };

  #updateKubbWithContaminations = (feature) => {
    return null;
  };
}

export default IntegrationModel;<|MERGE_RESOLUTION|>--- conflicted
+++ resolved
@@ -1191,13 +1191,8 @@
     this.localObserver.publish("mf-window-closed");
   };
 
-<<<<<<< HEAD
-  #sendSnackbarMessage = (message) => {
-    this.localObserver.publish("mf-kubb-message-received", message);
-=======
   #sendSnackbarMessage = (nativMessageType) => {
     this.localObserver.publish("mf-kubb-message-received", nativMessageType);
->>>>>>> caefd288
   };
 
   testRealEstatesFromKUBB = () => {
@@ -1262,7 +1257,6 @@
 
     connection.on(
       "HandleRealEstateIdentifiers",
-<<<<<<< HEAD
       this.#receiveRealEstatesFromKubb
     );
 
@@ -1274,24 +1268,6 @@
 
     connection.on("HandleAskingForCoordinates", () => {
       this.#sendcoordiantesToKubb(connection);
-=======
-      function (realEstateIdentifiers) {
-        debugger;
-      }
-    );
-
-    connection.on("HandleAskingForRealEstateIdentifiers", function () {
-      var realEstateIdentifiers = [
-        {
-          Fnr: "030121108",
-          Name: "Tand 2:167",
-          Municipality: "Östersund",
-          Uuid: "909a6a84-91ae-90ec-e040-ed8f66444c3f",
-        },
-      ];
-      debugger;
-      connection.invoke("SendRealEstateIdentifiers", realEstateIdentifiers);
->>>>>>> caefd288
     });
 
     connection
