--- conflicted
+++ resolved
@@ -111,10 +111,9 @@
     this.localObserver.subscribe("mf-start-draw-new-geometry", () => {
       this.newGeometryFunctions[this.state.mode]();
     });
-<<<<<<< HEAD
     this.localObserver.subscribe("mf-new-feature-created", (feature) => {
       this.#addNewItemToList(feature);
-=======
+    });
     this.localObserver.subscribe("mf-end-draw-new-geometry", (editMode) => {
       // const drawType = editMode + this.drawTypes[this.state.mode];
       // this.drawFunctions[drawType].end();
@@ -126,7 +125,6 @@
     this.localObserver.subscribe("mf-snap-noSupportLayer", (snapTarget) => {
       this.#hideDrawingSupport(snapTarget.layerId);
       this.model.endSnapInteraction(snapTarget.sourceName);
->>>>>>> 19472809
     });
     this.globalObserver.subscribe("core.closeWindow", (title) => {
       if (title !== this.title) return;
