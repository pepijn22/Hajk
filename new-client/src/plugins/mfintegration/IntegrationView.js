--- conflicted
+++ resolved
@@ -115,14 +115,11 @@
       this.newFeature = feature;
     });
     this.localObserver.subscribe("mf-end-draw-new-geometry", (editMode) => {
-<<<<<<< HEAD
       this.#addNewItemToList(this.newFeature);
       this.#addNewItemToSource(this.newFeature);
       this.newFeature = null;
-=======
       const drawType = this.drawTypes[editMode][this.state.mode] + editMode;
       this.drawFunctions[drawType].end();
->>>>>>> 76a41826
     });
 
     this.localObserver.subscribe("mf-edit-supportLayer", (editTarget) => {
