--- conflicted
+++ resolved
@@ -96,13 +96,12 @@
         this.#updateCoordinateList(props);
       }
     );
-<<<<<<< HEAD
     this.localObserver.subscribe("mf-kubb-message-received", (message) => {
       this.props.enqueueSnackbar("Inläsning från EDP Vision", {
         variant: "info",
         persist: false,
       });
-=======
+    });
     this.globalObserver.subscribe("core.closeWindow", (title) => {
       if (title === this.title)
         this.#hideDrawingSupport(this.drawingSupport[this.state.mode]);
@@ -134,7 +133,6 @@
     return layers.filter((layer) => {
       if (layer.getProperties().name === layerId) return layer;
       return false;
->>>>>>> 66b13d51
     });
   };
 
