import React from "react";
import PropTypes from "prop-types";
import { withStyles, Typography, IconButton, Tooltip } from "@material-ui/core";
import VisibilityIcon from "@material-ui/icons/Visibility";
import VisibilityOffIcon from "@material-ui/icons/VisibilityOff";
import CancelOutlinedIcon from "@material-ui/icons/CancelOutlined";
import DeleteIcon from "@material-ui/icons/Delete";
import InfoIcon from "@material-ui/icons/Info";
import StarBorderIcon from "@material-ui/icons/StarBorder";
import clsx from "clsx";

const styles = (theme) => ({
  listItemContainer: {
    paddingLeft: "0",
    paddingTop: "5px",
    paddingBottom: "5px",
    borderBottom: `${theme.spacing(0.2)}px solid ${theme.palette.divider}`,
  },
  listItem: {
    display: "flex",
    justifyContent: "space-between",
    padding: "5px",
  },
  listItemText: {
    display: "flex",
    alignItems: "center",
    maxWidth: "70%",
  },
  itemButtons: {
    display: "flex",
    alignItems: "center",
    marginLeft: theme.spacing(1),
  },
  itemButton: {
    padding: theme.spacing(0.3),
  },
  itemSelected: { backgroundColor: "#fc9" },
  itemUnselected: { backgroundColor: "#fff" },
  infoDescription: { fontWeight: "bold", fontSize: "0.85rem" },
  infoText: { fontSize: "0.9rem" },
});

//override the standard MUI <IconButton> element style so we can customize the padding/margin.
const StyledIconButton = withStyles({
  root: {
    padding: 0,
    marginLeft: 0,
  },
})(IconButton);

class ListResult extends React.PureComponent {
  state = {
    infoVisible: false,
  };

  static propTypes = {
    item: PropTypes.object.isRequired,
    handleClickItem: PropTypes.func.isRequired,
    handleRemoveItem: PropTypes.func.isRequired,
  };

  toggleInfo = () => {
    this.setState({
      infoVisible: !this.state.infoVisible,
    });
  };

  renderInfo = (item) => {
    const { classes } = this.props;
    if (this.state.infoVisible) {
      return (
        <>
          {item.information.map((property, index) => (
            <React.Fragment key={index}>
              <div style={{ cursor: "default" }}>
                <Typography className={classes.infoDescription}>
                  {property.description}
                </Typography>
                <Typography className={classes.infoText}>
                  {property.value}
                </Typography>
              </div>
            </React.Fragment>
          ))}
        </>
      );
    } else return null;
  };

  render() {
    const {
      classes,
      item,
      listMode,
      handleClickItem,
      handleRemoveItem,
      handleRemoveCreatedItem,
      handleToggleItemVisibilty,
    } = this.props;
    return (
      <div className={classes.itemList}>
        <div
          key={item.id}
          className={
            item.selected
              ? clsx(classes.listItemContainer, classes.itemSelected)
              : clsx(classes.listItemContainer, classes.itemUnselected)
          }
        >
          <div className={classes.listItem}>
            <div
              id="itemText"
              className={classes.listItemText}
              onClick={(e) => handleClickItem(item, listMode)}
            >
              {item.isNew && <StarBorderIcon />}
              <Typography noWrap>{item.name}</Typography>
            </div>
            <div className={classes.itemButtons}>
              <div className={classes.itemButton}>
                <Tooltip title="Information om objektet">
                  <StyledIconButton
                    onClick={() => {
                      this.toggleInfo();
                    }}
                    aria-label="visa information"
                  >
                    <InfoIcon />
                  </StyledIconButton>
                </Tooltip>
              </div>
              <div className={classes.itemButton}>
                <Tooltip title="Visa/dölj objekt i kartan">
                  <StyledIconButton
                    onClick={() => {
                      handleToggleItemVisibilty(item, listMode);
                    }}
                    aria-label="växla synlighet"
                  >
                    {item.visible ? <VisibilityIcon /> : <VisibilityOffIcon />}
                  </StyledIconButton>
                </Tooltip>
              </div>
              {/* If the item is a newly created item (that is still temporary), it uses a different delete method. */}
              <div className={classes.itemButton}>
<<<<<<< HEAD
                {item.isNew ? (
                  <StyledIconButton
                    onClick={(e) => {
                      handleRemoveCreatedItem(item, listMode);
                    }}
                    aria-label="välj bort"
                  >
                    <DeleteIcon />
                  </StyledIconButton>
                ) : (
=======
                <Tooltip title="Ta bort markering">
>>>>>>> a7913391
                  <StyledIconButton
                    onClick={(e) => {
                      handleRemoveItem(item, listMode);
                    }}
                    aria-label="välj bort"
                  >
                    <CancelOutlinedIcon />
                  </StyledIconButton>
<<<<<<< HEAD
                )}
=======
                </Tooltip>
>>>>>>> a7913391
              </div>
            </div>
          </div>
          {this.renderInfo(item)}
        </div>
      </div>
    );
  }
}

export default withStyles(styles)(ListResult);<|MERGE_RESOLUTION|>--- conflicted
+++ resolved
@@ -143,33 +143,29 @@
               </div>
               {/* If the item is a newly created item (that is still temporary), it uses a different delete method. */}
               <div className={classes.itemButton}>
-<<<<<<< HEAD
                 {item.isNew ? (
-                  <StyledIconButton
-                    onClick={(e) => {
-                      handleRemoveCreatedItem(item, listMode);
-                    }}
-                    aria-label="välj bort"
-                  >
-                    <DeleteIcon />
-                  </StyledIconButton>
+                  <Tooltip title="Ta bort markering">
+                    <StyledIconButton
+                      onClick={(e) => {
+                        handleRemoveCreatedItem(item, listMode);
+                      }}
+                      aria-label="välj bort"
+                    >
+                      <DeleteIcon />
+                    </StyledIconButton>
+                  </Tooltip>
                 ) : (
-=======
-                <Tooltip title="Ta bort markering">
->>>>>>> a7913391
-                  <StyledIconButton
-                    onClick={(e) => {
-                      handleRemoveItem(item, listMode);
-                    }}
-                    aria-label="välj bort"
-                  >
-                    <CancelOutlinedIcon />
-                  </StyledIconButton>
-<<<<<<< HEAD
+                  <Tooltip title="Ta bort markering">
+                    <StyledIconButton
+                      onClick={(e) => {
+                        handleRemoveItem(item, listMode);
+                      }}
+                      aria-label="välj bort"
+                    >
+                      <CancelOutlinedIcon />
+                    </StyledIconButton>
+                  </Tooltip>
                 )}
-=======
-                </Tooltip>
->>>>>>> a7913391
               </div>
             </div>
           </div>
