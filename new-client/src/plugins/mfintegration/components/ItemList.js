import React from "react";
import PropTypes from "prop-types";
import { withStyles, Typography, IconButton } from "@material-ui/core";
import VisibilityIcon from "@material-ui/icons/Visibility";
import VisibilityOffIcon from "@material-ui/icons/VisibilityOff";
import CancelOutlinedIcon from "@material-ui/icons/CancelOutlined";
import InfoIcon from "@material-ui/icons/Info";
import EditIcon from "@material-ui/icons/Edit";

const styles = (theme) => ({
  listItemContainer: {
    paddingLeft: "0",
    paddingTop: "5px",
    paddingBottom: "5px",
    borderBottom: `${theme.spacing(0.2)}px solid ${theme.palette.divider}`,
  },
  listItem: {
    display: "flex",
    justifyContent: "space-between",
    padding: "5px",
  },
  listItemText: {
    display: "flex",
    alignItems: "center",
    maxWidth: "70%",
  },
  itemButtons: {
    display: "flex",
    alignItems: "center",
    marginLeft: theme.spacing(1),
  },
  itemButton: {
    padding: theme.spacing(0.3),
  },
});

//override the standard MUI <IconButton> element style so we can customize the padding/margin.
const StyledIconButton = withStyles({
  root: {
    padding: 0,
    marginLeft: 0,
  },
})(IconButton);

class ItemList extends React.PureComponent {
  state = {
    infoVisible: false,
  };

  static propTypes = {
    item: PropTypes.object.isRequired,
    handleClickItem: PropTypes.func.isRequired,
    handleRemoveItem: PropTypes.func.isRequired,
  };

  toggleInfo = () => {
    this.setState({
      infoVisible: !this.state.infoVisible,
    });
  };

  editItem = () => {
    console.log("editItem");
  };

  renderInfo = (item) => {
    if (this.state.infoVisible) {
      return (
        <div>
          <Typography>{item.information}</Typography>
        </div>
      );
    } else return null;
  };

  render() {
<<<<<<< HEAD
    const {
      classes,
      item,
      listMode,
      handleRemoveItem,
      handleToggleItemVisibilty,
    } = this.props;
=======
    const { classes, item, listMode, handleClickItem, handleRemoveItem } =
      this.props;
>>>>>>> 43f44e3d
    return (
      <div className={classes.itemList}>
        <div key={item.id} className={classes.listItemContainer}>
          <div className={classes.listItem}>
            <div
              id="itemText"
              className={classes.listItemText}
              onClick={(e) => handleClickItem(item)}
            >
              <Typography noWrap>{item.name}</Typography>
            </div>
            <div className={classes.itemButtons}>
              <div className={classes.itemButton}>
                <StyledIconButton
                  onClick={() => {
                    this.toggleInfo();
                  }}
                  aria-label="visa information"
                >
                  <InfoIcon />
                </StyledIconButton>
              </div>
              <div className={classes.itemButton}>
                <StyledIconButton
                  onClick={() => {
                    handleToggleItemVisibilty(item, listMode);
                  }}
                  aria-label="växla synlighet"
                >
                  {item.visible ? <VisibilityIcon /> : <VisibilityOffIcon />}
                </StyledIconButton>
              </div>
              <div className={classes.itemButton}>
                <StyledIconButton
                  onClick={(e) => {
                    handleRemoveItem(item, listMode);
                  }}
                  aria-label="välj bort"
                >
                  <CancelOutlinedIcon />
                </StyledIconButton>
              </div>
              <div className={classes.itemButton}>
                <StyledIconButton
                  onClick={() => {
                    this.editItem();
                  }}
                  aria-label="redigera"
                  disabled={listMode === "realEstate"}
                >
                  <EditIcon />
                </StyledIconButton>
              </div>
            </div>
          </div>
          {this.renderInfo(item)}
        </div>
      </div>
    );
  }
}

export default withStyles(styles)(ItemList);<|MERGE_RESOLUTION|>--- conflicted
+++ resolved
@@ -74,18 +74,14 @@
   };
 
   render() {
-<<<<<<< HEAD
     const {
       classes,
       item,
       listMode,
+      handleClickItem,
       handleRemoveItem,
       handleToggleItemVisibilty,
     } = this.props;
-=======
-    const { classes, item, listMode, handleClickItem, handleRemoveItem } =
-      this.props;
->>>>>>> 43f44e3d
     return (
       <div className={classes.itemList}>
         <div key={item.id} className={classes.listItemContainer}>
