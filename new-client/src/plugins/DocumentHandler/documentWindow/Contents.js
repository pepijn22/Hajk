--- conflicted
+++ resolved
@@ -162,13 +162,7 @@
    *
    * @memberof Contents
    */
-<<<<<<< HEAD
-  renderHeadline = (chapter) => {
-=======
   renderHeadline = (chapter, isPrintMode) => {
-    const { classes } = this.props;
-
->>>>>>> 6208002f
     return (
       <>
         <Typography
