import React from "react";
<<<<<<< HEAD
import List from "@mui/material/List";
import PrintSubList from "./PrintSubList";
=======
import List from "@material-ui/core/List";
>>>>>>> 6208002f
import PrintListItem from "./PrintListItem";

class PrintList extends React.Component {
  getMenuItemType = (item, type) => {
    return (
      <PrintListItem
        {...this.props}
        type={type}
        menu={item.menu}
        icon={item.icon}
        id={item.id}
        level={item.level}
        color={item.color}
        title={item.title}
        itemRef={item.itemRef}
        subMenuItems={this.getSubMenuItems(item)}
        expanded={item.expandedSubMenu}
        colored={item.colored}
        selected={item.selected}
        chosenForPrint={item.chosenForPrint}
        handleTogglePrint={this.props.handleTogglePrint}
      ></PrintListItem>
    );
  };

  getSubMenuItems = (item) => {
    return item.menuItemIds.reduce((subMenuItems, subItemId) => {
      const subItem = Object.values(this.props.documentMenu).find((i) => {
        return i.id === subItemId;
      });
      if (subItem.menuItemIds.length > 0) {
        subMenuItems = [...subMenuItems, ...this.getSubMenuItems(subItem)];
      }
      return [...subMenuItems, subItem];
    }, []);
  };

  renderMenuItem = (item, id) => {
    if (item.menuItemIds && item.menuItemIds.length > 0) {
      return this.getMenuItemType(item, "submenu");
    } else if (item.document) {
      return this.getMenuItemType(item, "document");
    } else if (item.link) {
      return this.getMenuItemType(item, "link");
    } else if (item.maplink) {
      return this.getMenuItemType(item, "maplink");
    }
  };

  render() {
    const { documentMenu, level } = this.props;
    return (
      <List style={{ width: "100%" }} disablePadding>
        {Object.values(documentMenu)
          .filter((item) => {
            return item.level === level;
          })
          .map((item) => {
            return (
              <React.Fragment key={item.id}>
                {this.renderMenuItem(item, item.id)}
              </React.Fragment>
            );
          })}
      </List>
    );
  }
}

export default PrintList;<|MERGE_RESOLUTION|>--- conflicted
+++ resolved
@@ -1,10 +1,5 @@
 import React from "react";
-<<<<<<< HEAD
 import List from "@mui/material/List";
-import PrintSubList from "./PrintSubList";
-=======
-import List from "@material-ui/core/List";
->>>>>>> 6208002f
 import PrintListItem from "./PrintListItem";
 
 class PrintList extends React.Component {
