<<<<<<< HEAD
import React, { useLayoutEffect } from "react";
=======
import React, { useEffect } from "react";
>>>>>>> 1691bc03
import { createRoot } from "react-dom/client";
import { createPortal } from "react-dom";
import { withSnackbar } from "notistack";

import {
  styled,
  StyledEngineProvider,
  ThemeProvider,
} from "@mui/material/styles";

import {
  Button,
  Checkbox,
  Dialog,
  DialogTitle,
  DialogContent,
  DialogContentText,
  FormControlLabel,
  Grid,
  LinearProgress,
  Typography,
} from "@mui/material";

import ArrowBackIcon from "@mui/icons-material/ArrowBack";
import OpenInNewIcon from "@mui/icons-material/OpenInNew";

import { deepMerge } from "utils/DeepMerge";

import PrintList from "./PrintList";
import TableOfContents from "./TableOfContents";
import { getNormalizedMenuState } from "../utils/stateConverter";
import { hasSubMenu } from "../utils/helpers";
import { useEffect } from "react";

const GridGridContainer = styled(Grid)(({ theme }) => ({
  padding: theme.spacing(4),
  height: "100%",
}));

const GridMiddleContainer = styled(Grid)(({ theme }) => ({
  overflowX: "auto",
  flexBasis: "100%",
  marginTop: theme.spacing(2),
}));

const GridHeaderContainer = styled(Grid)(({ theme }) => ({
  marginBottom: theme.spacing(2),
}));

const GridSettingsContainer = styled(Grid)(({ theme }) => ({
  marginBottom: theme.spacing(2),
}));

const GridFooterContainer = styled(Grid)(({ theme }) => ({
  flexBasis: "10%",
}));

const maxHeight = 950;
const imageResizeRatio = 0.7;

function ComponentWithRenderCallback({ callback, children }) {
  useEffect(() => callback());

  return <div>{children}</div>;
}

class PrintWindow extends React.PureComponent {
  state = {
    printLinks: true,
    printText: true,
    printImages: true,
    printMaps: false,
    allDocumentsToggled: false,
    tocPrintMode: this.props.options?.tableOfContents?.printMode ?? "none",
    menuInformation: this.createMenu(),
    printContent: undefined,
    pdfLoading: false,
    isAnyDocumentSelected: false,
  };

  internalId = 0;

  #handleSubMenuClicked = (id) => {
    this.#setItemStateProperties(id);
  };

  #setItemStateProperties = (idClicked) => {
    return new Promise((resolve) => {
      const currentState = { ...this.state.menuInformation };
      const clickedItem = currentState[idClicked];
      const newState = Object.values(currentState).reduce((items, item) => {
        const isClickedItem = item.id === idClicked;
        if (isClickedItem) {
          return {
            ...items,
            [item.id]: this.#setClickedItemProperties(item),
          };
        } else {
          return {
            ...items,
            [item.id]: this.#setNonClickedItemProperties(
              item,
              currentState,
              clickedItem
            ),
          };
        }
      }, {});

      this.setState({ menuInformation: newState }, resolve);
    });
  };

  #setClickedItemProperties = (clickedItem) => {
    let newItem = { ...clickedItem };
    return {
      ...clickedItem,
      selected: !newItem.hasSubMenu,
      expandedSubMenu: newItem.hasSubMenu
        ? !newItem.expandedSubMenu
        : newItem.expandedSubMenu,
    };
  };

  #setNonClickedItemProperties = (item, currentState, clickedItem) => {
    return {
      ...item,
      expandedSubMenu:
        clickedItem.allParents.indexOf(item.id) !== -1
          ? true
          : item.expandedSubMenu,
      selected: clickedItem.hasSubMenu ? item.selected : false,
    };
  };

  componentDidMount = () => {
    this.props.localObserver.subscribe(
      "chapter-components-appended",
      (renderedChapters) => {
        this.setState(
          {
            printContent: renderedChapters,
          },
          () => {
            this.printContents();
          }
        );
      }
    );

    this.props.localObserver.subscribe("print-submenu-clicked", (id) => {
      this.#handleSubMenuClicked(id);
    });
  };

  componentWillUnmount = () => {
    this.props.localObserver.unsubscribe("chapter-components-appended");
  };

  resizeImage = (img) => {
    img.height = img.getBoundingClientRect().height * imageResizeRatio;
    img.width = img.clientWidth * imageResizeRatio;
  };

  imageFitsOnePage = (img) => {
    return img.getBoundingClientRect().height < maxHeight * 0.9;
  };

  loadImage = (img) => {
    return new Promise((resolve, reject) => {
      img.onload = () => {
        if (this.imageFitsOnePage(img)) {
          resolve(img);
        } else {
          this.resizeImage(img);
          resolve(img);
        }
      };
      img.onerror = () => reject(img);
    });
  };

  customRender = (element, container) => {
    // Since the ThemeProvider seems to cache the theme in some way, we have to make sure to
    // create a new theme-reference to make sure that the correct theme is used when rendering.
    // If we don't create a new reference, the custom-theme will be overridden by the standard MUI-theme
    // since the standard MUI-theme is refreshed (and thereby has the highest css-specificity) sometimes.
    // This is quite messy, but get's the job done. See issue #999 for more info.
    const theme = deepMerge(this.props.customTheme || this.props.theme, {});
    // Make sure to render the components using the custom theme if it exists:
    return new Promise((resolve) => {
      const rootElement = createRoot(container);
      rootElement.render(
        <StyledEngineProvider>
          <ThemeProvider theme={theme}>
            <ComponentWithRenderCallback
              callback={() => {
                resolve();
              }}
            >
              {element}
            </ComponentWithRenderCallback>
          </ThemeProvider>
        </StyledEngineProvider>
      );
    });
  };

  createPrintElement = (id) => {
    let div = document.createElement("div");
    div.id = id;
    return div;
  };

  renderToc = () => {
    this.toc = this.createPrintElement("toc");
    return this.customRender(
      <TableOfContents
        documentMenuState={this.state.menuInformation}
        allDocuments={this.props.model.allDocuments}
        mode={this.state.tocPrintMode}
      />,
      this.toc
    );
  };

  renderContent = () => {
    this.content = this.createPrintElement("content");
    return this.customRender(this.state.printContent, this.content);
  };

  areAllImagesLoaded = () => {
    return Promise.allSettled(
      [...this.content.getElementsByTagName("img")].map((img) => {
        return this.loadImage(img);
      })
    );
  };

  handleNewWindowBlocked = () => {
    window.alert(
      "Please allow opening of popup windows in order to print this document."
    );

    this.setState({
      pdfLoading: false,
      printContent: undefined,
      printMaps: false,
    });

    return null;
  };

  createPrintWindow = () => {
    const printWindow = window.open("", "PRINT");

    if (printWindow === null) {
      return this.handleNewWindowBlocked();
    }

    printWindow.document.head.insertAdjacentHTML(
      "beforeend",
      ` <title>${document.title}</title>
        <style>
          @page {
            size: A4;
            margin: 25mm 25mm 25mm 25mm;
          }
          @media print {
            html,
            body {
              height: 297mm;
              width: 210mm;
            }
            h1,
            h2,
            h3,
            h4,
            h5,
            h6 {
              page-break-after: avoid;
            }
            .MuiTypography-body1 {
              page-break-before: avoid;
            }
            .MuiBox-root {
              page-break-inside: avoid;
            }
          }        
        </style>`
    );

    return printWindow;
  };

  clearPrintContainers = () => {
    this.toc = null;
    this.content = null;
  };

  handlePrintCompleted = () => {
    // Since we've altered the theme while printing, we must refresh to make sure
    // the original theme has the highest specificity when the printing is done.
    // Otherwise the entire application will follow the theming used in the print-contents.
    // FIXME: This might not be needed after the upgrade to React 18. Let's ensure that's the
    // case and remove if so.
    // this.props.app.refreshMUITheme();

    // Then we'll update the view
    this.toggleAllDocuments(false);
    this.setState({
      pdfLoading: false,
      printContent: undefined,
      menuInformation: this.createMenu(),
    });
  };

<<<<<<< HEAD
  addPageBreaksBeforeHeadings = (printWindow) => {
    const headings = printWindow.querySelectorAll(["h1", "h2"]);
    //we don't want page breaks before a h2 if there is a h1 immediately before. In this case the H1 is the group parent heading.
=======
  addPageBreaksBeforeHeadings = (printContent) => {
    const headings = printContent.querySelectorAll(["h1", "h2"]);

    // We don't want page breaks before a H2 if there is a H1 immediately before.
    // In this case the H1 is the group parent heading.
>>>>>>> 1691bc03
    let isAfterH1 = false;
    let isConsecutiveH1 = false;

    for (let i = 0; i < headings.length; i++) {
      if (headings[i].nodeName === "H1" && isAfterH1) {
        isConsecutiveH1 = true;
      }
      if (headings[i].nodeName === "H1") {
        isAfterH1 = true;
      }

      //H1s are group headings and should start on a new page.
      if (
        headings[i].nodeName === "H1" &&
        this.state.tocPrintMode !== "none" &&
        !isConsecutiveH1
      ) {
        headings[i].style.pageBreakBefore = "always";
        headings[i].style.breakBefore = "none";
      }

      if (i !== 0 && headings[i].nodeName === "H2" && !isAfterH1) {
        headings[i].style.pageBreakBefore = "always";
        headings[i].style.breakBefore = "none";
      }

      if (headings[i].nodeName !== "H1") {
        isAfterH1 = false;
      }
    }
  };

  printContents = () => {
    Promise.all([
      this.state.tocPrintMode !== "none" && this.renderToc(),
      this.renderContent(),
    ]).then(() => {
      this.areAllImagesLoaded().then(() => {
<<<<<<< HEAD
        const printContent = document.createElement("div");
        this.toc && printContent.appendChild(this.toc);
        printContent.appendChild(this.content);

        const newWindow = this.createPrintWindow();
=======
        // Create the DIV that will hold our TOC and print content
        const printContent = document.createElement("div");

        // Append content to the new DIV
        this.toc && printContent.appendChild(this.toc);
        printContent.appendChild(this.content);
        this.addPageBreaksBeforeHeadings(printContent);

        // Open a new window in the browser
        const newWindow = this.createPrintWindow();

        // Copy all HEAD contents from this document to the new,
        // in the new window. This way we ensure that all styling
        // goes along.
>>>>>>> 1691bc03
        newWindow.document.head.insertAdjacentHTML(
          "beforeend",
          document.head.innerHTML
        );
<<<<<<< HEAD
        newWindow.document.body.innerHTML = printContent.innerHTML;
        this.addPageBreaksBeforeHeadings(printContent);
        setTimeout(() => {
          newWindow.document.close(); // necessary for IE >= 10
          newWindow.focus(); // necessary for IE >= 10*/
          newWindow.print();
          newWindow.close();

          // When the user closes the print-window we have to do some cleanup...
          this.handlePrintCompleted();
        }, 1000);
=======

        // Add our recently-created DIV to the new window's document
        newWindow.document.body.appendChild(printContent);

        // Invoke browser's print dialog - this will block the thread
        // until user does something with it.
        newWindow.print();

        // Once the print dialog has disappeared, let's close the new window
        newWindow.close();

        // When the user closes the print-window we have to do some cleanup...
        this.handlePrintCompleted();
>>>>>>> 1691bc03
      });
    });
  };

  handleCheckboxChange = (chapter) => {
    const { model } = this.props;
    let newChapterInformation = [...this.state.chapterInformation];

    let toggledChapter = model.getChapterById(
      newChapterInformation,
      chapter.id
    );
    toggledChapter.chosenForPrint = !toggledChapter.chosenForPrint;
    this.toggleSubChapters(toggledChapter, toggledChapter.chosenForPrint);

    this.setState({
      chapterInformation: newChapterInformation,
      allDocumentsToggled: false,
    });
  };

  setInitialMenuItemProperties(menuItem) {
    if (hasSubMenu(menuItem)) {
      menuItem.hasSubMenu = true;
      menuItem.menu.forEach((subMenuItem) => {
        this.setInitialMenuItemProperties(subMenuItem, menuItem);
      });
    }
  }

  removeNonPrintableDocuments(documents) {
    /*
     * Remove menu items that should not appear in the print menu.
     * Items that should be removed are: items without a document that are not a group parent. (maplinks, links)
     */
    let removedIds = [];

    Object.keys(documents).forEach((key) => {
      if (documents[key].maplink.trim() || documents[key].link.trim()) {
        removedIds.push(parseInt(key));
        delete documents[key];
      }
    });

    Object.keys(documents).forEach((key) => {
      let item = documents[key];

      //if a document has been removed from the printMenu, also remove its id from the children array of other documents.
      let newChildren = item.allChildren.filter(
        (child) => !removedIds.includes(child)
      );
      item.allChildren = newChildren;
      //also remove its id from the menuItemIds of other documents.
      let newMenuItemIds = item.menuItemIds.filter(
        (id) => !removedIds.includes(id)
      );
      item.menuItemIds = newMenuItemIds;
    });
  }

  createMenu() {
    /* 
    Create a normalized menu structure for the print menu, similar to that of the panel menu, but only for printable documents. 
    */
    const { options } = this.props;

    const modelDocuments = this.props.model.allDocuments;
    const newOptions = { ...options };
    const menuConfig = { ...newOptions }.menuConfig;
    const menuConfigClone = JSON.parse(JSON.stringify(menuConfig));
    const menuStructure = getNormalizedMenuState(menuConfigClone.menu);
    let chapterInformation = this.props.model.getAllChapterInfo();

    const keys = Object.keys(menuStructure);
    const idOffset = keys.length + 1; //used to give new ids, so printMenu items do not get the same id as panelMenu items

    keys.forEach((key) => {
      let document = menuStructure[key];
      const offsetChildren = document.allChildren.map((id) => (id += idOffset));
      const offsetParents = document.allParents.map((id) => (id += idOffset));
      const offsetMenuItemIds = document.menuItemIds.map(
        (id) => (id += idOffset)
      );

      document.id += idOffset;
      document.parentId = document.parentId
        ? (document.parentId += idOffset)
        : null;
      document.allChildren = offsetChildren;
      document.allParents = offsetParents;
      document.menuItemIds = offsetMenuItemIds;

      document.chosenForPrint = false;
      document.colored = true;

      //add the table of contents settings from the document json.
      if (document.document) {
        let modelDoc = modelDocuments.find(
          (modelDoc) => modelDoc.documentFileName === document.document
        );
        document.tocChapterLevels =
          modelDoc?.tableOfContents?.chapterLevelsToShow || 100;
      }
      if (document.document) {
        document.chapters = [];
        let documentChapters = chapterInformation.filter(
          (chapter) => chapter.documentFileName === document.document
        );
        documentChapters.forEach((chapter) => document.chapters.push(chapter));
      }
    });

    let menuWithOffset = {};
    keys.forEach((key) => {
      let keyOffset = parseInt(key) + idOffset;
      menuWithOffset[keyOffset] = menuStructure[key];
    });

    this.removeNonPrintableDocuments(menuWithOffset);
    return menuWithOffset;
  }

  toggleSubDocuments(documentId, checked, menuState) {
    const subDocuments = menuState[documentId].allChildren;
    subDocuments.forEach((subDocId) => {
      const updateDoc = {
        ...menuState[subDocId],
        chosenForPrint: checked,
      };
      menuState[subDocId] = updateDoc;
      this.toggleSubDocuments(subDocId, checked, menuState);
    });

    return menuState;
  }

  toggleParentChecked(documentId, menuState) {
    const parentId = menuState[documentId].parentId;
    const updatedParent = { ...menuState[parentId], chosenForPrint: true };
    menuState[parentId] = updatedParent;

    if (menuState[parentId].parentId) {
      menuState = this.toggleParentChecked(parentId, menuState);
    }

    return menuState;
  }

  toggleParentUnchecked(documentId, menuState) {
    const parentId = menuState[documentId].parentId;

    //if the parent has other children that are checked, do not toggle the parent.
    const hasOtherCheckedChildren =
      menuState[parentId].allChildren.filter((child) => {
        if (child.id !== documentId && menuState[child].chosenForPrint) {
          return true;
        } else return false;
      }).length > 0;

    if (hasOtherCheckedChildren) {
      return menuState;
    }

    const updatedParent = { ...menuState[parentId], chosenForPrint: false };
    menuState[parentId] = updatedParent;

    if (menuState[parentId].parentId) {
      menuState = this.toggleParentUnchecked(parentId, menuState);
    }
    return menuState;
  }

  toggleChosenForPrint = (documentId) => {
    const current = { ...this.state.menuInformation };
    const shouldPrint = !current[documentId].chosenForPrint;

    const updateDoc = {
      ...current[documentId],
      chosenForPrint: !current[documentId].chosenForPrint,
    };
    current[documentId] = updateDoc;

    /*
    update child documents (toggle subDocuments does not set state itself, but returns an object
    that we can use to update the state along with out parent document, so we only make one state update.) 
    */
    let updatedMenuState = this.toggleSubDocuments(
      documentId,
      shouldPrint,
      current
    );

    if (current[documentId].parentId && shouldPrint) {
      updatedMenuState = this.toggleParentChecked(documentId, updatedMenuState);
    }

    if (current[documentId].parentId && !shouldPrint) {
      updatedMenuState = this.toggleParentUnchecked(
        documentId,
        updatedMenuState
      );
    }

    this.setState({ menuInformation: updatedMenuState }, () => {
      this.setIsAnyDocumentSelected();
    });
  };

  toggleAllDocuments = (toggled) => {
    const menuState = { ...this.state.menuInformation };

    Object.keys(menuState).forEach((key) => {
      const updateDoc = {
        ...menuState[key],
        chosenForPrint: toggled,
      };
      menuState[key] = updateDoc;
    });

    this.setState({
      allDocumentsToggled: toggled,
      menuInformation: menuState,
      isAnyDocumentSelected: toggled,
    });
  };

  removeTagsNotSelectedForPrint = (chapter) => {
    const { printImages, printText, printLinks } = this.state;

    let elementsToRemove = [];
    const div = document.createElement("div");
    div.innerHTML = chapter.html;

    if (!printLinks) {
      Array.from(div.getElementsByTagName("a")).forEach((element) => {
        elementsToRemove.push(element);
      });
    }
    if (!printImages) {
      Array.from(div.getElementsByTagName("figure")).forEach((element) => {
        elementsToRemove.push(element);
      });
    }
    if (!printText) {
      Array.from(div.querySelectorAll("p, h1, h2, h3, h4, h5, h6")).forEach(
        (element) => {
          elementsToRemove.push(element);
        }
      );
      chapter.header = "";
    }

    //ensure links to internal documents are no longer clickable.
    let documentLinks = div.querySelectorAll("[data-document]");
    for (let i = 0; i < documentLinks.length; i++) {
      documentLinks[i].setAttribute("printMode", "true");
      documentLinks[i].href = "#";
    }

    for (let i = 0; i < elementsToRemove.length; i++) {
      elementsToRemove[i].parentNode.removeChild(elementsToRemove[i]);
    }

    chapter.html = div.innerHTML;
    return chapter;
  };

  prepareChapterForPrint = (chapter) => {
    if (chapter.chapters && chapter.chapters.length > 0) {
      chapter.chapters.forEach((subChapter) => {
        if (subChapter.chapters && subChapter.chapters.length > 0) {
          return this.prepareChapterForPrint(subChapter);
        } else {
          subChapter = this.removeTagsNotSelectedForPrint(subChapter);
        }
      });
    }
    chapter = this.removeTagsNotSelectedForPrint(chapter);
    return chapter;
  };

  setIsAnyDocumentSelected = () => {
    const keys = Object.keys(this.state.menuInformation);
    let isAnyDocumentSelected = false;

    for (let i = 0; i < keys.length; i++) {
      if (this.state.menuInformation[keys[i]].chosenForPrint) {
        isAnyDocumentSelected = true;
      }
    }
    this.setState({ isAnyDocumentSelected: isAnyDocumentSelected });
  };

  createHeaderItems = (menuItem) => {
    return { isGroupHeader: true, title: menuItem.title, id: menuItem.id };
  };

  getDocumentsToPrint = () => {
    const { menuInformation } = this.state;

    const documentIdsForPrint = Object.keys(menuInformation).filter(
      (key) => menuInformation[key].chosenForPrint
    );

    //create those without documents (header items) as a header item object.
    const documentNamesForPrint = documentIdsForPrint.map(
      (id) => menuInformation[id].document
    );

    //TODO - now that we get the document chapters earlier, do we need to get the document here?
    const originalDocs = this.props.model.getDocuments(documentNamesForPrint);

    let docs = originalDocs.map((doc) => {
      if (doc) {
        let menuDocKey = Object.keys(menuInformation).find(
          (key) => menuInformation[key].document === doc.documentFileName
        );
        return {
          documentFileName: doc.documentFileName,
          tableOfContents: doc.tableOfContents,
          chapters: menuInformation[menuDocKey].chapters,
        };
      } else {
        return undefined;
      }
    });

    /*
    where getDocuments returns an empty string. This is a menuItem without a corresponding document, which
    is a menu parent.
    */
    const docsIncludingGroupParent = docs.map((doc, index) => {
      if (doc === undefined) {
        return this.createHeaderItems(
          menuInformation[documentIdsForPrint[index]]
        );
      }
      return doc;
    });

    let newDocs = [];

    docsIncludingGroupParent.forEach((document) => {
      if (document?.chapters?.length) {
        let preparedChapters = [];
        document?.chapters.forEach((chapter) => {
          preparedChapters.push(this.prepareChapterForPrint(chapter));
        });
        document.chapters = preparedChapters;
      }
      newDocs.push(document);
    });

    return newDocs;
  };

  createPDF = () => {
    this.setState({ pdfLoading: true });
    const documentsToPrint = this.getDocumentsToPrint();
    this.props.localObserver.publish(
      "append-document-components",
      documentsToPrint
    );
  };

  renderCreatePDFButton() {
    return (
      <GridFooterContainer
        item
        container
        alignContent="center"
        alignItems="center"
        justifyContent="center"
      >
        <Button
          color="primary"
          variant="contained"
          disabled={this.state.pdfLoading || !this.state.isAnyDocumentSelected}
          startIcon={<OpenInNewIcon />}
          onClick={this.createPDF}
        >
          <Typography
            style={{ marginRight: "20px", marginLeft: "20px" }}
            justify="center"
          >
            Skriv ut
          </Typography>
        </Button>
      </GridFooterContainer>
    );
  }

  renderLoadingDialog = () => {
    return (
      <>
        {createPortal(
          <Dialog disableEscapeKeyDown={true} open={this.state.pdfLoading}>
            <LinearProgress />
            <DialogTitle>Din PDF skapas</DialogTitle>
            <DialogContent>
              <DialogContentText>
                Det här kan ta en stund, speciellt om du har valt att skriva ut
                många dokument.
                <br />
                <br />
              </DialogContentText>
            </DialogContent>
          </Dialog>,
          document.getElementById("root")
        )}
      </>
    );
  };

  render() {
    const { togglePrintWindow, localObserver, documentWindowMaximized } =
      this.props;
    const { menuInformation } = this.state;
    return (
      <GridGridContainer container wrap="nowrap" direction="column">
        <GridHeaderContainer alignItems="center" item container>
          <Grid item xs={4}>
            <Button
              color="primary"
              style={{ paddingLeft: 0 }}
              startIcon={<ArrowBackIcon />}
              onClick={togglePrintWindow}
            >
              <Typography justify="center">Tillbaka</Typography>
            </Button>
          </Grid>
          <Grid item xs={4}>
            <Typography align="center" variant="h6">
              Skapa PDF
            </Typography>
          </Grid>
        </GridHeaderContainer>

        <GridSettingsContainer container item>
          <Typography variant="h6">Inställningar</Typography>

          <Grid xs={12} item>
            <FormControlLabel
              value="Välj alla dokument"
              control={
                <Checkbox
                  color="primary"
                  checked={this.state.allDocumentsToggled}
                  onChange={() =>
                    this.toggleAllDocuments(!this.state.allDocumentsToggled)
                  }
                />
              }
              label="Välj alla dokument"
              labelPlacement="end"
            />
          </Grid>
        </GridSettingsContainer>

        <Typography variant="h6">Valt innehåll</Typography>

        <GridMiddleContainer item container>
          <PrintList
            localObserver={localObserver}
            documentMenu={menuInformation}
            level={0}
            handleTogglePrint={this.toggleChosenForPrint}
          />
        </GridMiddleContainer>

        {documentWindowMaximized && this.renderCreatePDFButton()}
        {this.renderLoadingDialog()}
      </GridGridContainer>
    );
  }
}

export default withSnackbar(PrintWindow);<|MERGE_RESOLUTION|>--- conflicted
+++ resolved
@@ -1,8 +1,4 @@
-<<<<<<< HEAD
-import React, { useLayoutEffect } from "react";
-=======
 import React, { useEffect } from "react";
->>>>>>> 1691bc03
 import { createRoot } from "react-dom/client";
 import { createPortal } from "react-dom";
 import { withSnackbar } from "notistack";
@@ -320,17 +316,11 @@
     });
   };
 
-<<<<<<< HEAD
-  addPageBreaksBeforeHeadings = (printWindow) => {
-    const headings = printWindow.querySelectorAll(["h1", "h2"]);
-    //we don't want page breaks before a h2 if there is a h1 immediately before. In this case the H1 is the group parent heading.
-=======
   addPageBreaksBeforeHeadings = (printContent) => {
     const headings = printContent.querySelectorAll(["h1", "h2"]);
 
     // We don't want page breaks before a H2 if there is a H1 immediately before.
     // In this case the H1 is the group parent heading.
->>>>>>> 1691bc03
     let isAfterH1 = false;
     let isConsecutiveH1 = false;
 
@@ -369,13 +359,6 @@
       this.renderContent(),
     ]).then(() => {
       this.areAllImagesLoaded().then(() => {
-<<<<<<< HEAD
-        const printContent = document.createElement("div");
-        this.toc && printContent.appendChild(this.toc);
-        printContent.appendChild(this.content);
-
-        const newWindow = this.createPrintWindow();
-=======
         // Create the DIV that will hold our TOC and print content
         const printContent = document.createElement("div");
 
@@ -390,24 +373,10 @@
         // Copy all HEAD contents from this document to the new,
         // in the new window. This way we ensure that all styling
         // goes along.
->>>>>>> 1691bc03
         newWindow.document.head.insertAdjacentHTML(
           "beforeend",
           document.head.innerHTML
         );
-<<<<<<< HEAD
-        newWindow.document.body.innerHTML = printContent.innerHTML;
-        this.addPageBreaksBeforeHeadings(printContent);
-        setTimeout(() => {
-          newWindow.document.close(); // necessary for IE >= 10
-          newWindow.focus(); // necessary for IE >= 10*/
-          newWindow.print();
-          newWindow.close();
-
-          // When the user closes the print-window we have to do some cleanup...
-          this.handlePrintCompleted();
-        }, 1000);
-=======
 
         // Add our recently-created DIV to the new window's document
         newWindow.document.body.appendChild(printContent);
@@ -421,7 +390,6 @@
 
         // When the user closes the print-window we have to do some cleanup...
         this.handlePrintCompleted();
->>>>>>> 1691bc03
       });
     });
   };
