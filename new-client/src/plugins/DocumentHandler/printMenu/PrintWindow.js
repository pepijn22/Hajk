--- conflicted
+++ resolved
@@ -437,7 +437,6 @@
       document.chosenForPrint = false;
       document.colored = true;
 
-<<<<<<< HEAD
       //add the table of contents settings from the document json.
       if (document.document) {
         let modelDoc = modelDocuments.find(
@@ -445,7 +444,7 @@
         );
         document.tocChapterLevels =
           modelDoc?.tableOfContents?.chapterLevelsToShow || 100;
-=======
+      }
       //add document chapters onto the related document menu item.
       if (document.document) {
         document.chapters = [];
@@ -458,7 +457,6 @@
             )
           )
         );
->>>>>>> 886d2569
       }
     });
 
