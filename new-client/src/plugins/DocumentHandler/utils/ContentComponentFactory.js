--- conflicted
+++ resolved
@@ -22,16 +22,6 @@
   Tooltip,
 } from "@mui/material";
 
-<<<<<<< HEAD
-const StyledAccordion = styled(Accordion)({
-  "&:before": {
-    backgroundColor: "white",
-  },
-  margin: "0px 0px 10px 0px",
-  borderRadius: "5px",
-  position: "inherit",
-});
-=======
 const StyledAccordion = styled(Accordion)(
   ({ backgroundcolor, dividercolor }) => ({
     "&:before": {
@@ -44,7 +34,6 @@
     border: dividercolor && `solid 2px ${dividercolor}`,
   })
 );
->>>>>>> b20ca0ce
 
 const StyledAccordionTypography = styled(Typography)({
   marginBottom: "0",
@@ -62,16 +51,6 @@
   textTransform: "inherit",
 });
 
-<<<<<<< HEAD
-const StyledAccordionSummary = styled(AccordionSummary)({
-  width: "100%",
-  transition: "opacity 0.2s ease-in-out",
-  justifyContent: "space-between",
-  "& .MuiAccordionSummary-content": {
-    maxWidth: "90%",
-  },
-});
-=======
 const StyledAccordionSummary = styled(AccordionSummary)(
   ({ expanded, dividercolor }) => ({
     width: "100%",
@@ -84,7 +63,6 @@
     padding: dividercolor && "0 15px",
   })
 );
->>>>>>> b20ca0ce
 
 const ELEMENT_NODE = 1;
 const TEXT_NODE = 3;
@@ -318,37 +296,20 @@
 
   const dividerColor =
     tag.attributes.getNamedItem("data-divider-color")?.value ||
-<<<<<<< HEAD
-    defaultColors?.textAreaDividerColor;
-=======
     defaultColors?.textAreaBackgroundColor;
->>>>>>> b20ca0ce
 
   return (
     <StyledAccordion
       className="blockQuoteAccordion"
-<<<<<<< HEAD
-      style={{
-        backgroundColor: backgroundColor,
-        border: `solid 2px ${dividerColor}`,
-      }}
-=======
       backgroundcolor={backgroundColor}
       dividercolor={dividerColor}
->>>>>>> b20ca0ce
     >
       <StyledAccordionButton color="inherit" fullWidth>
         <StyledAccordionSummary
           expandIcon={<ExpandMoreIcon />}
           expanded={expanded.toString()}
           onClick={() => setExpanded(!expanded)}
-<<<<<<< HEAD
-          style={{
-            opacity: expanded ? 0.8 : 1,
-          }}
-=======
           dividercolor={dividerColor}
->>>>>>> b20ca0ce
         >
           <StyledAccordionTypography variant="body1">
             {title}
