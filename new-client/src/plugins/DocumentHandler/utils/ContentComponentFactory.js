--- conflicted
+++ resolved
@@ -236,64 +236,6 @@
   }
 };
 
-<<<<<<< HEAD
-const getAccordionTextArea = (tag, defaultColors, expanded, setExpanded) => {
-  const children = [...tag.childNodes];
-  let textAreaContentArray = children.map((element, index) => {
-    return <React.Fragment key={index}>{renderChild(element)}</React.Fragment>;
-  });
-
-  let title = tag.attributes["data-accordion-title"];
-  title = title
-    ? tag.attributes["data-accordion-title"].value
-    : (tag.innerText || tag.textContent).substring(0, 100);
-
-  const backgroundColor =
-    tag.attributes.getNamedItem("data-background-color")?.value ||
-    defaultColors?.textAreaBackgroundColor;
-
-  const dividerColor =
-    tag.attributes.getNamedItem("data-divider-color")?.value ||
-    defaultColors?.textAreaDividerColor;
-
-  return (
-    <StyledAccordion
-      className="blockQuoteAccordion"
-      style={{
-        backgroundColor: backgroundColor,
-        border: `solid 2px ${dividerColor}`,
-      }}
-    >
-      <StyledAccordionButton color="inherit" fullWidth>
-        <StyledAccordionSummary
-          expandIcon={<ExpandMoreIcon />}
-          expanded={expanded.toString()}
-          onClick={() => setExpanded(!expanded)}
-          style={{
-            opacity: expanded ? 0.8 : 1,
-          }}
-        >
-          <StyledAccordionTypography variant="body1">
-            {title}
-          </StyledAccordionTypography>
-        </StyledAccordionSummary>
-      </StyledAccordionButton>
-      <AccordionDetails>{textAreaContentArray}</AccordionDetails>
-    </StyledAccordion>
-  );
-};
-
-export const AccordionSection = ({ blockQuoteTag, defaultColors }) => {
-  const theme = useTheme();
-  const [expanded, setExpanded] = useState(false);
-
-  return getAccordionTextArea(
-    blockQuoteTag,
-    theme.palette.mode === "light" && defaultColors,
-    expanded,
-    setExpanded
-  );
-=======
 const getMediaPositionStyle = (position) => {
   switch (position) {
     case "right":
@@ -327,7 +269,64 @@
     default:
       return {};
   }
->>>>>>> 9c5dd063
+};
+
+const getAccordionTextArea = (tag, defaultColors, expanded, setExpanded) => {
+  const children = [...tag.childNodes];
+  let textAreaContentArray = children.map((element, index) => {
+    return <React.Fragment key={index}>{renderChild(element)}</React.Fragment>;
+  });
+
+  let title = tag.attributes["data-accordion-title"];
+  title = title
+    ? tag.attributes["data-accordion-title"].value
+    : (tag.innerText || tag.textContent).substring(0, 100);
+
+  const backgroundColor =
+    tag.attributes.getNamedItem("data-background-color")?.value ||
+    defaultColors?.textAreaBackgroundColor;
+
+  const dividerColor =
+    tag.attributes.getNamedItem("data-divider-color")?.value ||
+    defaultColors?.textAreaDividerColor;
+
+  return (
+    <StyledAccordion
+      className="blockQuoteAccordion"
+      style={{
+        backgroundColor: backgroundColor,
+        border: `solid 2px ${dividerColor}`,
+      }}
+    >
+      <StyledAccordionButton color="inherit" fullWidth>
+        <StyledAccordionSummary
+          expandIcon={<ExpandMoreIcon />}
+          expanded={expanded.toString()}
+          onClick={() => setExpanded(!expanded)}
+          style={{
+            opacity: expanded ? 0.8 : 1,
+          }}
+        >
+          <StyledAccordionTypography variant="body1">
+            {title}
+          </StyledAccordionTypography>
+        </StyledAccordionSummary>
+      </StyledAccordionButton>
+      <AccordionDetails>{textAreaContentArray}</AccordionDetails>
+    </StyledAccordion>
+  );
+};
+
+export const AccordionSection = ({ blockQuoteTag, defaultColors }) => {
+  const theme = useTheme();
+  const [expanded, setExpanded] = useState(false);
+
+  return getAccordionTextArea(
+    blockQuoteTag,
+    theme.palette.mode === "light" && defaultColors,
+    expanded,
+    setExpanded
+  );
 };
 
 export const Figure = ({ figureTag }) => {
