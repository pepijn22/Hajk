import React from "react";
import MapIcon from "@mui/icons-material/Map";
import DescriptionIcon from "@mui/icons-material/Description";
import OpenInNewIcon from "@mui/icons-material/OpenInNew";
import clsx from "clsx";
import Box from "@mui/material/Box";
import TextArea from "../documentWindow/TextArea";
<<<<<<< HEAD
import makeStyles from "@mui/styles/makeStyles";
=======
import { makeStyles } from "@material-ui/core/styles";
import Tooltip from "@material-ui/core/Tooltip";
>>>>>>> 6208002f
import {
  Button,
  Typography,
  CardMedia,
  List,
  ListItem,
  Grid,
} from "@mui/material";

const ELEMENT_NODE = 1;
const TEXT_NODE = 3;

//Had to make some magic to be able to handle list in all different sizes.
//Common problem to get second row indented in a good way and even more difficult
//when you can change the font-size in theme.
const getIndentationValue = (fontSize, multiplier, negative) => {
  let value = multiplier * fontSize.substring(0, fontSize.length - 3);
  return negative ? `${value * -1}rem` : `${value}rem`;
};

const useStyles = makeStyles((theme) => ({
  documentImage: {
    objectFit: "contain",
    objectPosition: "left",
  },
  customLabel: {
    textAlign: "left",
  },
  pictureRightFloatingText: {},
  pictureLeftFloatingText: {},

  floatRight: {
    float: "right",
    marginLeft: theme.spacing(1),
  },
  floatLeft: {
    float: "left",
    marginRight: theme.spacing(1),
  },

  mediaRight: {
    alignItems: "flex-end",
    display: "flex",
    flexDirection: "column",
  },
  mediaLeft: {
    alignItems: "flex-start",
    display: "flex",
    flexDirection: "column",
  },
  mediaCenter: {
    alignItems: "center",
    display: "flex",
    flexDirection: "column",
  },

  popupActivatedImage: {
    marginBottom: theme.spacing(1),
    cursor: "pointer",
  },
  naturalDocumentImageProportions: {
    marginTop: theme.spacing(1),
    width: "100%",
  },
  imageText: {
    marginBottom: theme.spacing(1),
  },
  imageInformationWrapper: {
    marginBottom: theme.spacing(1),
    maxWidth: "100%",
  },
  startIcon: {
    marginLeft: theme.spacing(0),
  },
  linkIcon: {
    verticalAlign: "middle",
  },
  heading: {
    marginBottom: theme.spacing(1),
  },
  media: {
    width: "auto",
    maxWidth: "100%",
  },
  listItemOneDigit: {
    marginRight: getIndentationValue(theme.typography.body1.fontSize, 1), //MAGIC
    padding: theme.spacing(0),
  },
  listItemTwoDigit: {
    marginBottom: theme.spacing(1),
    padding: theme.spacing(0),
    marginRight: getIndentationValue(theme.typography.body1.fontSize, 0.5), //MAGIC
  },
  olListItem: {
    padding: theme.spacing(0),
  },
  ulList: {
    listStyle: "initial",
    listStylePosition: "inside",
    overflowWrap: "break-word",
    wordBreak: "break-word",
    marginBottom: theme.spacing(1),
    paddingLeft: getIndentationValue(theme.typography.body1.fontSize, 1.375), //MAGIC
    textIndent: getIndentationValue(
      theme.typography.body1.fontSize,
      1.375,
      true
    ), //MAGIC
    padding: theme.spacing(0),
  },
  olList: {
    padding: theme.spacing(0),
    marginBottom: theme.spacing(1),
  },
  bottomMargin: {
    marginBottom: theme.spacing(1),
  },
  linkButton: {
    padding: theme.spacing(0),
    color: theme.palette.info.main,
  },
  hoverLink: {
    cursor: "text",
    textDecoration: "underline dotted",
  },
}));

const renderChild = (child) => {
  if (child.nodeType === TEXT_NODE) {
    return child.data;
  }

  if (child.nodeType === ELEMENT_NODE) {
    // Don't assume that callback exits
    if (typeof child.callback === "function") {
      return child.callback(child);
    } else {
      // If there's no callback, warn and render just
      // the inner text portion of Element
      console.warn(
        "Unsupported DOMElement encountered. Rendering only innerText",
        child
      );
      return child.innerText;
    }
  }
};

const getFormattedComponentFromTag = (tag) => {
  const childNodes = [...tag.childNodes];
  return childNodes.map((child, index) => {
    return <React.Fragment key={index}>{renderChild(child)}</React.Fragment>;
  });
};

export const Paragraph = ({ pTag }) => {
  return (
    <Typography variant="body1">
      {getFormattedComponentFromTag(pTag)}
    </Typography>
  );
};

export const ULComponent = ({ ulComponent }) => {
  let children = [...ulComponent.children];
  const classes = useStyles();
  return (
    <List className={classes.ulList} component="ul">
      {children.map((listItem, index) => {
        return (
          <Typography
            key={index}
            component="li"
            className={classes.typography}
            variant="body1"
          >
            {getFormattedComponentFromTag(listItem)}{" "}
          </Typography>
        );
      })}
    </List>
  );
};

export const OLComponent = ({ olComponent }) => {
  let children = [...olComponent.children];
  const classes = useStyles();
  return (
    <List className={classes.olList} component="ol">
      {children.map((listItem, index) => {
        return (
          <ListItem className={classes.olListItem} disableGutters key={index}>
            <Grid wrap="nowrap" container>
              <Grid
                className={clsx(
                  index < 9
                    ? classes.listItemOneDigit
                    : classes.listItemTwoDigit
                )}
                item
              >
                <Typography variant="body1">{`${index + 1}.`}</Typography>
              </Grid>
              <Grid item>
                <Typography className={classes.olListItem} variant="body1">
                  {getFormattedComponentFromTag(listItem)}
                </Typography>
              </Grid>
            </Grid>
          </ListItem>
        );
      })}
    </List>
  );
};

export const Heading = ({ headingTag }) => {
  const classes = useStyles();
  return (
    <>
      <Typography
        className={classes.heading}
        variant={headingTag.tagName.toLowerCase()}
      >
        {getFormattedComponentFromTag(headingTag)}
      </Typography>
    </>
  );
};

const getTextArea = (tag, defaultColors) => {
  const children = [...tag.childNodes];
  let textAreaContentArray = children.map((element, index) => {
    return <React.Fragment key={index}>{renderChild(element)}</React.Fragment>;
  });

  const backgroundColor =
    tag.attributes.getNamedItem("data-background-color")?.value ||
    defaultColors?.textAreaBackgroundColor;

  const dividerColor =
    tag.attributes.getNamedItem("data-divider-color")?.value ||
    defaultColors?.textAreaDividerColor;

  return (
    <TextArea
      backgroundColor={backgroundColor}
      dividerColor={dividerColor}
      textAreaContentArray={textAreaContentArray}
    ></TextArea>
  );
};

export const BlockQuote = ({ blockQuoteTag, defaultColors }) => {
  if (blockQuoteTag.attributes.getNamedItem("data-text-section")) {
    return getTextArea(blockQuoteTag, defaultColors);
  } else {
    return null;
  }
};

export const Figure = ({ figureTag }) => {
  const children = [...figureTag.children];
  return children.map((element, index) => {
    return (
      <React.Fragment key={index}>{element.callback(element)}</React.Fragment>
    );
  });
};

/**
 * The render function for the img-tag.
 * @param {string} imgTag The img-tag.
 *
 * @memberof Contents
 */
export const Img = ({ imgTag, localObserver, componentId, baseUrl }) => {
  const classes = useStyles();
  const tagIsPresent = (imgTag, attribute) => {
    return imgTag.attributes.getNamedItem(attribute) == null ? false : true;
  };

  const getImageStyle = (image) => {
    let className = image.popup
      ? clsx(
          classes.documentImage,
          classes.naturalDocumentImageProportions,
          classes.popupActivatedImage
        )
      : clsx(classes.documentImage, classes.naturalDocumentImageProportions);

    if (image.height && image.width) {
      if (image.popup) {
        className = clsx(classes.documentImage, classes.popupActivatedImage);
      } else {
        className = clsx(classes.documentImage);
      }
    }
    return className;
  };

  const getImagePositionClass = (position) => {
    if (position === "right") {
      return classes.mediaRight;
    }

    if (position === "left") {
      return classes.mediaLeft;
    }

    if (position === "center") {
      return classes.mediaCenter;
    }

    if (position === "floatLeft") {
      return classes.floatLeft;
    }

    if (position === "floatRight") {
      return classes.floatRight;
    }

    return;
  };

  const getImageDescription = (image) => {
    return (
      <Box
        style={{ width: image.width }}
        className={classes.imageInformationWrapper}
      >
        {image.caption && (
          <Typography id={`image_${image.captionId}`} variant="subtitle2">
            {image.caption}
          </Typography>
        )}
        {image.source && (
          <Typography
            id={`image_${image.sourceId}`}
            variant="subtitle2"
            className={classes.imageText}
          >
            {image.source}
          </Typography>
        )}
      </Box>
    );
  };

  const image = {
    caption: imgTag.attributes.getNamedItem("data-caption")?.value,
    popup: tagIsPresent(imgTag, "data-image-popup"),
    source: imgTag.attributes.getNamedItem("data-source")?.value,
    url: imgTag.attributes.getNamedItem("src")?.value,
    altValue: imgTag.attributes.getNamedItem("alt")?.value,
    height: imgTag.attributes.getNamedItem("data-image-height")?.value,
    width: imgTag.attributes.getNamedItem("data-image-width")?.value,
    position: imgTag.attributes.getNamedItem("data-image-position")?.value,
    id: `image_${componentId}`,
    captionId: `imagecaption_${componentId}`,
    sourceId: `imagesource_${componentId}`,
  };

  let onClickCallback = image.popup
    ? () => {
        localObserver.publish("image-popup", image);
      }
    : null;

  const positioningClass = getImagePositionClass(image.position);

  const getDescribedByAttribute = () => {
    let describedBy = [];
    if (image.caption) {
      describedBy.push(`${image.captionId}`);
    }
    if (image.source) {
      describedBy.push(`${image.sourceId}`);
    }
    return describedBy.length > 0 ? describedBy.join(" ") : null;
  };

  let imgUrl = image.url;
  if (imgUrl.includes("../")) {
    imgUrl = image.url.replace("../", baseUrl);
  }

  return (
    <Box
      key={`${image.id}`}
      data-position={image.position}
      className={positioningClass}
    >
      <CardMedia
        onClick={onClickCallback}
        alt={image.altValue || ""}
        classes={{ media: classes.media }}
        aria-describedby={getDescribedByAttribute()}
        component="img"
        style={
          image.height && image.width
            ? { height: image.height, width: image.width }
            : null
        }
        className={getImageStyle(image)}
        image={imgUrl}
      />
      {getImageDescription(image)}
    </Box>
  );
};

/**
 * The render function for the video-tag as an img-tag.
 * @param {object} imgTag The video-tag as an img-tag.
 * @returns React.Fragment
 */
export const Video = ({ imgTag, componentId, baseUrl }) => {
  const videoAttributes = {
    caption: imgTag.dataset.caption,
    height: imgTag.dataset.imageHeight,
    width: imgTag.dataset.imageWidth,
    position: imgTag.dataset.imagePosition,
    source: imgTag.dataset.source,
    url: imgTag.src,
    id: `video_${componentId}`,
  };

  const classes = useStyles();
  const getVideoPositionClass = (position) => {
    if (position === "right") {
      return classes.mediaRight;
    }

    if (position === "left") {
      return classes.mediaLeft;
    }

    if (position === "center") {
      return classes.mediaCenter;
    }

    if (position === "floatLeft") {
      return classes.floatLeft;
    }

    if (position === "floatRight") {
      return classes.floatRight;
    }

    return;
  };
  const positioningClass = getVideoPositionClass(videoAttributes.position);

  const getVideoDescription = (videoAttributes) => {
    return (
      <Box
        style={{ width: videoAttributes.width }}
        className={classes.imageInformationWrapper}
      >
        {videoAttributes.caption && (
          <Typography
            id={`video_${videoAttributes.captionId}`}
            variant="subtitle2"
          >
            {videoAttributes.caption}
          </Typography>
        )}
        {videoAttributes.source && (
          <Typography
            id={`video_${videoAttributes.sourceId}`}
            variant="subtitle2"
            className={classes.imageText}
          >
            {videoAttributes.source}
          </Typography>
        )}
      </Box>
    );
  };

  let videoUrl = videoAttributes.url;
  if (videoUrl.includes("../")) {
    videoUrl = videoAttributes.url.replace("../", baseUrl);
  }

  return (
    <React.Fragment key={videoAttributes.id}>
      <div className={positioningClass}>
        <video
          height={videoAttributes.height}
          width={videoAttributes.width}
          controls={"controls"}
        >
          <source src={videoUrl} type="video/mp4"></source>
        </video>
        {getVideoDescription(videoAttributes)}
      </div>
    </React.Fragment>
  );
};

/**
 * The render function for the audio-tag as an img-tag.
 * @param {object} imgTag The audio-tag as an img-tag.
 * @returns React.Fragment
 */
export const Audio = ({ imgTag, componentId, baseUrl }) => {
  const audioAttributes = {
    caption: imgTag.attributes.getNamedItem("data-caption")?.value,
    position: imgTag.attributes.getNamedItem("data-image-position")?.value,
    source: imgTag.attributes.getNamedItem("data-source")?.value,
    url: imgTag.attributes.getNamedItem("src")?.value,
    width: imgTag.attributes.getNamedItem("data-image-width")?.value,
    id: `audio_${componentId}`,
  };

  const classes = useStyles();
  const getVideoPositionClass = (position) => {
    if (position === "right") {
      return classes.mediaRight;
    }

    if (position === "left") {
      return classes.mediaLeft;
    }

    if (position === "center") {
      return classes.mediaCenter;
    }

    if (position === "floatLeft") {
      return classes.floatLeft;
    }

    if (position === "floatRight") {
      return classes.floatRight;
    }

    return;
  };
  const positioningClass = getVideoPositionClass(audioAttributes.position);

  const getAudioDescription = (audioAttributes) => {
    return (
      <Box
        style={{ width: audioAttributes.width + "px" }}
        className={classes.imageInformationWrapper}
      >
        {audioAttributes.caption && (
          <Typography
            id={`video_${audioAttributes.captionId}`}
            variant="subtitle2"
          >
            {audioAttributes.caption}
          </Typography>
        )}
        {audioAttributes.source && (
          <Typography
            id={`video_${audioAttributes.sourceId}`}
            variant="subtitle2"
            className={classes.imageText}
          >
            {audioAttributes.source}
          </Typography>
        )}
      </Box>
    );
  };

  let audioUrl = audioAttributes.url;
  if (audioUrl.includes("../")) {
    audioUrl = audioAttributes.url.replace("../", baseUrl);
  }

  return (
    <React.Fragment key={audioAttributes.id}>
      <div className={positioningClass}>
        <audio controls={"controls"}>
          <source src={imgTag.src} type="audio/mpeg"></source>
        </audio>
        {getAudioDescription(audioAttributes)}
      </div>
    </React.Fragment>
  );
};

/**
 * The render function for the source-tag.
 * @param {object} sourceTag The source-tag.
 * @returns React.Fragment
 */
export const Source = ({ sourceTag }) => {
  const children = [...sourceTag.childNodes];
  const src = sourceTag.src;
  const type = sourceTag.type;
  let array = [];
  if (children.length > 0) {
    children.forEach((child, index) => {
      array.push(
        <React.Fragment key={index}>
          <source src={src} type={type}></source>
        </React.Fragment>
      );
    });
    return array;
  }
  return [
    <React.Fragment key={0}>
      <source src={src} type={type}></source>
    </React.Fragment>,
  ];
};

export const Strong = ({ strongTag }) => {
  const children = [...strongTag.childNodes];
  let array = [];
  if (children.length > 0) {
    children.forEach((child, index) => {
      array.push(
        <React.Fragment key={index}>
          <strong key={index}>{renderChild(child)}</strong>
        </React.Fragment>
      );
    });
    return array;
  }
  return [
    <React.Fragment key={0}>
      <strong>{strongTag.textContent}</strong>
    </React.Fragment>,
  ];
};

export const Underline = ({ uTag }) => {
  const children = [...uTag.childNodes];
  let array = [];
  if (children.length > 0) {
    children.forEach((child, index) => {
      array.push(
        <React.Fragment key={index}>
          <u>{renderChild(child)}</u>
        </React.Fragment>
      );
    });
    return array;
  }
  return [
    <React.Fragment key={0}>
      <u>{uTag.textContent}</u>
    </React.Fragment>,
  ];
};
export const Italic = ({ emTag }) => {
  const children = [...emTag.childNodes];
  let array = [];
  if (children.length > 0) {
    children.forEach((child, index) => {
      array.push(
        <React.Fragment key={index}>
          <em>{renderChild(child)}</em>
        </React.Fragment>
      );
    });
    return array;
  }
  return [
    <React.Fragment key={0}>
      <em>{emTag.textContent}</em>
    </React.Fragment>,
  ];
};

/**
 * The render function for the br-tag.
 * @param {string} brTag The br-tag.
 *
 * @memberof htmlToMaterialUiParser
 */
export const LineBreak = () => {
  return <br />;
};

/**
 * Callback used to render different link-components from a-elements
 * @param {Element} aTag a-element.
 * @returns {<Link>} Returns materialUI component <Link>
 *
 * @memberof Contents
 */
export const CustomLink = ({ aTag, localObserver, bottomMargin }) => {
  const classes = useStyles();

  const getLinkDataPerType = (attributes) => {
    const {
      0: mapLink,
      1: headerIdentifier,
      2: documentLink,
      3: externalLink,
      4: hoverLink,
    } = [
      "data-maplink",
      "data-header-identifier",
      "data-document",
      "data-link",
      "data-hover",
    ].map((attributeKey) => {
      return attributes.getNamedItem(attributeKey)?.value;
    });

    return { mapLink, headerIdentifier, documentLink, externalLink, hoverLink };
  };

  const getHoverLink = (hoverLink, tagText) => {
    return (
      <React.Fragment>
        <Tooltip title={hoverLink}>
          <abbr className={classes.hoverLink}>{tagText}</abbr>
        </Tooltip>
      </React.Fragment>
    );
  };

  const getExternalLink = (externalLink) => {
    return (
      <Button
        startIcon={<OpenInNewIcon className={classes.linkIcon}></OpenInNewIcon>}
        classes={{ startIcon: classes.startIcon }}
        target="_blank"
        component="a"
        className={clsx(
          bottomMargin
            ? [classes.bottomMargin, classes.linkButton]
            : classes.linkButton
        )}
        key="external-link"
        href={externalLink}
      >
        <Box component="span">{getFormattedComponentFromTag(aTag)}</Box>
      </Button>
    );
  };
  const getMapLink = (aTag, mapLinkOrg) => {
    // Attempt to safely URI Decode the supplied string. If
    // it fails, use it as-is.
    // The reason we want probably want to decode is that the
    // link is created using the Anchor plugin, which encodes
    // the query string properly, see #831 and #838.
    let mapLink = null;
    try {
      mapLink = decodeURIComponent(mapLinkOrg);
    } catch (error) {
      mapLink = mapLinkOrg;
    }

    return (
      <Button
        className={clsx(
          bottomMargin
            ? [classes.bottomMargin, classes.linkButton]
            : classes.linkButton
        )}
        startIcon={<MapIcon className={classes.linkIcon}></MapIcon>}
        classes={{ startIcon: classes.startIcon, label: classes.customLabel }}
        target="_blank"
        href={externalLink}
        key="map-link"
        component="button"
        onClick={() => {
          localObserver.publish("document-maplink-clicked", mapLink);
        }}
      >
        <Box component="span">{getFormattedComponentFromTag(aTag)}</Box>
      </Button>
    );
  };
  const getDocumentLink = (headerIdentifier, documentLink, isPrintMode) => {
    return (
      <Button
        className={clsx(
          bottomMargin
            ? [classes.bottomMargin, classes.linkButton]
            : classes.linkButton
        )}
        startIcon={
          <DescriptionIcon className={classes.linkIcon}></DescriptionIcon>
        }
        style={{ padding: 0 }}
        classes={{ startIcon: classes.startIcon }}
        href="#"
        key="document-link"
        component={isPrintMode ? "span" : "button"}
        underline="hover"
        onClick={() => {
          localObserver.publish("document-link-clicked", {
            documentName: documentLink,
            headerIdentifier: headerIdentifier,
          });
        }}
      >
        <Box component="span">{getFormattedComponentFromTag(aTag)}</Box>
      </Button>
    );
  };

  const { mapLink, headerIdentifier, documentLink, externalLink, hoverLink } =
    getLinkDataPerType(aTag.attributes);

  if (documentLink) {
    const isPrintMode = Boolean(aTag.attributes.printMode);
    return getDocumentLink(headerIdentifier, documentLink, isPrintMode);
  }

  if (mapLink) {
    return getMapLink(aTag, mapLink, localObserver);
  }

  if (externalLink) {
    return getExternalLink(externalLink);
  }

  if (hoverLink) {
    const tagText = aTag.text;
    return getHoverLink(hoverLink, tagText);
  }

  return null;
};<|MERGE_RESOLUTION|>--- conflicted
+++ resolved
@@ -5,12 +5,7 @@
 import clsx from "clsx";
 import Box from "@mui/material/Box";
 import TextArea from "../documentWindow/TextArea";
-<<<<<<< HEAD
 import makeStyles from "@mui/styles/makeStyles";
-=======
-import { makeStyles } from "@material-ui/core/styles";
-import Tooltip from "@material-ui/core/Tooltip";
->>>>>>> 6208002f
 import {
   Button,
   Typography,
@@ -18,6 +13,7 @@
   List,
   ListItem,
   Grid,
+  Tooltip,
 } from "@mui/material";
 
 const ELEMENT_NODE = 1;
