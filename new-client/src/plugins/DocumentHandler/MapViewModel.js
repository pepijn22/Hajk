export default class MapViewModel {
  constructor(settings) {
    this.localObserver = settings.localObserver;
    this.globalObserver = settings.globalObserver;
    this.map = settings.map;
    this.bindSubscriptions();
  }

  convertMapSettingsUrlToOlSettings = (inputUrl) => {
    try {
      const params = new URLSearchParams(inputUrl);
      let center;
      if (!params.has("x") || !params.has("y")) {
        center = this.map.getView().getCenter();
      } else {
        center = [params.get("x"), params.get("y")];
      }
      return {
        center: center,
        zoom: params.get("z") || this.map.getView().getZoom(),
        layers: params.get("l"), // Allow 'null', we handle it later
      };
    } catch (error) {
      console.error(error);
      // In case parsing the params failed, let's ensure we have
      // a valid return object:
      return {
        center: this.map.getView().getCenter(),
        zoom: this.map.getView().getZoom(),
        layers: null,
      };
    }
  };

  bindSubscriptions = () => {
    this.localObserver.subscribe("fly-to", (url) => {
      this.globalObserver.publish("core.minimizeWindow");
      const mapSettings = this.convertMapSettingsUrlToOlSettings(url);

      if (mapSettings.layers !== null) {
        const visibleLayers = mapSettings.layers.split(",");
        const { layersToShow, layersToHide } =
          this.getLayersToShowAndHide(visibleLayers);

        this.setMapLayersVisibility(layersToShow, layersToHide);
      }

<<<<<<< HEAD
      this.setMapLayersVisibility(layersToShow, layersToHide);
=======
>>>>>>> 833fc131
      this.flyTo(this.map.getView(), mapSettings.center, mapSettings.zoom);
    });
  };

  getLayersToShowAndHide = (visibleLayers) => {
    const layersInMap = this.map.getLayers().getArray();
    return layersInMap.reduce(
      (layers, layer) => {
        if (
          layer.getProperties()["layerInfo"] &&
          layer.getProperties()["layerInfo"]["layerType"]
        ) {
          if (visibleLayers.includes(layer.getProperties()["name"])) {
            layers.layersToShow.push(layer);
          } else {
            layers.layersToHide.push(layer);
          }
        }
        return layers;
      },
      { layersToShow: [], layersToHide: [] }
    );
  };

  setMapLayersVisibility(layersToShow, layersToHide) {
    layersToShow.forEach((mapLayerToShow) => {
      if (mapLayerToShow.layerType === "group") {
        this.globalObserver.publish("layerswitcher.showLayer", mapLayerToShow);
      } else if (!mapLayerToShow.getVisible()) {
        mapLayerToShow.setVisible(true);
      }
    });

    layersToHide.forEach((mapLayerToHide) => {
      if (mapLayerToHide.layerType === "group") {
        this.globalObserver.publish("layerswitcher.hideLayer", mapLayerToHide);
      } else if (mapLayerToHide.getVisible()) {
        mapLayerToHide.setVisible(false);
      }
    });
  }

  flyTo(view, center, zoom) {
    view.animate({
      center: center,
      zoom: zoom,
      duration: 1500,
    });
    this.localObserver.publish("map-animation-complete");
  }
}<|MERGE_RESOLUTION|>--- conflicted
+++ resolved
@@ -45,10 +45,6 @@
         this.setMapLayersVisibility(layersToShow, layersToHide);
       }
 
-<<<<<<< HEAD
-      this.setMapLayersVisibility(layersToShow, layersToHide);
-=======
->>>>>>> 833fc131
       this.flyTo(this.map.getView(), mapSettings.center, mapSettings.zoom);
     });
   };
