import React from "react";
import htmlToMaterialUiParser from "./utils/htmlToMaterialUiParser";

import {
  Paragraph,
  ULComponent,
  OLComponent,
  CustomLink,
  Figure,
  Heading,
  Strong,
  Italic,
  Underline,
  Img,
  BlockQuote,
  LineBreak,
  Video,
  Audio,
  Source,
  AccordionSection,
} from "./utils/ContentComponentFactory";

import DocumentSearchModel from "./documentSearch/DocumentSearchModel";
import { hfetch } from "utils/FetchWrapper";

/**
 * @summary  DocumentHandler model that doesn't do much.
 * @description This model exposes only one method, getMap(),
 * so it does not do anything crucial. But you can see it
 * as an example of how a plugin can be separated in different
 * components.
 *
 * @class DocumentHandlerModel
 */

export default class DocumentHandlerModel {
  internalId = 0;

  constructor(settings) {
    this.mapServiceUrl =
      settings.app.config.appConfig.proxy +
      settings.app.config.appConfig.mapserviceBase;
    this.settings = settings;
    this.app = settings.app;
    this.allDocuments = [];
    this.chaptersMatchSearch = [];
    this.chapterInfo = [];
    this.chapterNumber = 0;
    this.localObserver = settings.localObserver;
    this.options = settings.options;
  }

  init = () => {
    return this.getAllDocumentsContainedInMenu()
      .then((allDocuments) => {
        this.allDocuments = allDocuments;
        this.documentSearchmodel = new DocumentSearchModel({
          allDocuments: allDocuments,
          globalSearchModel: this.app.searchModel,
          app: this.app,
          localObserver: this.localObserver,
        });
        this.settings.resolveSearchInterface(
          this.documentSearchmodel.implementSearchInterface()
        );
      })
      .then(() => {
        return this;
      });
  };

  warnNoCustomThemeUrl = () => {
    console.warn(
      "Could not find valid url for custom theme in documenthandler, check customThemeUrl"
    );
  };

  fetchCustomThemeJson = () => {
    if (!this.options.customThemeUrl) {
      this.warnNoCustomThemeUrl();
      return Promise.resolve("");
    }
    return hfetch(this.options.customThemeUrl)
      .then((res) => {
        return res.json();
      })
      .catch(() => {
        this.warnNoCustomThemeUrl();
        return null;
      });
  };

  flattenMenu = (menuItems) => {
    return menuItems.reduce((menu, menuItem) => {
      if (menuItem.menu && menuItem.menu.length > 0) {
        menu = [...menu, ...this.flattenMenu(menuItem.menu)];
      }
      return [...menu, menuItem];
    }, []);
  };

  getAllDocumentsContainedInMenu() {
    return new Promise((resolve, reject) => {
      if (this.allDocuments.length > 0) {
        resolve(this.allDocuments);
      }

      const menuItemsWithDocumentConnection = this.flattenMenu(
        this.settings.menu
      ).filter((menuItem) => {
        return menuItem.document;
      });

      Promise.all(
        menuItemsWithDocumentConnection.map((menuItem) => {
          return this.fetchJsonDocument(menuItem.document).then((doc) => {
            if (!doc.title) {
              console.warn(
                `The document ${menuItem.document} is missing a title`
              );
            }

            return {
              ...doc,
              documentColor: menuItem.color,
              documentFileName: menuItem.document,
              documentTitle: doc.title,
              menuItemId: menuItem.id,
            };
          });
        })
      )
        .then((documents) => {
          resolve(documents);
        })
        .catch((err) => {
          reject(err);
        });
    });
  }

  getDocuments(fileNames) {
    let documents = [];
    fileNames.forEach((fileName) => {
      let document = this.allDocuments.find(
        (document) => document.documentFileName === fileName
      );
      documents = [...documents, document];
    });

    return documents;
  }

  getAllChapterInfo() {
    if (this.chapterInfo.length === 0) {
      this.allDocuments.forEach((document, index) => {
        document.chapters.forEach((mainChapter) => {
          this.setChapterInfo(
            mainChapter,
            0,
            document.documentColor,
            document.documentFileName
          );
        });
      });
      this.mergeChapterInfo();
    }
    return this.chapterInfo;
  }

  getParentIdentifier(chapter) {
    if (chapter.parent) {
      if (chapter.parent.headerIdentifier) {
        return chapter.parent.headerIdentifier;
      }
      return this.getParentIdentifier(chapter.parent);
    }
  }

  setChapterInfo(chapter, level, color, documentFileName) {
    let getParentIdentifier = this.getParentIdentifier(chapter);
    let chapterInfo = {};
    chapterInfo.documentFileName = documentFileName;
    chapterInfo.id = ++this.chapterNumber;
    chapterInfo.level = level;
    chapterInfo.html = chapter.html;
    chapterInfo.parent = chapter.parent;
    chapterInfo.color = color;
    chapterInfo.header = chapter.header;
    chapterInfo.headerIdentifier = chapter.headerIdentifier;
    chapterInfo.chosenForPrint = false;
    chapterInfo.parent = getParentIdentifier;

    if (chapter.chapters && chapter.chapters.length > 0) {
      chapterInfo.hasSubChapters = true;
      this.chapterInfo = [...this.chapterInfo, chapterInfo];
      level = level + 1;
      chapter.chapters.forEach((subChapter) => {
        subChapter = this.setChapterInfo(
          subChapter,
          level,
          color,
          documentFileName
        );
      });
    } else {
      chapterInfo.hasSubChapters = false;
      this.chapterInfo = [...this.chapterInfo, chapterInfo];
    }
  }

  mergeChapterInfo() {
    this.chapterInfo.forEach((item) => {
      if (item.hasSubChapters && item.headerIdentifier) {
        item.chapters = this.chapterInfo.filter(
          (chapterItem) => chapterItem.parent === item.headerIdentifier
        );
        this.chapterInfo = this.chapterInfo.filter(
          (chapterItem) => chapterItem.parent !== item.headerIdentifier
        );
      }
    });
  }

  getChapterById(chapters, id) {
    for (let i = 0; i < chapters.length; i++) {
      if (chapters[i].id === id) {
        return chapters[i];
      } else if (chapters[i].chapters && chapters[i].chapters.length > 0) {
        let foundSubChapter = this.getChapterById(chapters[i].chapters, id);
        if (foundSubChapter) {
          return foundSubChapter;
        }
      }
    }
  }

  async fetchJsonDocument(title) {
    let response;
    try {
      response = await hfetch(
        `${this.mapServiceUrl}/informative/load/${title}`
      );
      const text = await response.text();
      if (text === "File not found") {
        throw new Error(
          `Could not find document with title ${title} in folder with documents`
        );
      }
      const document = await JSON.parse(text);
      this.internalId = 0;
      document.chapters.forEach((chapter) => {
        this.setParentChapter(chapter, undefined);
        this.setInternalId(chapter);
        this.setScrollReferences(chapter);
        this.appendComponentsToChapter(chapter);
        this.internalId = this.internalId + 1;
      });

      return document;
    } catch (err) {
      console.warn(
        `Kunde inte parsa JSON-dokumentet ${document}, kontrollera så att filen finns och är en .json-fil `
      );
      throw new Error(err);
    }
  }

  findChapters = (chapters, headerIdentifierToFind) => {
    return chapters.reduce((chaptersFound, chapter) => {
      if (chapter.chapters && chapter.chapters.length > 0) {
        chaptersFound = [
          ...chaptersFound,
          ...this.findChapters(chapter.chapters, headerIdentifierToFind),
        ];
      }
      if (chapter.headerIdentifier === headerIdentifierToFind) {
        return [...chaptersFound, chapter];
      }
      return chaptersFound;
    }, []);
  };

  /**
   * @summary method to find a certain chapter in a fetched document with a unique headerGUID.
   * it is used when user clicks a text-link to a certain document and header in the text in the document-window
   *
   * @memberof DocumentHandlerModel
   */
  getHeaderRef = (activeDocument, headerIdentifierToFind) => {
    const foundChapters = this.findChapters(
      activeDocument.chapters,
      headerIdentifierToFind
    );

    if (foundChapters.length > 1) {
      throw new Error("Two chapters with same header identifier found");
    } else {
      return foundChapters[0];
    }
  };

  /**
   * @summary Dynamically adds a React referenceObject to each chapter in fetched document.
   * it is used by scrollIntoView in the plugin to be able to scroll to a certain chapter/header
   *
   * @memberof DocumentHandlerModel
   */
  setScrollReferences = (chapter) => {
    chapter.scrollRef = React.createRef();
    if (chapter.chapters.length > 0) {
      chapter.chapters.forEach((child) => {
        this.setScrollReferences(child);
      });
    }
  };

  setInternalId(chapter) {
    chapter.id = this.internalId;
    if (chapter.chapters.length > 0) {
      chapter.chapters.forEach((child) => {
        this.internalId = this.internalId + 1;
        this.setInternalId(child);
      });
    }
  }

  getCustomLink = (e) => {
    return (
      <CustomLink
        aTag={e}
        localObserver={this.localObserver}
        bottomMargin={true}
      ></CustomLink>
    );
  };

  /**
   * Private help method that adds all allowed html tags.
   *
   * @memberof Contents
   */
  getTagSpecificCallbacks = () => {
    let allowedHtmlTags = [];
    allowedHtmlTags.push({
      tagType: "br",
      callback: () => {
        return <LineBreak></LineBreak>;
      },
    });
    allowedHtmlTags.push({
      tagType: "ul",
      callback: (e) => {
        return <ULComponent ulComponent={e}></ULComponent>;
      },
    });
    allowedHtmlTags.push({
      tagType: "ol",
      callback: (e) => <OLComponent olComponent={e}></OLComponent>,
    });
    allowedHtmlTags.push({
      tagType: "li",
      callback: () => {},
    });
    allowedHtmlTags.push({
      tagType: "blockquote",
      callback: (e) => {
<<<<<<< HEAD
        if (
          e.attributes["data-accordion"] &&
          e.attributes["data-accordion"].value === "true"
        ) {
=======
        if (e.attributes["data-accordion"]?.value === "true") {
>>>>>>> b20ca0ce
          return (
            <AccordionSection
              blockQuoteTag={e}
              defaultColors={this.options.defaultDocumentColorSettings}
            />
          );
        } else {
          return (
            <BlockQuote
              blockQuoteTag={e}
              defaultColors={this.options.defaultDocumentColorSettings}
            />
          );
        }
      },
    });
    allowedHtmlTags.push({
      tagType: "h1",
      callback: (e) => {
        return <Heading headingTag={e}></Heading>;
      },
    });
    allowedHtmlTags.push({
      tagType: "h2",
      callback: (e) => {
        return <Heading headingTag={e}></Heading>;
      },
    });
    allowedHtmlTags.push({
      tagType: "h3",
      callback: (e) => {
        return <Heading headingTag={e}></Heading>;
      },
    });
    allowedHtmlTags.push({
      tagType: "h4",
      callback: (e) => {
        return <Heading headingTag={e}></Heading>;
      },
    });
    allowedHtmlTags.push({
      tagType: "h5",
      callback: (e) => {
        return <Heading headingTag={e}></Heading>;
      },
    });
    allowedHtmlTags.push({
      tagType: "h6",
      callback: (e) => {
        return <Heading headingTag={e}></Heading>;
      },
    });
    allowedHtmlTags.push({
      tagType: "a",
      callback: (e) => {
        this.getCustomLink.bind(this);
        return this.getCustomLink(e);
      },
    });
    allowedHtmlTags.push({
      tagType: "img",
      callback: (e) => {
        const dataType = e.dataset.type || "image";
        if (dataType === "image")
          return (
            <Img
              componentId={e.componentId}
              imgTag={e}
              localObserver={this.localObserver}
              baseUrl={this.mapServiceUrl}
            ></Img>
          );
        else if (dataType === "video")
          return (
            <Video
              imgTag={e}
              componentId={e.componentId}
              baseUrl={this.mapServiceUrl}
            ></Video>
          );
        else if (dataType === "audio")
          return (
            <Audio
              imgTag={e}
              componentId={e.componentId}
              baseUrl={this.mapServiceUrl}
            ></Audio>
          );
      },
    });
    allowedHtmlTags.push({
      tagType: "source",
      callback: (e) => {
        return <Source sourceTag={e}></Source>;
      },
    });
    allowedHtmlTags.push({
      tagType: "p",
      callback: (e) => {
        return <Paragraph pTag={e}></Paragraph>;
      },
    });
    allowedHtmlTags.push({
      tagType: "figure",
      callback: (e) => {
        return <Figure figureTag={e}></Figure>;
      },
    });
    allowedHtmlTags.push({
      tagType: "strong",
      callback: (e) => {
        return <Strong strongTag={e}></Strong>;
      },
    });
    allowedHtmlTags.push({
      tagType: "u",
      callback: (e) => {
        return <Underline uTag={e}></Underline>;
      },
    });
    allowedHtmlTags.push({
      tagType: "em",
      callback: (e) => {
        return <Italic emTag={e}></Italic>;
      },
    });

    return allowedHtmlTags;
  };

  getMaterialUIComponentsForChapter = (chapter) => {
    return htmlToMaterialUiParser(
      chapter.html,
      this.getTagSpecificCallbacks()
    ).map((component, index) => {
      return <React.Fragment key={index}>{component}</React.Fragment>;
    });
  };

  hasSubChapters = (chapter) => {
    return chapter.chapters && chapter.chapters.length > 0;
  };

  appendComponentsToChapter = (chapter) => {
    if (this.hasSubChapters(chapter)) {
      chapter.chapters.forEach((subChapter) => {
        subChapter.components =
          this.getMaterialUIComponentsForChapter(subChapter);
        if (this.hasSubChapters(subChapter)) {
          this.appendComponentsToChapter(subChapter);
        }
      });
    }

    let chapterComponents = this.getMaterialUIComponentsForChapter(chapter);
    chapter.components = chapterComponents;
  };

  appendParsedComponentsToDocument = () => {
    const { activeDocument } = this.props;
    let content = { ...activeDocument };
    content.chapters.forEach((chapter, index) => {
      this.appendComponentsToChapter(chapter);
    });
    this.setState({ activeContent: content });
  };

  /**
   * @summary Dynamically adds a object to each chapter in fetched document.
   * it is used to keep track of the parent when changing menu-views in application
   *
   * @memberof DocumentHandlerModel
   */
  setParentChapter(chapter, parent) {
    chapter.parent = parent;
    if (chapter.chapters.length > 0) {
      chapter.chapters.forEach((child) => {
        this.setParentChapter(child, chapter);
      });
    }
  }
}<|MERGE_RESOLUTION|>--- conflicted
+++ resolved
@@ -365,14 +365,7 @@
     allowedHtmlTags.push({
       tagType: "blockquote",
       callback: (e) => {
-<<<<<<< HEAD
-        if (
-          e.attributes["data-accordion"] &&
-          e.attributes["data-accordion"].value === "true"
-        ) {
-=======
         if (e.attributes["data-accordion"]?.value === "true") {
->>>>>>> b20ca0ce
           return (
             <AccordionSection
               blockQuoteTag={e}
