<<<<<<< HEAD
import OLCesium from "olcs/OLCesium.js";

class DummyModel {
=======
/**
 * @summary Dummy model that doesn't do much.
 * @description This model exposes only one method, getMap(),
 * so it does not do anything crucial. But you can see it
 * as an example of how a plugin can be separated in different
 * components.
 *
 * @class DummyModel
 */
export default class DummyModel {
>>>>>>> f75dad31
  constructor(settings) {
    this.map = settings.map;
    this.app = settings.app;
    this.localObserver = settings.localObserver;

    // Setup Cesium
    this.ol3d = new OLCesium({
      map: this.map
    });
  }
  /**
   * Returns the global Map object.
   *
   * @returns {object} Map
   * @memberof DummyModel
   */
  getMap() {
    return this.map;
  }
<<<<<<< HEAD

  toggle3d() {
    console.log(
      `Toggeling Cesium ${this.ol3d.getEnabled() === true ? "off" : "on"}.`,
      this.ol3d
    );
    this.ol3d.setEnabled(!this.ol3d.getEnabled());
  }
}

export default DummyModel;
=======
}
>>>>>>> f75dad31
<|MERGE_RESOLUTION|>--- conflicted
+++ resolved
@@ -1,8 +1,5 @@
-<<<<<<< HEAD
 import OLCesium from "olcs/OLCesium.js";
 
-class DummyModel {
-=======
 /**
  * @summary Dummy model that doesn't do much.
  * @description This model exposes only one method, getMap(),
@@ -13,7 +10,6 @@
  * @class DummyModel
  */
 export default class DummyModel {
->>>>>>> f75dad31
   constructor(settings) {
     this.map = settings.map;
     this.app = settings.app;
@@ -33,7 +29,6 @@
   getMap() {
     return this.map;
   }
-<<<<<<< HEAD
 
   toggle3d() {
     console.log(
@@ -42,9 +37,4 @@
     );
     this.ol3d.setEnabled(!this.ol3d.getEnabled());
   }
-}
-
-export default DummyModel;
-=======
-}
->>>>>>> f75dad31
+}