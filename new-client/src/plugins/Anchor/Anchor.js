--- conflicted
+++ resolved
@@ -58,13 +58,8 @@
           icon: <OpenInNewIcon />,
           title: "Dela",
           description: "Skapa en länk och dela det du ser i kartan med andra",
-<<<<<<< HEAD
-          height: 230,
-          width: 600,
-=======
           height: 332,
           width: 512,
->>>>>>> bff3e67b
           top: undefined,
           left: undefined,
         }}
