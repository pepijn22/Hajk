--- conflicted
+++ resolved
@@ -47,7 +47,6 @@
     this.map.on("singleclick", this.onFeaturesClickedInMap);
 
     this.localObserver.subscribe(
-<<<<<<< HEAD
       "add-search-result",
       ({ searchResultId, olFeatures }) => {
         var searchResultLayer = this.addSearchResultLayerToMap(searchResultId);
@@ -57,15 +56,7 @@
 
     this.localObserver.subscribe("clear-search-result", searchResultId => {
       this.map.removeLayer(this.getSearchResultLayerFromId(searchResultId));
-=======
-      "highlight-search-result-feature",
-      olFeatureId => {
-        var olFeature = this.searchResultLayer
-          .getSource()
-          .getFeatureById(olFeatureId);
-        this.highlightAndZoomToFeature(olFeature);
-      }
-    );
+    });
 
     this.map.on("singleclick", this.onFeaturesClickedInMap);
 
@@ -73,15 +64,10 @@
       this.addFeatureToSearchResultLayer(olFeatures);
     });
 
-    this.localObserver.subscribe("clear-search-result", () => {
-      this.searchResultLayer.getSource().clear();
->>>>>>> fc5b84d0
-    });
     this.localObserver.subscribe("clear-highlight", () => {
       this.highlightLayer.getSource().clear();
     });
 
-<<<<<<< HEAD
     this.localObserver.subscribe(
       "activate-search-by-draw",
       ({ selectedFromDate, selectedEndDate, selectedFormType }) => {
@@ -148,8 +134,6 @@
     this.map.addLayer(this.drawlayer);
   };
 
-=======
->>>>>>> fc5b84d0
   /**
    * Init method to add a searchresult layer in the map
    * to use for temporary storing of search results
@@ -157,7 +141,6 @@
    * @returns {null}
    * @memberof MapViewModel
    */
-<<<<<<< HEAD
   addSearchResultLayerToMap = searchResultId => {
     var searchResultLayer = new VectorLayer({
       source: new VectorSource({})
@@ -169,15 +152,6 @@
 
     this.map.addLayer(searchResultLayer);
     return searchResultLayer;
-=======
-  addSearchResultLayerToMap = () => {
-    this.searchResultLayer = new VectorLayer({
-      source: new VectorSource({})
-    });
-    this.searchResultLayer.set("type", "vt-search-result-layer");
-    this.searchResultLayer.set("queryable", false);
-    this.map.addLayer(this.searchResultLayer);
->>>>>>> fc5b84d0
   };
 
   /**
@@ -231,15 +205,9 @@
    * @memberof MapViewModel
    * @param {Array<{external:"ol.feature"}>}
    */
-<<<<<<< HEAD
   addFeatureToSearchResultLayer = (olFeatures, searchResultLayer) => {
     searchResultLayer.getSource().addFeatures(olFeatures);
     this.zoomToExtent(searchResultLayer.getSource().getExtent());
-=======
-  addFeatureToSearchResultLayer = olFeatures => {
-    this.searchResultLayer.getSource().addFeatures(olFeatures);
-    this.zoomToExtent(this.searchResultLayer.getSource().getExtent());
->>>>>>> fc5b84d0
   };
 
   /**
