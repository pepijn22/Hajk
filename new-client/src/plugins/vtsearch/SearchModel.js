/**
 * @summary SearchModel used for VT specific searches.
 * @description NEED TO ADD A DESCRIPTION
 *
 * @class SearchModel
 */

export default class SearchModel {
  /**
   * Settings with labels, urls etc. for the search functions.
   */
  geoServer = null;

  /**
   * Constructor for the search model.
   * @param {object} settings The settings from the json settings file.
   */
  constructor(settings) {
    this.map = settings.map;
    this.app = settings.app;
    this.localObserver = settings.localObserver;
    this.geoServer = settings.geoServer;
  }

  /**
   * Private method that a adjusts the CQL filter so that it's supported for a web browser and GeoServer.
   * @param {string} cql The CQL that needs to be adjusted.
   * @returns {string} Returns a supported wkt for GeoServer.
   *
   * @memberof SearchModel
   */
  encodeCqlForGeoServer = cql => {
    return cql
      .replace(/\(/g, "%28")
      .replace(/\)/g, "%29")
      .replace(/ /g, "%20")
      .replace(/'/g, "%27");
  };

  /**
   * Private method that adjusts the WKT filter so that it's supported for a web browser and GeoServer.
   * Fix parentheses and so on, so that the WKT are GeoServer valid.
   * @param {string} wkt The WKT that needs to be adjusted.
   * @returns {string} Returns a supported wkt for GeoServer.
   *
   * @memberof SearchModel
   */
  encodeWktForGeoServer = wkt => {
    return wkt
      .replace(/\(/g, "%28")
      .replace(/\)/g, "%29")
      .replace(/ /g, "%20")
      .replace(/,/g, "%5C,");
  };

  /**
   * Private method that gets all attributes that should remain from GeoServer.
   * @param {Array<string, string>} attributesToDisplay An array of attributes to be displayed.
   * @returns {Array<string>} Returns an array with only attribute names, stripped of all other data.
   *
   * @memberof SearchModel
   */
  attributesToKeepFromSettings = attributesToDisplay => {
    return attributesToDisplay.map(attribute => {
      return attribute.key;
    });
  };

  /**
   * Private method that determines if a we have a line number or a line name, i,e, only
   * consists of numbers.
   * @param {string} lineNameOrNumber The text string to check.
   * @returns {boolean} Returns true if the text string is a line number.
   *
   * @memberof SearchModel
   */
  isLineNumber = lineNameOrNumber => {
    // Checks for only digits.
    if (lineNameOrNumber.match(/^[0-9]+$/) != null) return true;

    return false;
  };

  /**
   * Private method that tests if a string is null or empty
   * @param {string} stringValue The string to test.
   * @returns {boolean} Returns true if the string is empty or null.
   */
  isNullOrEmpty = stringValue => {
    return stringValue == null || stringValue === "";
  };

  /**
   * Private method that removes all unnecessary attributes from a collection.
   * @param {Object} featureCollection The feature collection with unnecessary attributes.
   * @param {Array<string>} attributesToKeep An array with the attributes that will remain.
   * @returns {Object} Returns a feature collection with no unnecessary attributes in it.
   *
   * @memberof SearchModel
   */
  removeUnnecessaryAttributes = (featureCollection, attributesToKeep) => {
    featureCollection.features = featureCollection.features.map(feature => {
      let names = Object.keys(feature.properties);
      for (let indexName = 0; indexName < names.length; indexName++) {
        if (!attributesToKeep.includes(names[indexName]))
          delete feature.properties[names[indexName]];
      }

      return feature;
    });

    return featureCollection;
  };

  /**
   * Private method that removes all duplicates from a feature collection and
   * updates the number return value.
   * @param {Object} featureCollection The feature collection with duplicates.
   * @returns {Object} A feature collection with no duplicates in it.
   *
   * @memberof SearchModel
   */
  removeDuplicates = featureCollection => {
    let features = featureCollection.features;
    let uniqueArray = this.removeDuplicatedItems(features);
    featureCollection.features = uniqueArray;
    featureCollection.numberReturned = uniqueArray.length;
    return featureCollection;
  };

  /**
   * Private method that removes all duplicates from an array of features.
   * The function checks if properties diverges.
   * @param {Array<Object>} features The feature collection with duplicates.
   * @returns {Array<Object>} Returns an array with no duplicates in it.
   *
   * @memberof SearchModel
   */
  removeDuplicatedItems = features => {
    let uniqueArray = [];
    for (let indexFeature = 0; indexFeature < features.length; indexFeature++) {
      if (uniqueArray.indexOf(features[indexFeature]) === -1) {
        let shouldAddFeature = true;
        for (
          let indexUniqueArray = 0;
          indexUniqueArray < uniqueArray.length;
          indexUniqueArray++
        ) {
          shouldAddFeature =
            shouldAddFeature &&
            !this.hasSameProperties(
              uniqueArray[indexUniqueArray].properties,
              features[indexFeature].properties
            );
        }

        if (shouldAddFeature) uniqueArray.push(features[indexFeature]);
      }
    }

    return uniqueArray;
  };

  /**
   * Private help method for removeDuplicates, that checks if two objects are the same or not.
   * The comparison looks at property name and values.
   * @param {Object} objectOne The first object to compare.
   * @param {Object} objectTwo The second object to compare.
   * @returns {boolean} Returns true if two object has the same property name and values.
   *
   * @memberof SearchModel
   */
  hasSameProperties(objectOne, objectTwo) {
    const propertyNamesOne = Object.keys(objectOne);
    const propertyNamesTwo = Object.keys(objectTwo);
    if (!this.propertiesHasTheSameLength(propertyNamesOne, propertyNamesTwo))
      return false;

    if (!this.propertyNamesAreTheSame(propertyNamesOne, propertyNamesTwo))
      return false;

    const propertyValuesOne = Object.values(objectOne);
    const propertyValuesTwo = Object.values(objectTwo);
    return this.propertyValuesAreTheSame(propertyValuesOne, propertyValuesTwo);
  }

  /**
   * Private help method that checks if two array have the same length. The reason for this
   * help method is to check if two objects have the same properties and if the number of
   * properties diverges they can not be the same.
   * @param {Array<string>} propertyNamesOne An array of object one's property names.
   * @param {Array<string>} propertyNamesTwo An array of object two's property names.
   * @returns Returns true if the two properties arrays have the same length.
   *
   * @memberof SearchModel
   */
  propertiesHasTheSameLength(propertyNamesOne, propertyNamesTwo) {
    return propertyNamesOne.length === propertyNamesTwo.length;
  }

  /**
   * Private help method that checks if two arrays of property names are the same. The reason
   * for this is to check if the property names diverges. If the do, the objects can not be
   * the same.
   * @param {Array<string>} propertyNamesOne An array of object one's property names.
   * @param {Array<string>} propertyNamesTwo An array of object two's property names.
   * @returns Returns true if the two properties arrays have the exact same names.
   *
   * @memberof SearchModel
   */
  propertyNamesAreTheSame(propertyNamesOne, propertyNamesTwo) {
    let someDifference = propertyNamesOne.some((value, index) => {
      return value !== propertyNamesTwo[index];
    });

    return !someDifference;
  }

  /**
   * Private help method that checks if two arrays of property values are the same. The reason
   * for this is to check if the property values diverges. If the do, the objects can not be
   * the same.
   * @param {Array<string>} propertyValuesOne An array of object one's property values.
   * @param {Array<string>} propertyValuesTwo An array of object two's property values.
   */
  propertyValuesAreTheSame(propertyValuesOne, propertyValuesTwo) {
    let someDifference = propertyValuesOne.some((value, index) => {
      return value !== propertyValuesTwo[index];
    });

    return !someDifference;
  }

  /**
   * Private method that swaps all coordinates in a WKT polygon so that Sql Server can read them correctly. Otherwise will
   * the N- and E-coordinates be swapped.
   * @param {string} polygonAsWkt The polygon as a WKT.
   * @returns {string} A polygon adapted for Sql Server.
   *
   * @memberof SearchModel
   */
  swapWktCoordinatesForSqlServer = polygonAsWkt => {
    let { updatedWkt, remainingWkt } = this.removePolygonStartOfWkt(
      polygonAsWkt
    );
    updatedWkt = this.swapCoordinates(updatedWkt, remainingWkt).updatedWkt;
    updatedWkt = this.addEndOfPolygonWkt(updatedWkt);

    return updatedWkt;
  };

  /**
   * Private help method that removes the start of the WKT polygon.
   * @param {string} polygonAsWkt A polygon as a WKT.
   * @returns {string} A WKT polygon with all coordinates swapped.
   *
   * @memberof SearchModel
   */
  removePolygonStartOfWkt = polygonAsWkt => {
    let updatedWkt = "";
    const removeWktTypeText = "POLYGON((";
    const indexOfRemoveText = polygonAsWkt.indexOf(removeWktTypeText);
    updatedWkt = polygonAsWkt.substring(
      0,
      indexOfRemoveText + removeWktTypeText.length
    );
    polygonAsWkt = polygonAsWkt.substring(removeWktTypeText.length);

    const returnObject = {
      updatedWkt: updatedWkt,
      remainingWkt: polygonAsWkt
    };

    return returnObject;
  };

  /**
   * Private help method that adds the ending, i.e. two right parentheses of a WKT polygon.
   * @param {string} polygonAsWktWithoutEnding A correct WKT polygon excepts the ending.
   * @returns {string} A correct WKT polygon.
   *
   * @memberof SearchModel
   */
  addEndOfPolygonWkt = polygonAsWktWithoutEnding => {
    return polygonAsWktWithoutEnding + "))";
  };

  /**
   * Private help method that swaps the position of the all coordinates in the WKT.
   * @param {string} updatedWkt The so far updated wkt.
   * @param {string} remainingWkt The remaining wkt text to be handled.
   * @returns {Object<string, string>} Returns hte updated and remaining WKT.
   *
   * @memberof SearchModel
   */
  swapCoordinates = (updatedWkt, remainingWkt) => {
    let continueToLoopIfCommaCharacter = true;
    while (continueToLoopIfCommaCharacter) {
      const partlySwappedCoordinates = this.swapCoordinatePart(
        updatedWkt,
        remainingWkt
      );
      updatedWkt = partlySwappedCoordinates.updatedWkt;
      remainingWkt = partlySwappedCoordinates.remainingWkt;

      if (remainingWkt.indexOf(",") === -1)
        continueToLoopIfCommaCharacter = false;
    }

    const fullySwappedCoordinates = this.swapCoordinatePart(
      updatedWkt,
      remainingWkt
    );
    updatedWkt = fullySwappedCoordinates.updatedWkt;
    remainingWkt = fullySwappedCoordinates.remainingWkt;

    const returnObject = {
      updatedWkt: updatedWkt,
      remainingWkt: remainingWkt
    };

    return returnObject;
  };

  /**
   * Private help method that swaps the position of the northing and easting coordinate.
   * @param {string} updatedWkt The so far updated wkt.
   * @param {string} remainingWkt The remaining wkt text to be handled.
   * @returns {Object<string, string>} Returns hte updated and remaining WKT.
   *
   * @memberof SearchModel
   */
  swapCoordinatePart = (updatedWkt, remainingWkt) => {
    let lastCoordinateSignIsCommaCharacter = true;
    let indexOfCoordinateEnd = remainingWkt.indexOf(",");
    if (indexOfCoordinateEnd === -1) {
      indexOfCoordinateEnd = remainingWkt.indexOf(")");
      lastCoordinateSignIsCommaCharacter = false;
    }
    const coordinates = remainingWkt
      .substring(0, indexOfCoordinateEnd)
      .split(" ");
    const northing = coordinates[0];
    const easting = coordinates[1];

    updatedWkt = updatedWkt + `${easting} ${northing}`;
    if (lastCoordinateSignIsCommaCharacter) updatedWkt = updatedWkt + ",";
    remainingWkt = remainingWkt.substring(indexOfCoordinateEnd + 1);

    const returnObject = {
      updatedWkt: updatedWkt,
      remainingWkt: remainingWkt
    };

    return returnObject;
  };

  /**
   * Autocomplete function that gets the line numbers or public line numbers that match a search text.
   * @param {string} searchText The search text for a line number or public line number.
   * @returns {array(string)} Returns an array of matching line numbers or public line numbers.
   *
   * @memberof SearchModel
   */
  autocompleteLineNumbersOrPublicLineNumbers(searchText) {
    // If the search is empty no result will be found.
    if (this.isNullOrEmpty(searchText)) return null;

    // Build up the url with cql.
    let url = this.geoServer.lineNumberAndPublicLineNumber.url;
    let cql = "&CQL_FILTER=";

    // Checks if the argument is a line number or a public line number
    const isLineNumber = this.isLineNumber(searchText);

    if (!this.isNullOrEmpty(searchText)) {
      if (isLineNumber) cql = cql + `LineNumber like '${searchText}%'`;
      else cql = cql + `PublicLineNumber like '${searchText}%'`;
    }

    // Fix percent and so on, so that the CQL filters are GeoServer valid.
    if (!this.isNullOrEmpty(searchText)) cql = this.encodeCqlForGeoServer(cql);

    url = url + cql;
    return fetch(url)
      .then(res => {
        return res.json().then(jsonResult => {
          let lineNumberOrPublicLineNumber = jsonResult.features.map(
            feature => {
              if (isLineNumber) return feature.properties.LineNumber;

              return feature.properties.PublicLineNumber;
            }
          );

          return lineNumberOrPublicLineNumber;
        });
      })
      .catch(err => {
        console.log(err);
      });
  }

  /**
   * Autocomplete function that gets all municipality names sorted in alphabetic order array.
   * @returns {Array<string>} Returns all municipality names sorted in alphabetic order.
   *
   * @memberof SearchModel
   */
  autocompleteMunicipalityZoneNames() {
    const url = this.geoServer.municipalityZoneNames.url;
    return fetch(url)
      .then(res => {
        return res.json().then(jsonResult => {
          let municipalityNames = jsonResult.features.map(feature => {
            return feature.properties.Name;
          });

          municipalityNames = municipalityNames.sort(function(a, b) {
            return a.localeCompare(b);
          });

          return municipalityNames;
        });
      })
      .catch(err => {
        console.log(err);
      });
  }

  /**
   * Autocomplete function that gets the stop area names or stop area numbers that match a search text.
   * @param {string} searchText The search text for a line number or public line number.
   * @returns {array(string)} Returns an array of matching line numbers or public line numbers.
   *
   * @memberof SearchModel
   */
  autocompleteStopAreaNamesOrNumbers(searchText) {
    // If the search is empty no result will be found.
    if (this.isNullOrEmpty(searchText)) return null;

    // Build up the url with cql.
    let url = this.geoServer.stopAreaNameAndStopAreaNumber.url;
    let cql = "&cql_filter=";

    // Checks if the argument is a line number or a public line number
    const isLineNumber = this.isLineNumber(searchText);

    if (!this.isNullOrEmpty(searchText)) {
      if (isLineNumber) cql = cql + `Number like '${searchText}%'`;
      else cql = cql + `Name like '${searchText}%'`;
    }

    // Fix percent and so on, so that the CQL filters are GeoServer valid.
    if (!this.isNullOrEmpty(searchText)) cql = this.encodeCqlForGeoServer(cql);

    // Fetch the result as a promise, sort it and attach it to the event.
    url = url + cql;

    return fetch(url)
      .then(res => {
        return res.json().then(jsonResult => {
          let stopAreaNamesOrNumbers = jsonResult.features.map(feature => {
            if (isLineNumber) return feature.properties.Number;

            return feature.properties.Name;
          });

          console.log(stopAreaNamesOrNumbers);
          return stopAreaNamesOrNumbers;
        });
      })
      .catch(err => {
        console.log(err);
      });
  }

  /**
   * Autocomplete function that gets then transport mode type names and numbers.
   * @returns {array(string, int)} Returns all mode type names as an array of tuples.
   *
   * @memberof SearchModel
   */
  autocompleteTransportModeTypeName() {
    this.localObserver.publish("transportModeTypeNames-result-begin", {
      label: this.geoServer.transportModeTypeNames.searchLabel
    });

    const url = this.geoServer.transportModeTypeNames.url;
    return fetch(url).then(res => {
      return res.json().then(jsonResult => {
        let transportModeTypes = jsonResult.features.map(feature => {
          return feature.properties.Name;
        });

        return transportModeTypes;
      });
    });
  }

  /**
   * Gets requested journeys. Sends an event when the function is called and another one when it's promise is done.
   * @param {string} fromTime Start time, pass null if no start time is given.
   * @param {string} endTime End time, pass null of no end time is given.
   * @param {string} filterOnWkt A polygon as a WKT, pass null of no polygon is given.
   *
   * @memberof SearchModel
   */
  getJourneys(filterOnFromDate, filterOnToDate, filterOnWkt) {
    this.localObserver.publish("vtsearch-result-begin", {
      label: this.geoServer.journeys.searchLabel
    });

    // Fix parentheses and so on, so that the WKT are GeoServer valid.
    if (!this.isNullOrEmpty(filterOnWkt))
      filterOnWkt = this.encodeWktForGeoServer(filterOnWkt);

    // Build up the url with viewparams.
    let url = this.geoServer.journeys.url;
    let viewParams = "&viewparams=";
    if (!this.isNullOrEmpty(filterOnFromDate))
      viewParams = viewParams + `filterOnFromDate:${filterOnFromDate};`;
    if (!this.isNullOrEmpty(filterOnToDate))
      viewParams = viewParams + `filterOnToDate:${filterOnToDate};`;
    if (!this.isNullOrEmpty(filterOnWkt))
      viewParams = viewParams + `filterOnWkt:${filterOnWkt};`;

    if (
      !this.isNullOrEmpty(filterOnFromDate) ||
      !this.isNullOrEmpty(filterOnToDate) ||
      !this.isNullOrEmpty(filterOnWkt)
    )
      url = url + viewParams;

    // Fetch the result as a promise and attach it to the event.
    fetch(url)
      .then(res => {
        res.json().then(jsonResult => {
          let journeys = {
            featureCollection: jsonResult,
            label: this.geoServer.journeys.searchLabel,
            type: "journeys"
          };

          journeys.featureCollection = this.removeUnnecessaryAttributes(
            journeys.featureCollection,
            this.attributesToKeepFromSettings(
              this.geoServer.journeys.attributesToDisplay
            )
          );
          journeys.featureCollection = this.removeDuplicates(
            journeys.featureCollection
          );

          this.localObserver.publish("vtsearch-result-done", journeys);
        });
      })
      .catch(err => {
        console.log(err);
      });
  }

  /**
   * Gets all Routes. Sends an event when the function is called and another one when it's promise is done.
   * @param {string} publicLineName Public line name.
   * @param {string} internalLineNumber The internal line number.
   * @param {string} isInMunicipalityZoneGid The Gid number of a municipality
   * @param {string} transportModeType The transport type of lines.
   * @param {string} stopAreaNameOrNumber The stop area name or stop area number.
   * @param {string} polygonAsWkt A polygon, as a WKT, to intersects with.
   *
   * @memberof SearchModel
   */
  getRoutes(
    publicLineName,
    internalLineNumber,
    isInMunicipalityZoneGid,
    transportModeType,
    stopAreaNameOrNumber,
    polygonAsWkt
  ) {
    this.localObserver.publish("vtsearch-result-begin", {
      label: this.geoServer.routes.searchLabel
    });

    if (polygonAsWkt)
      polygonAsWkt = this.swapWktCoordinatesForSqlServer(polygonAsWkt);

    // Build up the url with cql.
    let url = this.geoServer.routes.url;
    let cql = "&CQL_FILTER=";
    let addAndInCql = false;
    if (!this.isNullOrEmpty(publicLineName)) {
      cql = cql + `PublicLineName like '${publicLineName}'`;
      addAndInCql = true;
    }
    if (!this.isNullOrEmpty(internalLineNumber)) {
      if (addAndInCql) cql = cql + " AND ";
      cql = cql + `InternalLineNumber like '${internalLineNumber}'`;
      addAndInCql = true;
    }
    if (!this.isNullOrEmpty(isInMunicipalityZoneGid)) {
      if (addAndInCql) cql = cql + " AND ";
      cql = cql + `IsInMunicipalityZoneGid like '${isInMunicipalityZoneGid}'`;
      addAndInCql = true;
    }
    if (!this.isNullOrEmpty(transportModeType)) {
      if (addAndInCql) cql = cql + " AND ";
      cql = cql + `TransportModeType like '${transportModeType}'`;
      addAndInCql = true;
    }
    if (!this.isNullOrEmpty(stopAreaNameOrNumber)) {
      if (addAndInCql) cql = cql + " AND ";
      if (this.isLineNumber(stopAreaNameOrNumber))
        cql = cql + `StopAreaNumber like '${stopAreaNameOrNumber}'`;
      else cql = cql + `StopAreaName like '${stopAreaNameOrNumber}'`;
      addAndInCql = true;
    }
    if (!this.isNullOrEmpty(polygonAsWkt)) {
      if (addAndInCql) cql = cql + " AND ";
      polygonAsWkt = this.encodeWktForGeoServer(polygonAsWkt);
      cql = cql + `INTERSECTS(Geom, '${polygonAsWkt}')`;
      addAndInCql = true;
    }

    if (
      !this.isNullOrEmpty(publicLineName) ||
      !this.isNullOrEmpty(internalLineNumber) ||
      !this.isNullOrEmpty(isInMunicipalityZoneGid) ||
      !this.isNullOrEmpty(transportModeType) ||
      !this.isNullOrEmpty(stopAreaNameOrNumber) ||
      !this.isNullOrEmpty(polygonAsWkt)
    )
<<<<<<< HEAD
      url = url + this.fixCqlForGeoServer(cql);
=======
      url = url + this.encodeCqlForGeoServer(cql);
>>>>>>> f00860a7

    // Fetch the result as a promise and attach it to the event.
    fetch(url)
      .then(res => {
        res.json().then(jsonResult => {
          const routes = {
            featureCollection: jsonResult,
            label: this.geoServer.routes.searchLabel,
            type: "routes"
          };

          routes.featureCollection = this.removeUnnecessaryAttributes(
            routes.featureCollection,
            this.attributesToKeepFromSettings(
              this.geoServer.routes.attributesToDisplay
            )
          );
          routes.featureCollection = this.removeDuplicates(
            routes.featureCollection
          );

          this.localObserver.publish("vtsearch-result-done", routes);
        });
      })
      .catch(err => {
        console.log(err);
      });
  }

  /**
   * Get all stop areas. Sends an event when the function is called and another one when it's promise is done.
   * @param {string} filterOnNameOrNumber The public name or the number of the stop point, pass null of no name is given.
   * @param {string} filterOnPublicLine The public line number, pass null of no line is given.
   * @param {string} filterOnMunicipalName The municipality name, pass null of no municipality name is given.
   * @param {string} filterOnWkt A polygon as a WKT, pass null of no polygon is given.
   *
   * @memberof SearchModel
   */
  getStopAreas(
    filterOnNameOrNumber,
    filterOnPublicLine,
    filterOnMunicipalName,
    filterOnWkt
  ) {
    this.localObserver.publish("vtsearch-result-begin", {
      label: this.geoServer.stopAreas.searchLabel
    });

    // Fix parentheses and so on, so that the WKT are GeoServer valid.
    if (!this.isNullOrEmpty(filterOnWkt))
      filterOnWkt = this.encodeWktForGeoServer(filterOnWkt);

    // Build up the url with viewparams.
    let url = this.geoServer.stopAreas.url;
    let viewParams = "&viewparams=";
    if (!this.isNullOrEmpty(filterOnNameOrNumber)) {
      if (this.isLineNumber(filterOnNameOrNumber))
        viewParams = viewParams + `filterOnName:${filterOnNameOrNumber};`;
      else viewParams = viewParams + `filterOnNumber:${filterOnNameOrNumber};`;
    }
    if (!this.isNullOrEmpty(filterOnPublicLine))
      viewParams = viewParams + `filterOnPublicLine:${filterOnPublicLine};`;
    if (!this.isNullOrEmpty(filterOnMunicipalName))
      viewParams =
        viewParams + `filterOnMunicipalName:${filterOnMunicipalName};`;
    if (!this.isNullOrEmpty(filterOnWkt))
      viewParams = viewParams + `filterOnWkt:${filterOnWkt};`;

    if (
      !this.isNullOrEmpty(filterOnNameOrNumber) ||
      !this.isNullOrEmpty(filterOnPublicLine) ||
      !this.isNullOrEmpty(filterOnMunicipalName) ||
      !this.isNullOrEmpty(filterOnWkt)
    )
      url = url + viewParams;

    // Fetch the result as a promise and attach it to the event.
    fetch(url).then(res => {
      res
        .json()
        .then(jsonResult => {
          let stopAreas = {
            featureCollection: jsonResult,
            label: this.geoServer.stopAreas.searchLabel,
            type: "stopAreas"
          };

          stopAreas.featureCollection = this.removeUnnecessaryAttributes(
            stopAreas.featureCollection,
            this.attributesToKeepFromSettings(
              this.geoServer.stopAreas.attributesToDisplay
            )
          );
          stopAreas.featureCollection = this.removeDuplicates(
            stopAreas.featureCollection
          );

          this.localObserver.publish("vtsearch-result-done", stopAreas);
        })
        .catch(err => {
          console.log(err);
        });
    });
  }

  /**
   * Get all stop points. Sends an event when the function is called and another one when it's promise is done.
   * @param {string} filterOnNameOrNumber The public name or the number of the stop point, pass null of no name is given.
   * @param {string} filterOnPublicLine The public line number, pass null of no line is given.
   * @param {string} filterOnMunicipalName The municipality name, pass null of no municipality name is given.
   * @param {string} filterOnNumber The number of the stop point, pass null of no number is given.
   *
   * @memberof SearchModel
   */
  getStopPoints(
    filterOnNameOrNumber,
    filterOnPublicLine,
    filterOnMunicipalName,
    filterOnWkt
  ) {
    this.localObserver.publish("vtsearch-result-begin", {
      label: this.geoServer.stopPoints.searchLabel
    });

    // Fix parentheses and so on, so that the WKT are GeoServer valid.
    if (!this.isNullOrEmpty(filterOnWkt))
      filterOnWkt = this.encodeWktForGeoServer(filterOnWkt);

    // Build up the url with viewparams.
    let url = this.geoServer.stopPoints.url;
    let viewParams = "&viewparams=";
    if (!this.isNullOrEmpty(filterOnNameOrNumber)) {
      if (this.isLineNumber(filterOnNameOrNumber))
        viewParams = viewParams + `filterOnName:${filterOnNameOrNumber};`;
      else viewParams = viewParams + `filterOnNumber:${filterOnNameOrNumber};`;
    }
    if (!this.isNullOrEmpty(filterOnPublicLine))
      viewParams = viewParams + `filterOnPublicLine:${filterOnPublicLine};`;
    if (!this.isNullOrEmpty(filterOnMunicipalName))
      viewParams =
        viewParams + `filterOnMunicipalName:${filterOnMunicipalName};`;
    if (!this.isNullOrEmpty(filterOnWkt))
      viewParams = viewParams + `filterOnWkt:${filterOnWkt};`;

    if (
      !this.isNullOrEmpty(filterOnNameOrNumber) ||
      !this.isNullOrEmpty(filterOnPublicLine) ||
      !this.isNullOrEmpty(filterOnMunicipalName) ||
      !this.isNullOrEmpty(filterOnWkt)
    )
      url = url + viewParams;

    // Fetch the result as a promise and attach it to the event.
    fetch(url).then(res => {
      res
        .json()
        .then(jsonResult => {
          let stopPoints = {
            featureCollection: jsonResult,
            label: this.geoServer.stopPoints.searchLabel,
            type: "stopPoints"
          };

          stopPoints.featureCollection = this.removeUnnecessaryAttributes(
            stopPoints.featureCollection,
            this.attributesToKeepFromSettings(
              this.geoServer.stopPoints.attributesToDisplay
            )
          );
          stopPoints.featureCollection = this.removeDuplicates(
            stopPoints.featureCollection
          );

          this.localObserver.publish("vtsearch-result-done", stopPoints);
        })
        .catch(err => {
          console.log(err);
        });
    });
  }

  /**
   * Returns the global Map object.
   * @returns {object} Map
   *
   * @memberof SearchModel
   */
  getMap() {
    return this.map;
  }
}<|MERGE_RESOLUTION|>--- conflicted
+++ resolved
@@ -631,11 +631,7 @@
       !this.isNullOrEmpty(stopAreaNameOrNumber) ||
       !this.isNullOrEmpty(polygonAsWkt)
     )
-<<<<<<< HEAD
-      url = url + this.fixCqlForGeoServer(cql);
-=======
       url = url + this.encodeCqlForGeoServer(cql);
->>>>>>> f00860a7
 
     // Fetch the result as a promise and attach it to the event.
     fetch(url)
