--- conflicted
+++ resolved
@@ -151,23 +151,6 @@
 
   handlePolygonClick = () => {
     const { formatFromDate, formatEndDate } = this.getFormattedDate();
-<<<<<<< HEAD
-    this.localObserver.publish("journeys-search", {
-      selectedFromDate: formatFromDate,
-      selectedEndDate: formatEndDate,
-      selectedFormType: "Polygon",
-      searchCallback: this.inactivateSpatialSearchButtons
-    });
-  };
-  handleRectangleClick = () => {
-    const { formatFromDate, formatEndDate } = this.getFormattedDate();
-    this.localObserver.publish("journeys-search", {
-      selectedFromDate: formatFromDate,
-      selectedEndDate: formatEndDate,
-      selectedFormType: "Box",
-      searchCallback: this.inactivateSpatialSearchButtons
-    });
-=======
     if (!this.state.isPolygonActive) {
       this.localObserver.publish("deactivate-search", () => {});
     }
@@ -194,7 +177,6 @@
         drawCallback: this.inactivateSpatialSearchButtons
       });
     }
->>>>>>> b1e35ae9
   };
 
   renderFromDateSection = () => {
