import React from "react";
import PropTypes from "prop-types";
import { withStyles } from "@material-ui/core/styles";
import { Typography, Divider } from "@material-ui/core";
import Grid from "@material-ui/core/Grid";
import DateFnsUtils from "@date-io/date-fns";
import AccessTimeIcon from "@material-ui/icons/AccessTime";
import PolygonIcon from "../img/polygonmarkering.png";
import RectangleIcon from "../img/rektangelmarkering.png";

import {
  MuiPickersUtilsProvider,
  KeyboardTimePicker,
  KeyboardDatePicker
} from "@material-ui/pickers";
<<<<<<< HEAD
=======
import svLocale from "date-fns/locale/sv";
import { inlineLexer } from "marked";
>>>>>>> 33d6c103

// Define JSS styles that will be used in this component.
// Examle below utilizes the very powerful "theme" object
// that gives access to some constants, see: https://material-ui.com/customization/default-theme/
const styles = theme => ({
  journeysForm: {
    marginTop: 10
  },
  dateFrom: {
    marginTop: 0,
    marginBottom: -4
  },
  timeFrom: {
    marginBottom: 40
  },
  iconText: {
    fontSize: 10,
    width: 50
  },
  divider: {
    margin: theme.spacing(3, 3)
  },
  textFields: {
    marginLeft: 10
  },
  polygonAndRectangleForm: {
    verticalAlign: "baseline",
    float: "left",
    marginBottom: 10
  }
});

//TODO - Only mockup //Tobias

class Journeys extends React.PureComponent {
  // Initialize state - this is the correct way of doing it nowadays.
  state = {
    fromTime: null,
    activeTool: undefined,
    selectedFromDate: new Date(),
    selectedEndDate: new Date().setHours(new Date().getHours() + 2),
    selectedFormType: ""
  };

  // propTypes and defaultProps are static properties, declared
  // as high as possible within the component code. They should
  // be immediately visible to other devs reading the file,
  // since they serve as documentation.
  static propTypes = {
    model: PropTypes.object.isRequired,
    app: PropTypes.object.isRequired,
    localObserver: PropTypes.object.isRequired,
    classes: PropTypes.object.isRequired
  };

  static defaultProps = {};

  constructor(props) {
    // If you're not using some of properties defined below, remove them from your code.
    // They are shown here for demonstration purposes only.
    super(props);
    this.model = this.props.model;
    this.localObserver = this.props.localObserver;
    this.globalObserver = this.props.app.globalObserver;
  }

  handleFromDateChange = date => {
    this.setState({
      selectedFromDate: date
    });
  };
  handleEndDateChange = date => {
    this.setState({
      selectedEndDate: date
    });
  };

  handlePolygonChange = () => {
    const { selectedFromDate, selectedEndDate } = this.state;
    let formatFromDate = new Date(selectedFromDate).toISOString(); // format the date to yyyy-mm-ddThh-mm-ss
    let formatEndDate = new Date(selectedEndDate).toISOString(); // format the date to yyyy-mm-ddThh-mm-ss
    this.localObserver.publish("journeys-search", {
      selectedFromDate: formatFromDate,
      selectedEndDate: formatEndDate,
      selectedFormType: "Polygon"
    });
  };
  handleRectangleChange = () => {
    const { selectedFromDate, selectedEndDate } = this.state;
    this.localObserver.publish("journeys-search", {
      selectedFromDate: selectedFromDate,
      selectedEndDate: selectedEndDate,
      selectedFormType: "Box"
    });
  };
  render() {
    const { classes } = this.props;

    return (
      <div>
        <MuiPickersUtilsProvider
          className={classes.journeysForm}
          utils={DateFnsUtils}
        >
          <Grid container justify="space-around">
            <KeyboardDatePicker
              className={classes.dateFrom}
              format="yyyy-MM-dd"
              margin="normal"
              id="date-picker-inline"
              label="Från och med"
              value={this.state.selectedFromDate}
              onChange={this.handleFromDateChange}
              KeyboardButtonProps={{
                "aria-label": "change date"
              }}
              InputLabelProps={{
                shrink: true
              }}
            />
            <KeyboardTimePicker
              className={classes.timeFrom}
              margin="normal"
              id="time-picker"
              ampm={false}
              keyboardIcon={<AccessTimeIcon></AccessTimeIcon>}
              value={this.state.selectedFromDate}
              onChange={this.handleFromDateChange}
              KeyboardButtonProps={{
                "aria-label": "change time"
              }}
            />
            <KeyboardDatePicker
              className={classes.dateFrom}
              format="yyyy-MM-dd"
              margin="normal"
              id="date-picker-inline"
              label="Till och med"
              value={this.state.selectedEndDate}
              onChange={this.handleEndDateChange}
              KeyboardButtonProps={{
                "aria-label": "change date"
              }}
              InputLabelProps={{
                shrink: true
              }}
            />
            <KeyboardTimePicker
              margin="normal"
              id="time-picker"
              ampm={false}
              keyboardIcon={<AccessTimeIcon></AccessTimeIcon>}
              value={this.state.selectedEndDate}
              onChange={this.handleEndDateChange}
              KeyboardButtonProps={{
                "aria-label": "change time"
              }}
            />
          </Grid>
        </MuiPickersUtilsProvider>
        <Divider className={classes.divider} />
        <Typography>Markera sökområde i kartan</Typography>
        <div className={classes.polygonAndRectangleForm}>
          <a href="/#">
            <img
              src={PolygonIcon}
              value={this.state.selectedFormType}
              onClick={this.handlePolygonChange}
              alt="#"
            ></img>
          </a>
          <br />
          <Typography className={classes.textFields} variant="body2">
            Polygon
          </Typography>
        </div>
        <div className={classes.polygonAndRectangleForm}>
          <a href="/#">
            <img
              src={RectangleIcon}
              value={this.state.selectedFormType}
              onClick={this.handleRectangleChange}
              alt="#"
            ></img>
          </a>
          <br />
          <Typography className={classes.textFields} variant="body2">
            Rektangel
          </Typography>
        </div>
      </div>
    );
  }
}

// Exporting like this adds some props to DummyView.
// withStyles will add a 'classes' prop, while withSnackbar
// adds to functions (enqueueSnackbar() and closeSnackbar())
// that can be used throughout the Component.
export default withStyles(styles)(Journeys);<|MERGE_RESOLUTION|>--- conflicted
+++ resolved
@@ -13,11 +13,6 @@
   KeyboardTimePicker,
   KeyboardDatePicker
 } from "@material-ui/pickers";
-<<<<<<< HEAD
-=======
-import svLocale from "date-fns/locale/sv";
-import { inlineLexer } from "marked";
->>>>>>> 33d6c103
 
 // Define JSS styles that will be used in this component.
 // Examle below utilizes the very powerful "theme" object
