--- conflicted
+++ resolved
@@ -204,26 +204,19 @@
         <Select
           classes={{ root: classes.selectInput }}
           native
-          value={this.state.activeSearchType}
           onChange={this.handleChange}
           inputProps={{
             name: "searchType",
             id: "search-type"
           }}
         >
-          {[
-            <option key="default" value="">
-              Sök
-            </option>
-          ].concat(
-            Object.keys(searchTypes).map(key => {
-              return (
-                <option key={key} value={key}>
-                  {searchTypes[key]}
-                </option>
-              );
-            })
-          )}
+          {Object.keys(searchTypes).map(key => {
+            return (
+              <option key={key} value={key}>
+                {searchTypes[key]}
+              </option>
+            );
+          })}
         </Select>
       </FormControl>
     );
@@ -246,13 +239,14 @@
   }
 
   renderMenuButton() {
-    const { onMenuClick, menuButtonDisabled } = this.props;
+    const { onMenuClick, classes, menuButtonDisabled } = this.props;
     const tooltipText = menuButtonDisabled
       ? "Du måste först låsa upp verktygspanelen för kunna klicka på den här knappen. Tryck på hänglåset till vänster."
       : "Visa verktygspanelen";
     return (
       <Tooltip title={tooltipText}>
         <IconButton
+          className={classes.iconButton}
           onClick={onMenuClick}
           disabled={menuButtonDisabled}
           aria-label="menu"
@@ -270,56 +264,11 @@
     return (
       <>
         <Card className={classes.searchContainer}>
-<<<<<<< HEAD
-          <CardActions disableSpacing className={classes.searchContainerBox}>
-            <Tooltip title={tooltipText}>
-              <IconButton
-                className={classes.iconButton}
-                onClick={onMenuClick}
-                disabled={menuButtonDisabled}
-                aria-label="menu"
-              >
-                <MenuIcon />
-              </IconButton>
-            </Tooltip>
-
-            <FormControl variant="outlined" className={classes.formControl}>
-              <Select
-                classes={{ root: classes.selectInput }}
-                native
-                onChange={this.handleChange}
-                inputProps={{
-                  name: "searchType",
-                  id: "search-type"
-                }}
-              >
-                {Object.keys(searchTypes).map(key => {
-                  return (
-                    <option key={key} value={key}>
-                      {searchTypes[key]}
-                    </option>
-                  );
-                })}
-              </Select>
-            </FormControl>
-            {this.state.activeSearchTool !== searchTypes.DEFAULT && (
-              <IconButton
-                className={clsx(classes.expand, {
-                  [classes.expandOpen]: this.state.expanded
-                })}
-                onClick={this.handleExpandClick}
-                aria-expanded={this.state.expanded}
-                aria-label="show more"
-              >
-                <ExpandMoreIcon />
-              </IconButton>
-            )}
-=======
           <CardActions disableSpacing>
             {this.renderMenuButton()}
             {this.renderDropDown()}
-            {this.renderExpansionButton()}
->>>>>>> 9a2df147
+            {this.state.activeSearchTool !== searchTypes.DEFAULT &&
+              this.renderExpansionButton()}
           </CardActions>
           <Collapse in={this.state.expanded} timeout="auto" unmountOnExit>
             <CardContent
