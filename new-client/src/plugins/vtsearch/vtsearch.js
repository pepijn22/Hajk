--- conflicted
+++ resolved
@@ -37,20 +37,6 @@
         maxWidth: 620
       }
     },
-<<<<<<< HEAD
-    input: { marginLeft: theme.spacing(1), flex: 1 },
-    searchContainer: { maxWidth: 250 },
-    searchContainerBox: { padding: 0 /*override current padding*/ },
-    formControl: { margin: theme.spacing(1), minWidth: 150 },
-    selectEmpty: { marginTop: theme.spacing(2) },
-    expandOpen: { transform: "rotate(180deg)" },
-    searchContainerTitle: { marginLeft: 10 },
-    iconButton: { padding: 7 },
-    dropDownIconButton: { padding: 4 },
-    selectInput: { padding: 10 },
-    searchModuleContainer: { minHeight: 200 },
-    searchModuleContainerRoot: { padding: 10 },
-=======
     input: {
       marginLeft: theme.spacing(1),
       flex: 1
@@ -64,14 +50,11 @@
       flexWrap: "wrap",
       minHeight: 60
     },
->>>>>>> 0abb6485
     expand: {
       transform: "rotate(0deg)",
       transition: theme.transitions.create("transform", {
         duration: theme.transitions.duration.shortest
       })
-<<<<<<< HEAD
-=======
     },
     formControl: {
       margin: theme.spacing(1),
@@ -100,7 +83,6 @@
     loaderContainer: {
       flexBasis: "100%",
       minHeight: "5px"
->>>>>>> 0abb6485
     }
   };
 };
