--- conflicted
+++ resolved
@@ -302,13 +302,8 @@
           icon: <SearchIcon />,
           title: "Title",
           description: "Description",
-<<<<<<< HEAD
-          height: 650,
-          width: 400,
-=======
           height: "dynamic",
           width: 300,
->>>>>>> 7e654ef4
           top: undefined,
           left: undefined,
           onWindowShow: this.onWindowShow,
