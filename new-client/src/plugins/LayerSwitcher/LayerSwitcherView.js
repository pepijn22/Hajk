import React from "react";
import { createPortal } from "react-dom";
import propTypes from "prop-types";

import { styled } from "@mui/material/styles";
import { AppBar, Tab, Tabs } from "@mui/material";

import BackgroundSwitcher from "./components/BackgroundSwitcher.js";
import LayerGroup from "./components/LayerGroup.js";
import BreadCrumbs from "./components/BreadCrumbs.js";
<<<<<<< HEAD
import { withTranslation } from "react-i18next";
=======
import DrawOrder from "./components/DrawOrder.js";
>>>>>>> af963bdc

// The styled-component below might seem unnecessary since we are using the sx-prop
// on it as well. However, since we cannot use the sx-prop on a non-MUI-component
// (which would force us to change the <div> to a <Box>) this felt OK in this
// particular occasion.
const Root = styled("div")(() => ({
  margin: -10, // special case, we need to "unset" the padding for Window content that's set in Window.js
}));

const StyledAppBar = styled(AppBar)(() => ({
  top: -10,
}));

const ContentWrapper = styled("div")(() => ({
  padding: 10,
}));

class LayersSwitcherView extends React.PureComponent {
  static propTypes = {
    app: propTypes.object.isRequired,
    map: propTypes.object.isRequired,
    model: propTypes.object.isRequired,
    observer: propTypes.object.isRequired,
    options: propTypes.object.isRequired,
  };

  constructor(props) {
    super(props);
    this.options = props.options;
    this.state = {
      chapters: [],
      baseLayers: props.model.getBaseLayers(),
      activeTab: 0,
    };

    props.app.globalObserver.subscribe("informativeLoaded", (chapters) => {
      if (Array.isArray(chapters)) {
        this.setState({
          chapters: chapters,
        });
      }
    });
  }

  /**
   * LayerSwitcher consists of two Tabs: one shows
   * "regular" layers (as checkboxes, multi select), and the
   * other shows background layers (as radio buttons, one-at-at-time).
   *
   * This method controls which of the two Tabs is visible.
   *
   * @memberof LayersSwitcherView
   */
  handleChangeTabs = (event, activeTab) => {
    this.setState({ activeTab });
  };

  /**
   * @summary Ensure that the selected Tab's indicator has correct width.
   * @description When Tabs are mounted, the indicator (below selected button)
   * can have incorrect width (based on calculations done prior complete render).
   * This function is called once, on mount of <Tabs> and ensures that the
   * indicator gets correct width.
   *
   * @memberof LayersSwitcherView
   */
  handleTabsMounted = (ref) => {
    // Not beautiful but it works - timeout is needed to ensure rendering is done
    // and parent's element are correct.
    setTimeout(() => {
      ref !== null && ref.updateIndicator();
    }, 1);
  };

  /**
   * @summary Loops through map configuration and
   * renders all groups. Visible only if @param shouldRender is true.
   *
   * @param {boolean} [shouldRender=true]
   * @returns {<div>}
   */
  renderLayerGroups = (shouldRender = true) => {
    return (
      <div
        style={{
          display: shouldRender === true ? "block" : "none",
        }}
      >
        {this.options.groups.map((group, i) => {
          return (
            <LayerGroup
              key={i}
              group={group}
              model={this.props.model}
              chapters={this.state.chapters}
              app={this.props.app}
              options={this.props.options}
            />
          );
        })}
      </div>
    );
  };

  /**
   * BreadCrumbs are a feature used to "link" content between LayerSwitcher
   * and Informative plugins. They get rendered directly to #map, as they
   * are not part of LayerSwitcher plugin, at least not visually. To achieve
   * that we use createPortal().
   *
   * @returns
   * @memberof LayersSwitcherView
   */
  renderBreadCrumbs = () => {
    return (
      this.options.showBreadcrumbs &&
      createPortal(
        // We must wrap the component in a div, on which we can catch
        // events. This is done to prevent event bubbling to the
        // layerSwitcher component.
        <div onMouseDown={(e) => e.stopPropagation()}>
          <BreadCrumbs
            map={this.props.map}
            model={this.props.model}
            app={this.props.app}
          />
        </div>,
        document.getElementById("breadcrumbs-container")
      )
    );
  };

  render() {
<<<<<<< HEAD
    const { classes, t } = this.props;
=======
    const { windowVisible } = this.props;
>>>>>>> af963bdc
    return (
      <Root sx={{ display: windowVisible ? "block" : "none" }}>
        <StyledAppBar
          position="sticky" // Does not work in IE11
          color="default"
        >
          <Tabs
            action={this.handleTabsMounted}
            onChange={this.handleChangeTabs}
            value={windowVisible ? this.state.activeTab : false} // If the window is not visible,
            // we cannot send a proper value to the tabs-component. If we do, mui will throw an error.
            // false is OK though, apparently.
            variant="fullWidth"
            textColor="inherit"
          >
<<<<<<< HEAD
            <Tabs
              action={this.handleTabsMounted}
              onChange={this.handleChangeTabs}
              value={this.state.activeTab}
              variant="fullWidth"
            >
              <Tab
                label={t("plugins.layerSwitcher.window.appBar.tabMapLayers")}
              />
              <Tab
                label={t(
                  "plugins.layerSwitcher.window.appBar.tabBackgroundLayers"
                )}
              />
            </Tabs>
          </AppBar>
          <div className={classes.tabContent}>
            {this.renderLayerGroups(this.state.activeTab === 0)}
            <BackgroundSwitcher
              display={this.state.activeTab === 1}
              layers={this.state.baseLayers}
              layerMap={this.props.model.layerMap}
              backgroundSwitcherBlack={this.options.backgroundSwitcherBlack}
              backgroundSwitcherWhite={this.options.backgroundSwitcherWhite}
              enableOSM={this.options.enableOSM}
              map={this.props.map}
              app={this.props.app}
            />
          </div>
        </div>
=======
            <Tab label="Kartlager" />
            <Tab label="Bakgrund" />
            {this.options.showActiveLayersView === true && (
              <Tab label="Aktiva lager" />
            )}
          </Tabs>
        </StyledAppBar>
        <ContentWrapper>
          {this.renderLayerGroups(this.state.activeTab === 0)}
          <BackgroundSwitcher
            display={this.state.activeTab === 1}
            layers={this.state.baseLayers}
            layerMap={this.props.model.layerMap}
            backgroundSwitcherBlack={this.options.backgroundSwitcherBlack}
            backgroundSwitcherWhite={this.options.backgroundSwitcherWhite}
            enableOSM={this.options.enableOSM}
            map={this.props.map}
            app={this.props.app}
          />
          {this.options.showActiveLayersView === true &&
            this.state.activeTab === 2 && (
              <DrawOrder map={this.props.map} app={this.props.app} />
            )}
        </ContentWrapper>
>>>>>>> af963bdc
        {this.renderBreadCrumbs()}
      </Root>
    );
  }
}

<<<<<<< HEAD
export default withTranslation()(withStyles(styles)(LayersSwitcherView));
=======
export default LayersSwitcherView;
>>>>>>> af963bdc
<|MERGE_RESOLUTION|>--- conflicted
+++ resolved
@@ -8,11 +8,8 @@
 import BackgroundSwitcher from "./components/BackgroundSwitcher.js";
 import LayerGroup from "./components/LayerGroup.js";
 import BreadCrumbs from "./components/BreadCrumbs.js";
-<<<<<<< HEAD
 import { withTranslation } from "react-i18next";
-=======
 import DrawOrder from "./components/DrawOrder.js";
->>>>>>> af963bdc
 
 // The styled-component below might seem unnecessary since we are using the sx-prop
 // on it as well. However, since we cannot use the sx-prop on a non-MUI-component
@@ -146,11 +143,8 @@
   };
 
   render() {
-<<<<<<< HEAD
-    const { classes, t } = this.props;
-=======
-    const { windowVisible } = this.props;
->>>>>>> af963bdc
+    const { windowVisible, t } = this.props;
+
     return (
       <Root sx={{ display: windowVisible ? "block" : "none" }}>
         <StyledAppBar
@@ -166,40 +160,14 @@
             variant="fullWidth"
             textColor="inherit"
           >
-<<<<<<< HEAD
-            <Tabs
-              action={this.handleTabsMounted}
-              onChange={this.handleChangeTabs}
-              value={this.state.activeTab}
-              variant="fullWidth"
-            >
-              <Tab
-                label={t("plugins.layerSwitcher.window.appBar.tabMapLayers")}
-              />
-              <Tab
-                label={t(
-                  "plugins.layerSwitcher.window.appBar.tabBackgroundLayers"
-                )}
-              />
-            </Tabs>
-          </AppBar>
-          <div className={classes.tabContent}>
-            {this.renderLayerGroups(this.state.activeTab === 0)}
-            <BackgroundSwitcher
-              display={this.state.activeTab === 1}
-              layers={this.state.baseLayers}
-              layerMap={this.props.model.layerMap}
-              backgroundSwitcherBlack={this.options.backgroundSwitcherBlack}
-              backgroundSwitcherWhite={this.options.backgroundSwitcherWhite}
-              enableOSM={this.options.enableOSM}
-              map={this.props.map}
-              app={this.props.app}
+            <Tab
+              label={t("plugins.layerSwitcher.window.appBar.tabMapLayers")}
             />
-          </div>
-        </div>
-=======
-            <Tab label="Kartlager" />
-            <Tab label="Bakgrund" />
+            <Tab
+              label={t(
+                "plugins.layerSwitcher.window.appBar.tabBackgroundLayers"
+              )}
+            />
             {this.options.showActiveLayersView === true && (
               <Tab label="Aktiva lager" />
             )}
@@ -222,15 +190,10 @@
               <DrawOrder map={this.props.map} app={this.props.app} />
             )}
         </ContentWrapper>
->>>>>>> af963bdc
         {this.renderBreadCrumbs()}
       </Root>
     );
   }
 }
 
-<<<<<<< HEAD
-export default withTranslation()(withStyles(styles)(LayersSwitcherView));
-=======
-export default LayersSwitcherView;
->>>>>>> af963bdc
+export default withTranslation()(LayersSwitcherView);