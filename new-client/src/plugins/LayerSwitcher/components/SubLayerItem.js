--- conflicted
+++ resolved
@@ -20,18 +20,12 @@
   visible,
   toggleSubLayer,
   subLayerIndex,
-<<<<<<< HEAD
-=======
   options,
   zoomVisible,
   ...props
->>>>>>> 5e22c018
 }) {
   // Render method for checkbox icon
   const getLayerToggleIcon = () => {
-<<<<<<< HEAD
-    return visible ? <CheckBoxIcon /> : <CheckBoxOutlineBlankIcon />;
-=======
     return visible ? (
       <CheckBoxIcon
         sx={{
@@ -42,7 +36,6 @@
     ) : (
       <CheckBoxOutlineBlankIcon />
     );
->>>>>>> 5e22c018
   };
 
   // Show layer details action
