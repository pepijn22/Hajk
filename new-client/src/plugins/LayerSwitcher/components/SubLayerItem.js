--- conflicted
+++ resolved
@@ -25,31 +25,15 @@
   visible,
   toggleSubLayer,
   subLayerIndex,
-<<<<<<< HEAD
   options,
   zoomVisible,
   ...props
-=======
->>>>>>> c8781534
 }) {
   // State that toggles legend collapse
   const [legendIsActive, setLegendIsActive] = useState(false);
   // Render method for checkbox icon
   const getLayerToggleIcon = () => {
-<<<<<<< HEAD
-    return visible ? (
-      <CheckBoxIcon
-        sx={{
-          fill: (theme) =>
-            !zoomVisible ? theme.palette.warning.dark : theme.palette.primary,
-        }}
-      />
-    ) : (
-      <CheckBoxOutlineBlankIcon />
-    );
-=======
     return visible ? <CheckBoxIcon /> : <CheckBoxOutlineBlankIcon />;
->>>>>>> c8781534
   };
 
   // Show layer details action
