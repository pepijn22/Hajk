--- conflicted
+++ resolved
@@ -40,13 +40,10 @@
   subLayersSection,
   visibleSubLayers,
   expandableSection,
-<<<<<<< HEAD
   visibleSubLayersCaption,
   onSetZoomVisible,
   subLayerClicked,
-=======
   showSublayers,
->>>>>>> 1e1276e3
 }) {
   // WmsLayer load status, shows warning icon if !ok
   const [wmsLayerLoadStatus, setWmsLayerLoadStatus] = useState("ok");
@@ -244,7 +241,6 @@
     return layerIsZoomVisible;
   };
 
-<<<<<<< HEAD
   const addValue = (value) => {
     if (minMaxZoomAlertOnToggleOnly) {
       if (showSnackbarOnClick) {
@@ -253,15 +249,6 @@
       } else {
         // Add layer caption to snackbar message, but don't show it.
         addToSnackbar(layer.get("name"), value, true);
-=======
-  const showZoomSnack = () => {
-    enqueueSnackbar(
-      `Lagret "${layer.get("caption")}" visas endast vid specifika skalor.`,
-      {
-        variant: "warning",
-        preventDuplicate: true,
-        anchorOrigin: { vertical: "bottom", horizontal: "center" },
->>>>>>> 1e1276e3
       }
       setShowSnackbarOnClick(false);
     } else {
