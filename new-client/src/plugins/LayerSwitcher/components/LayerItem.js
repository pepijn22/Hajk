import React, { useEffect, useState, useRef } from "react";

// Material UI components
import {
  Box,
  IconButton,
  ListItemButton,
  ListItemSecondaryAction,
  ListItemText,
  Tooltip,
} from "@mui/material";

<<<<<<< HEAD
import LegendIcon from "./LegendIcon";

=======
// Material UI icons
>>>>>>> 5e22c018
import DragIndicatorOutlinedIcon from "@mui/icons-material/DragIndicatorOutlined";
import PublicOutlinedIcon from "@mui/icons-material/PublicOutlined";
import WallpaperIcon from "@mui/icons-material/Wallpaper";
import BuildOutlinedIcon from "@mui/icons-material/BuildOutlined";
import CheckBoxOutlineBlankIcon from "@mui/icons-material/CheckBoxOutlineBlank";
import CheckBoxIcon from "@mui/icons-material/CheckBox";
import WarningAmberOutlinedIcon from "@mui/icons-material/WarningAmberOutlined";
import LockOutlinedIcon from "@mui/icons-material/LockOutlined";
import KeyboardArrowRightOutlinedIcon from "@mui/icons-material/KeyboardArrowRightOutlined";

// Custom components
import LegendIcon from "./LegendIcon";
import LayerItemOptions from "./LayerItemOptions";
import LayerItemCollapse from "./LayerItemCollapse";

// Custom hooks
import useSnackbar from "../../../hooks/useSnackbar";

export default function LayerItem({
  layer,
  toggleIcon,
  clickCallback,
  isBackgroundLayer,
  draggable,
  toggleable,
  app,
  subLayersSection,
  visibleSubLayers,
  visibleSubLayersCaption,
  allSubLayersCaption,
  expandableSection,
  onSetZoomVisible,
}) {
  // WmsLayer load status, shows warning icon if !ok
  const [wmsLayerLoadStatus, setWmsLayerLoadStatus] = useState("ok");
  // State for layer zoom visibility
  const [zoomVisible, setZoomVisible] = useState(true);
  // Keep zoomend listener in state
  const [zoomEndListener, setZoomEndListener] = useState();

  const visibleSubLayersCaptionRef = useRef(visibleSubLayersCaption);

  // Use the custom useSnackbar hook.
  const { addToSnackbar, removeFromSnackbar, displaySnackbar } = useSnackbar();

  useEffect(() => {
    visibleSubLayersCaptionRef.current = visibleSubLayersCaption;
  }, [visibleSubLayersCaption, visibleSubLayersCaptionRef.current]);

  useEffect(() => {
    // Check if the layer is currently visible.
    if (layer.get("visible")) {
      // Trigger zoom check.
      triggerZoomCheck(false, true);
      listenToZoomChange(layer.get("visible"));
    } else {
      // Remove the layer from the snackbar message.
      removeFromSnackbar(layer.get("caption"));
    }

    // Handler for zoom change event.
    const handleChange = () => {
      // Check if the layer is currently visible.
      if (layer.get("visible")) {
        // Trigger zoom check.
        triggerZoomCheck(false, true);
      }
    };

    // Subscribe to zoom changes.
    const zoomChangeSubscription = app.globalObserver.subscribe(
      "core.zoomEnd",
      handleChange
    );

    // Subscribe to layer load status.
    const loadStatusSubscription = app.globalObserver.subscribe(
      "layerswitcher.wmsLayerLoadStatus",
      (d) => {
        wmsLayerLoadStatus !== "loaderror" &&
          layer.get("name") === d.id &&
          setWmsLayerLoadStatus(d.status);
      }
    );

    // Call handleChange immediately.
    handleChange();

    // Clean up by unsubscribing when the component unmounts.
    return () => {
      app.globalObserver.unsubscribe("core.zoomEnd", zoomChangeSubscription);
      app.globalObserver.unsubscribe(
        "layerswitcher.wmsLayerLoadStatus",
        loadStatusSubscription
      );
    };
  }, [visibleSubLayers, layer.get("visible"), wmsLayerLoadStatus]);

  // This function listens to changes in the zoom level of the map and updates the layer accordingly.
  const listenToZoomChange = (shouldListen) => {
    // If the layer does not use min/max zoom levels, return early.
    if (!layerUsesMinMaxZoom()) return;

    // Define the event name to listen for.
    const eventName = "core.zoomEnd";

    // If we are listening for zoom changes and there is no existing listener, subscribe to the event.
    if (shouldListen && !zoomEndListener) {
      setZoomEndListener(
        app.globalObserver.subscribe(eventName, zoomEndHandler)
      );
    } else {
      // If we are not listening for zoom changes and there is an existing listener, unsubscribe from the event.
      if (zoomEndListener) {
        app.globalObserver.unsubscribe(eventName, zoomEndListener);
        setZoomEndListener(null);
      }
    }
  };

  const triggerZoomCheck = (click, visible) => {
    if (!layerUsesMinMaxZoom()) return;

    zoomEndHandler(click);

    if (visible === false) {
      // Remove the layer from the snackbar message.
      removeFromSnackbar(layer.get("caption"));
    }
  };

  /**
   * Handles the zoom end event and determines if the layer should be visible at the current zoom level.
   * @param {boolean} wasClicked - True if the zoom button was clicked, false otherwise.
   * @returns {boolean} - True if the layer is visible at the current zoom level, false otherwise.
   */
  const zoomEndHandler = (wasClicked) => {
    const zoom = app.map.getView().getZoom();
    const layerProperties = layer.getProperties();
    const layerIsZoomVisible =
      zoom > layerProperties.minZoom && zoom <= layerProperties.maxZoom;

    // Callback to parent component to update the zoom visibility state.
    if (typeof onSetZoomVisible === "function") {
      onSetZoomVisible(layerIsZoomVisible);
    }

    if (layer.get("visible")) {
      if (!layerIsZoomVisible) {
        // Check for group layers by checking if the prop `allSubLayersCaption` from GroupLayer is set.
        if (allSubLayersCaption && allSubLayersCaption.length > 0) {
          // Check if atleast one layer is visible.
          if (
            visibleSubLayersCaptionRef.current &&
            visibleSubLayersCaptionRef.current.length > 0
          ) {
            // To ensure that the message is updated correctly, we need to remove the sublayers that are not visible.
            const subLayersToRemove = allSubLayersCaption
              .filter(
                (item) =>
                  visibleSubLayersCaptionRef.current.includes(item) === false
              )
              .map((item) => item);

            removeFromSnackbar(subLayersToRemove);
            addToSnackbar(visibleSubLayersCaptionRef.current, false, true);
          } else {
            // Otherwise we remove all layers from the message.
            removeFromSnackbar(allSubLayersCaption);
          }
        } else {
          addToSnackbar(layer.get("caption"), false, true);
        }
      } else {
        if (allSubLayersCaption && allSubLayersCaption.length > 0) {
          // If no sublayers are visible, remove the layer captions from the message.
          removeFromSnackbar(allSubLayersCaption);
        } else {
          removeFromSnackbar(layer.get("caption"));
        }
      }
    }

    setZoomVisible(layerIsZoomVisible);
    return layerIsZoomVisible;
  };

  const layerUsesMinMaxZoom = () => {
    const lprops = layer.getProperties();
    const maxZ = lprops.maxZoom ?? 0;
    const minZ = lprops.minZoom ?? 0;
    return (maxZ > 0 && maxZ < Infinity) || (minZ > 0 && minZ < Infinity);
  };

  // Handles list item click
  const handleLayerItemClick = () => {
    // If a clickCallback is defined, call it.
    if (clickCallback) {
      removeFromSnackbar(layer.get("caption"));
      clickCallback();
      return;
    }

    // Check if layer is currently visible.
    const isVisible = layer.get("visible");

    // Toggle layer visibility.
    const newVisibility = !isVisible;
    layer.set("visible", newVisibility);

    if (isVisible && !newVisibility) {
      // Remove the layer from the snackbar message.
      removeFromSnackbar(layer.get("caption"));
    } else if (layer.get("layerType") !== "system") {
      // If the layer is not a system layer, trigger a zoom check.
      triggerZoomCheck(true, newVisibility);
    }
  };

  // Render method for legend icon
  const getIconFromLayer = () => {
    const layerLegendIcon =
      layer.get("layerInfo")?.legendIcon || layer.get("legendIcon");
    if (layerLegendIcon !== undefined) {
      return <LegendIcon url={layerLegendIcon} />;
    } else if (layer.get("layerType") === "system") {
      return <BuildOutlinedIcon sx={{ mr: "5px" }} />;
    }
    return null;
  };

  // Render method for checkbox icon
  const getLayerToggleIcon = () => {
    if (toggleIcon) {
      return toggleIcon;
    }
    return !layer.get("visible") ? (
      <CheckBoxOutlineBlankIcon />
    ) : layer.get("layerType") === "group" &&
      visibleSubLayersCaption.length !== layer.subLayers.length ? (
      <CheckBoxIcon sx={{ fill: "gray" }} />
    ) : (
      <CheckBoxIcon
        sx={{
          fill: (theme) =>
            !zoomVisible && layer.get("visible") && !visibleSubLayersCaption
              ? theme.palette.warning.dark
              : zoomVisible && layer.get("visible")
              ? theme.palette.primary
              : "",
        }}
      />
    );
  };

  /**
   * Render the load information component.
   * @instance
   * @return {external:ReactElement}
   */
  const renderStatusIcon = () => {
    return (
      wmsLayerLoadStatus === "loaderror" && (
        <IconButton disableRipple>
          <Tooltip
            disableInteractive
            title="Lagret kunde inte laddas in. Kartservern svarar inte."
          >
            <WarningAmberOutlinedIcon fontSize="small" />
          </Tooltip>
        </IconButton>
      )
    );
  };

  // Show layer details action
  const showLayerDetails = (e) => {
    e.stopPropagation();
    app.globalObserver.publish("setLayerDetails", { layer: layer });
  };

  return (
    <div className="layer-item">
      <ListItemButton
        disableRipple
        onClick={toggleable ? handleLayerItemClick : null}
        sx={{
          "&:hover .dragInidcatorIcon": {
            opacity: draggable ? 1 : 0,
          },
          p: 0,
          pl: draggable ? 2 : 1,
        }}
        dense
      >
        {draggable && (
          <IconButton
            edge="start"
            disableRipple
            sx={{
              px: 0,
              opacity: 0,
              transition: "opacity 200ms",
            }}
            className="dragInidcatorIcon"
          >
            <Tooltip title="Dra för att ändra ritordning">
              <DragIndicatorOutlinedIcon fontSize={"small"} />
            </Tooltip>
          </IconButton>
        )}
        {expandableSection && expandableSection}
        <Box
          sx={{
            display: "flex",
            position: "relative",
            width: "100%",
            alignItems: "center",
            py: 0.5,
            pr: 1,
            borderBottom: (theme) =>
              `${theme.spacing(0.2)} solid ${theme.palette.divider}`,
          }}
        >
          {toggleable && (
            <IconButton
              sx={{ pl: expandableSection ? 0 : "5px" }}
              disableRipple
              size="small"
            >
              {getLayerToggleIcon()}
            </IconButton>
          )}
          {isBackgroundLayer && !toggleable ? (
            layer.isFakeMapLayer ? (
              <WallpaperIcon sx={{ mr: "5px", ml: draggable ? 0 : "16px" }} />
            ) : (
              <PublicOutlinedIcon
                sx={{ mr: "5px", ml: draggable ? 0 : "16px" }}
              />
            )
          ) : (
<<<<<<< HEAD
            getIconFromLayer()
=======
            <PublicOutlinedIcon sx={{ mr: "5px" }} />
          )
        ) : (
          getIconFromLayer()
        )}
        <ListItemText primary={layer.get("caption")} />
        <ListItemSecondaryAction>
          {renderStatusButton()}
          {hasListItemOptions() && (
            <LayerItemOptions
              layer={layer}
              app={app}
              chapters={chapters}
              enqueueSnackbar={displaySnackbar}
              onOpenChapter={onOpenChapter}
            />
>>>>>>> 5e22c018
          )}
          <ListItemText primary={layer.get("caption")} />
          <ListItemSecondaryAction>
            {renderStatusIcon()}
            {isBackgroundLayer && !toggleable && !draggable ? (
              <IconButton
                size="small"
                disableTouchRipple
                disableFocusRipple
                disableRipple
              >
                <Tooltip title="Bakgrundskartan ligger låst längst ner i ritordningen">
                  <LockOutlinedIcon />
                </Tooltip>
              </IconButton>
            ) : null}
            {layer.isFakeMapLayer !== true &&
              layer.get("layerType") !== "system" && (
                <IconButton size="small" onClick={(e) => showLayerDetails(e)}>
                  <KeyboardArrowRightOutlinedIcon
                    sx={{
                      color: (theme) => theme.palette.grey[500],
                    }}
                  ></KeyboardArrowRightOutlinedIcon>
                </IconButton>
              )}
          </ListItemSecondaryAction>
        </Box>
      </ListItemButton>
      {subLayersSection && subLayersSection}
    </div>
  );
}<|MERGE_RESOLUTION|>--- conflicted
+++ resolved
@@ -10,12 +10,7 @@
   Tooltip,
 } from "@mui/material";
 
-<<<<<<< HEAD
-import LegendIcon from "./LegendIcon";
-
-=======
 // Material UI icons
->>>>>>> 5e22c018
 import DragIndicatorOutlinedIcon from "@mui/icons-material/DragIndicatorOutlined";
 import PublicOutlinedIcon from "@mui/icons-material/PublicOutlined";
 import WallpaperIcon from "@mui/icons-material/Wallpaper";
@@ -358,26 +353,7 @@
               />
             )
           ) : (
-<<<<<<< HEAD
             getIconFromLayer()
-=======
-            <PublicOutlinedIcon sx={{ mr: "5px" }} />
-          )
-        ) : (
-          getIconFromLayer()
-        )}
-        <ListItemText primary={layer.get("caption")} />
-        <ListItemSecondaryAction>
-          {renderStatusButton()}
-          {hasListItemOptions() && (
-            <LayerItemOptions
-              layer={layer}
-              app={app}
-              chapters={chapters}
-              enqueueSnackbar={displaySnackbar}
-              onOpenChapter={onOpenChapter}
-            />
->>>>>>> 5e22c018
           )}
           <ListItemText primary={layer.get("caption")} />
           <ListItemSecondaryAction>
