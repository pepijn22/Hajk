import React, { useEffect, useState } from "react";
import { useSnackbar } from "notistack";

import {
  Box,
  IconButton,
  ListItemButton,
  ListItemSecondaryAction,
  ListItemText,
  Tooltip,
} from "@mui/material";

import LegendIcon from "./LegendIcon";

import DragIndicatorOutlinedIcon from "@mui/icons-material/DragIndicatorOutlined";
import PublicOutlinedIcon from "@mui/icons-material/PublicOutlined";
import WallpaperIcon from "@mui/icons-material/Wallpaper";
import BuildOutlinedIcon from "@mui/icons-material/BuildOutlined";
import CheckBoxOutlineBlankIcon from "@mui/icons-material/CheckBoxOutlineBlank";
import CheckBoxIcon from "@mui/icons-material/CheckBox";
import WarningAmberOutlinedIcon from "@mui/icons-material/WarningAmberOutlined";
import LockOutlinedIcon from "@mui/icons-material/LockOutlined";
import KeyboardArrowRightOutlinedIcon from "@mui/icons-material/KeyboardArrowRightOutlined";

export default function LayerItem({
  layer,
  toggleIcon,
  clickCallback,
  isBackgroundLayer,
  draggable,
  toggleable,
  app,
  subLayersSection,
  visibleSubLayers,
  expandableSection,
}) {
  // WmsLayer load status, shows warning icon if !ok
  const [wmsLayerLoadStatus, setWmsLayerLoadStatus] = useState("ok");
  // State for layer zoom visibility
  const [zoomVisible, setZoomVisible] = useState(true);
  // Keep zoomend listener in state
  const [zoomEndListener, setZoomEndListener] = useState();

  // We're gonna need to access the snackbar methods. Let's use the provided hook.
  const { closeSnackbar, enqueueSnackbar } = useSnackbar();

  // When component is successfully mounted into the DOM.
  useEffect(() => {
    if (layer.get("visible")) {
      triggerZoomCheck(false, true);
    }
    listenToZoomChange(layer.get("visible"));

    // Set load status by subscribing to a global event. Expect ID (int) of layer
    // and status (string "ok"|"loaderror"). Also, once status was set to "loaderror",
    // don't change it back to "ok": we'll get a response for each tile, so most of
    // the tiles might be "ok", but if only one of the tiles has "loaderror", we
    // consider that the layer has failed loading and want to inform the user.
    app.globalObserver.subscribe("layerswitcher.wmsLayerLoadStatus", (d) => {
      wmsLayerLoadStatus !== "loaderror" &&
        layer.get("name") === d.id &&
        setWmsLayerLoadStatus(d.status);
    });
  }, []);

  const listenToZoomChange = (bListen) => {
    if (!layerUsesMinMaxZoom()) return;

    const eventName = "core.zoomEnd";
    if (bListen && !zoomEndListener) {
      setZoomEndListener(
        app.globalObserver.subscribe(eventName, zoomEndHandler)
      );
    } else {
      if (zoomEndListener) {
        app.globalObserver.unsubscribe(eventName, zoomEndListener);
        setZoomEndListener(null);
      }
    }
  };

  const triggerZoomCheck = (click, visible) => {
    if (!layerUsesMinMaxZoom()) return;

    zoomEndHandler(click);

    if (visible === false) {
      closeSnackbar();
    }
  };

  const zoomEndHandler = (click) => {
    const zoom = app.map.getView().getZoom();
    const lprops = layer.getProperties();
    const layerIsZoomVisible = zoom > lprops.minZoom && zoom <= lprops.maxZoom;

    let showSnack = false;

    if (layer.get("minMaxZoomAlertOnToggleOnly") === true) {
      if (!layer.get("visible") && !layerIsZoomVisible && click === true) {
        showSnack = true;
      }
    } else {
      if (!layerIsZoomVisible && (zoomVisible || !layer.get("visible"))) {
        showSnack = true;
      }
    }

    if (showSnack === true) {
      showZoomSnack();
    }

    setZoomVisible(layerIsZoomVisible);
    return layerIsZoomVisible;
  };

<<<<<<< HEAD
  listenToZoomChange(bListen) {
    if (!this.usesMinMaxZoom) return;

    const eventName = "core.zoomEnd";
    if (bListen && !this.zoomEndListener) {
      this.zoomEndListener = this.props.app.globalObserver.subscribe(
        eventName,
        this.zoomEndHandler
      );
    } else {
      if (this.zoomEndListener) {
        this.props.app.globalObserver.unsubscribe(
          eventName,
          this.zoomEndListener
        );
        this.zoomEndListener = null;
      }
    }
  }

  showZoomSnack() {
    if (this.zoomWarningSnack) return;

    // We're fetching layerInfo object from the layer object.
    const layerInfo = this.props.layer.get("layerInfo");

    // If layerInfo is defined, we get layersInfo from it.
    // Otherwise, layersInfo is set as undefined.
    const layersInfo = layerInfo ? layerInfo.layersInfo : undefined;

    // If the layer is a LayerGroupItem (meaning it contains more than one object in the "layersInfo" array),
    // then no message should be displayed.
    // Here we also ensure that layersInfo is defined and contains more than one layer
    // before trying to access its keys. This prevents a TypeError when layersInfo
    // is undefined.
    if (layersInfo && Object.keys(layersInfo).length > 1) {
      return;
    }

    this.zoomWarningSnack = this.props.enqueueSnackbar(
      `Lagret "${this.caption}"  är inte synligt vid aktuell zoomnivå.`,
=======
  const showZoomSnack = () => {
    enqueueSnackbar(
      `Lagret "${layer.get("caption")}" visas endast vid specifika skalor.`,
>>>>>>> 84bdc0bb
      {
        variant: "warning",
        preventDuplicate: true,
      }
    );
  };

  const layerUsesMinMaxZoom = () => {
    const lprops = layer.getProperties();
    const maxZ = lprops.maxZoom ?? 0;
    const minZ = lprops.minZoom ?? 0;
    // When reading min/max-Zoom from layer, its not consistent with the
    // initial values from config. Suddenly Infinity is used.
    return (maxZ > 0 && maxZ < Infinity) || (minZ > 0 && minZ < Infinity);
  };

  // Handles list item click
  const handleLayerItemClick = () => {
    if (clickCallback) {
      clickCallback();
      return;
    }
    triggerZoomCheck(true, !layer.get("visible"));

    if (layer.get("layerType") !== "system") {
      layer.set("visible", !layer.get("visible"));
    }
  };

  // Render method for legend icon
  const getIconFromLayer = () => {
    const layerLegendIcon =
      layer.get("layerInfo")?.legendIcon || layer.get("legendIcon");
    if (layerLegendIcon !== undefined) {
      return <LegendIcon url={layerLegendIcon} />;
    } else if (layer.get("layerType") === "system") {
      return <BuildOutlinedIcon sx={{ mr: "5px" }} />;
    }
    return null;
  };

  // Render method for checkbox icon
  const getLayerToggleIcon = () => {
    if (toggleIcon) {
      return toggleIcon;
    }
    return !layer.get("visible") ? (
      <CheckBoxOutlineBlankIcon />
    ) : layer.get("layerType") === "group" &&
      visibleSubLayers.length !== layer.subLayers.length ? (
      <CheckBoxIcon sx={{ fill: "gray" }} />
    ) : (
      <CheckBoxIcon
        sx={{
          fill: (theme) =>
            !zoomVisible && layer.get("visible")
              ? theme.palette.warning.dark
              : "",
        }}
      />
    );
  };

  /**
   * Render the load information component.
   * @instance
   * @return {external:ReactElement}
   */
  const renderStatusIcon = () => {
    return (
      wmsLayerLoadStatus === "loaderror" && (
        <IconButton disableRipple>
          <Tooltip
            disableInteractive
            title="Lagret kunde inte laddas in. Kartservern svarar inte."
          >
            <WarningAmberOutlinedIcon fontSize="small" />
          </Tooltip>
        </IconButton>
      )
    );
  };

  // Show layer details action
  const showLayerDetails = (e) => {
    e.stopPropagation();
    app.globalObserver.publish("setLayerDetails", { layer: layer });
  };

  return (
    <div className="layer-item">
      <ListItemButton
        disableRipple
        onClick={toggleable ? handleLayerItemClick : null}
        sx={{
          "&:hover .dragInidcatorIcon": {
            opacity: draggable ? 1 : 0,
          },
          p: 0,
          pl: draggable ? 2 : 1,
        }}
        dense
      >
        {draggable && (
          <IconButton
            edge="start"
            disableRipple
            sx={{
              px: 0,
              opacity: 0,
              transition: "opacity 200ms",
            }}
            className="dragInidcatorIcon"
          >
            <Tooltip title="Dra för att ändra ritordning">
              <DragIndicatorOutlinedIcon fontSize={"small"} />
            </Tooltip>
          </IconButton>
        )}
        {expandableSection && expandableSection}
        <Box
          sx={{
            display: "flex",
            position: "relative",
            width: "100%",
            alignItems: "center",
            py: 0.5,
            pr: 1,
            borderBottom: (theme) =>
              `${theme.spacing(0.2)} solid ${theme.palette.divider}`,
          }}
        >
          {toggleable && (
            <IconButton
              sx={{ pl: expandableSection ? 0 : "5px" }}
              disableRipple
              size="small"
            >
              {getLayerToggleIcon()}
            </IconButton>
          )}
          {isBackgroundLayer && !toggleable ? (
            layer.isFakeMapLayer ? (
              <WallpaperIcon sx={{ mr: "5px", ml: draggable ? 0 : "16px" }} />
            ) : (
              <PublicOutlinedIcon
                sx={{ mr: "5px", ml: draggable ? 0 : "16px" }}
              />
            )
          ) : (
            getIconFromLayer()
          )}
          <ListItemText primary={layer.get("caption")} />
          <ListItemSecondaryAction>
            {renderStatusIcon()}
            {isBackgroundLayer && !toggleable && !draggable ? (
              <IconButton
                size="small"
                disableTouchRipple
                disableFocusRipple
                disableRipple
              >
                <Tooltip title="Bakgrundskartan ligger låst längst ner i ritordningen">
                  <LockOutlinedIcon />
                </Tooltip>
              </IconButton>
            ) : null}
            {layer.isFakeMapLayer !== true &&
              layer.get("layerType") !== "system" && (
                <IconButton size="small" onClick={(e) => showLayerDetails(e)}>
                  <KeyboardArrowRightOutlinedIcon
                    sx={{
                      color: (theme) => theme.palette.grey[500],
                    }}
                  ></KeyboardArrowRightOutlinedIcon>
                </IconButton>
              )}
          </ListItemSecondaryAction>
        </Box>
      </ListItemButton>
      {subLayersSection && subLayersSection}
    </div>
  );
}<|MERGE_RESOLUTION|>--- conflicted
+++ resolved
@@ -114,53 +114,9 @@
     return layerIsZoomVisible;
   };
 
-<<<<<<< HEAD
-  listenToZoomChange(bListen) {
-    if (!this.usesMinMaxZoom) return;
-
-    const eventName = "core.zoomEnd";
-    if (bListen && !this.zoomEndListener) {
-      this.zoomEndListener = this.props.app.globalObserver.subscribe(
-        eventName,
-        this.zoomEndHandler
-      );
-    } else {
-      if (this.zoomEndListener) {
-        this.props.app.globalObserver.unsubscribe(
-          eventName,
-          this.zoomEndListener
-        );
-        this.zoomEndListener = null;
-      }
-    }
-  }
-
-  showZoomSnack() {
-    if (this.zoomWarningSnack) return;
-
-    // We're fetching layerInfo object from the layer object.
-    const layerInfo = this.props.layer.get("layerInfo");
-
-    // If layerInfo is defined, we get layersInfo from it.
-    // Otherwise, layersInfo is set as undefined.
-    const layersInfo = layerInfo ? layerInfo.layersInfo : undefined;
-
-    // If the layer is a LayerGroupItem (meaning it contains more than one object in the "layersInfo" array),
-    // then no message should be displayed.
-    // Here we also ensure that layersInfo is defined and contains more than one layer
-    // before trying to access its keys. This prevents a TypeError when layersInfo
-    // is undefined.
-    if (layersInfo && Object.keys(layersInfo).length > 1) {
-      return;
-    }
-
-    this.zoomWarningSnack = this.props.enqueueSnackbar(
-      `Lagret "${this.caption}"  är inte synligt vid aktuell zoomnivå.`,
-=======
   const showZoomSnack = () => {
     enqueueSnackbar(
       `Lagret "${layer.get("caption")}" visas endast vid specifika skalor.`,
->>>>>>> 84bdc0bb
       {
         variant: "warning",
         preventDuplicate: true,
