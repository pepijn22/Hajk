import React, { useEffect, useState, useCallback } from "react";

import { Box, Collapse, IconButton } from "@mui/material";

import LayerItem from "./LayerItem";
import SubLayerItem from "./SubLayerItem";

import KeyboardArrowRightOutlinedIcon from "@mui/icons-material/KeyboardArrowRightOutlined";

// Custom hooks
import useSnackbar from "../../../hooks/useSnackbar";

/* A grouplayer is a layer configured with multiple layers in admin, NOT a group in layerswitcher */

export default function GroupLayer({
  layer,
  app,
  observer,
  toggleable,
  draggable,
  quickAccessLayer,
  display,
  filterValue,
  groupLayer,
}) {
  // Keep the subLayers area active in state
  const [showSublayers, setShowSublayers] = useState(false);
  // Keep visible sublayers in state
  const [visibleSubLayers, setVisibleSubLayers] = useState(
    layer.get("visible")
      ? quickAccessLayer || draggable
        ? layer.get("subLayers")
        : layer.visibleAtStartSubLayers?.length > 0
        ? layer.visibleAtStartSubLayers
        : layer.subLayers
      : []
  );
  const [zoomVisible, setZoomVisible] = useState(true);

  const { removeFromSnackbar } = useSnackbar();

  // Special case for removing layer captions from snackbar message when being toggled
  // through the LayerGroup component.
  useEffect(() => {
    if (visibleSubLayers.length === 0) {
      const removeLayerCaptions = layer.subLayers.map(
        (subLayer) => layer.layersInfo[subLayer]?.caption || ""
      );
      // Remove layer caption from snackbar message.
      removeFromSnackbar(removeLayerCaptions);
    }
  }, [visibleSubLayers]);

  const setGroupHidden = useCallback(
    (l) => {
      if (l.get("name") === layer.get("name")) {
        // Update OL layer sublayers property
        layer.set("subLayers", []);
        // Update visibleSubLayers state
        setVisibleSubLayers([]);
      }
    },
    [layer]
  );

  const setSubLayers = (visibleSubLayersArray) => {
    // Check if layer is visible
    let layerVisibility = layer.get("visible");
    // If layer is not visible and remaining visible subLayers exists, layer should turn visible
    if (!layerVisibility && visibleSubLayersArray.length > 0) {
      layerVisibility = true;
    }

    // If remaining visible subLayers are zero, layer should turn not visible
    if (visibleSubLayersArray.length === 0) {
      layerVisibility = false;
    }

    // If remaining visible subLayers exists, set layer visibility and set visibleSubLayers state
    if (visibleSubLayersArray.length >= 1) {
      layer.setVisible(layerVisibility);
      layer.set("subLayers", visibleSubLayersArray);
    } else {
      // Otherwise, set OL layer subLayers property to empty array
      layer.set("subLayers", []);
    }
  };

  const setSubLayerVisible = (subLayer) => {
    // Clone visibleSubLayers state
    let visibleSubLayersArray = [...visibleSubLayers];
    // Push subLayer to visibleSubLayersArray and set component state
    visibleSubLayersArray.push(subLayer);
    setSubLayers(visibleSubLayersArray);
  };

  // Gets added subLayers and removes the one that user clicked on, then passes the array to setSubLayers
  const setSubLayerHidden = (subLayer) => {
    // Clone visibleSubLayers state
    let visibleSubLayersArray = [...visibleSubLayers];
    // Get remaining visible subLayers
    visibleSubLayersArray = visibleSubLayersArray.filter(
      (visibleSubLayer) => visibleSubLayer !== subLayer
    );
    setSubLayers(visibleSubLayersArray);
  };

  const setGroupVisible = useCallback(
    (la) => {
      let l,
        subLayersToShow = null;

      // If the incoming parameter is an object that contains additional subLayersToShow,
      // let's filter out the necessary objects from it
      if (la.hasOwnProperty("layer") && la.hasOwnProperty("subLayersToShow")) {
        subLayersToShow = la.subLayersToShow;
        l = la.layer;
      } else {
        // In this case the incoming parameter is the actual OL Layer and there is
        // no need to further filter. Just set subLayers to everything that's in this
        // layer, and the incoming object itself as the working 'l' variable.
        subLayersToShow = layer.subLayers;
        l = la;
      }

      // Now we can be sure that we have the working 'l' variable and can compare
      // it to the 'layer' object in current props. Note that this is necessary, as
      // every single LayerGroupItem is subscribing to the event that calls this method,
      // so without this check we'd end up running this for every LayerGroupItem, which
      // is not intended.
      if (l === layer) {
        // Show the OL layer
        layer.setVisible(true);
        // Update OL layer subLayers property
        layer.set("subLayers", subLayersToShow);
        // Update visibleSubLayers state
        setVisibleSubLayers(subLayersToShow);
      }
    },
    [layer]
  );

  // Register subscriptions for groupLayer.
  useEffect(() => {
    const subLayerChangedSubscription = app.globalObserver.subscribe(
      "core.layerSubLayersChanged",
      (l) => {
        if (l.target.get("name") === layer.get("name")) {
          setVisibleSubLayers(l.target.get("subLayers"));
        }
      }
    );

    const layerswitcherHideLayerSubscription = app.globalObserver.subscribe(
      "layerswitcher.hideLayer",
      setGroupHidden
    );
    const layerswitcherShowLayerSubscription = app.globalObserver.subscribe(
      "layerswitcher.showLayer",
      setGroupVisible
    );
    const hideLayerSubscription = observer.subscribe(
      "hideLayer",
      setGroupHidden
    );
    const showLayerSubscription = observer.subscribe(
      "showLayer",
      setGroupVisible
    );

    // Unsubscribe when component unmounts
    return () => {
      layerswitcherHideLayerSubscription.unsubscribe();
      layerswitcherShowLayerSubscription.unsubscribe();
      hideLayerSubscription.unsubscribe();
      showLayerSubscription.unsubscribe();
      subLayerChangedSubscription.unsubscribe();
    };
  }, [app.globalObserver, observer, setGroupHidden, setGroupVisible, layer]);

  // When visibleSubLayers state changes, update layer params
  useEffect(() => {
    const visibleSubLayersArray = [...visibleSubLayers];
    if (visibleSubLayersArray.length === 0) {
      // Fix underlying source
      layer.getSource().updateParams({
        // Ensure that the list of sublayers is emptied (otherwise they'd be
        // "remembered" the next time user toggles group)
        LAYERS: "",
        // Remove any filters
        CQL_FILTER: null,
      });

      // Hide the layer in OL
      layer.setVisible(false);
      // layer.set("subLayers", []);
    } else {
      // Set LAYERS and STYLES so that the exact sublayers that are needed
      // will be visible
      layer.getSource().updateParams({
        // join(), so we always provide a string as value to LAYERS
        LAYERS: visibleSubLayersArray.join(),
        // Filter STYLES to only contain styles for currently visible layers,
        // and maintain the order from layersInfo (it's crucial that the order
        // of STYLES corresponds exactly to the order of LAYERS!)
        STYLES: Object.entries(layer.layersInfo)
          .filter((k) => visibleSubLayersArray.indexOf(k[0]) !== -1)
          .map((l) => l[1].style)
          .join(","),
        CQL_FILTER: null,
      });
    }
  }, [visibleSubLayers, layer]);

  // Handles list item click
  const handleLayerItemClick = () => {
    if (layer.get("visible")) {
      const removeLayerCaptions = layer.subLayers.map(
        (subLayer) => layer.layersInfo[subLayer]?.caption || ""
      );

      // Remove layer caption from snackbar message.
      removeFromSnackbar(removeLayerCaptions);
      // Hide the layer.
      setGroupHidden(layer);
    } else {
      // Show the layer.
      setGroupVisible(layer);
    }
  };

  // Toogles a subLayer
  const toggleSubLayer = (subLayer, visible) => {
    if (visible) {
      setSubLayerHidden(subLayer);
    } else {
      setSubLayerVisible(subLayer);
    }
  };

  // Toogles sublayers section
  const toggleShowSublayers = (e) => {
    e.stopPropagation();
    setShowSublayers(!showSublayers);
  };

  // Determines visibility of subLayer
  // If the groupLayer is not toggleable
  // then the sublayer should only be visible if it's included in visibleSubLayers
  const showSublayer = (subLayer) => {
    if (toggleable) {
<<<<<<< HEAD
      return isSubLayerFiltered(subLayer);
    } else if (visibleSubLayers.includes(subLayer)) {
      return true;
=======
      if (filterValue && filterValue !== "") {
        return groupLayer.subLayers.find((sl) => sl.id === subLayer).isFiltered;
      } else {
        return true;
      }
    } else if (visibleSubLayers.some((s) => s === subLayer)) {
      if (filterValue && filterValue !== "") {
        return groupLayer.subLayers.find((sl) => sl.id === subLayer).isFiltered;
      } else {
        return true;
      }
>>>>>>> 2cd3e34c
    }
    return false;
  };

  return (
    <LayerItem
      display={display}
      layer={layer}
      app={app}
      draggable={draggable}
      toggleable={toggleable}
      clickCallback={handleLayerItemClick}
      visibleSubLayers={visibleSubLayers}
      visibleSubLayersCaption={visibleSubLayers.map(
        (subLayer) => layer.layersInfo[subLayer]?.caption || ""
      )}
      onSetZoomVisible={setZoomVisible}
      expandableSection={
        layer.get("layerInfo").hideExpandArrow !== true && (
          <IconButton
            sx={{ p: draggable ? 0 : "5px", mr: draggable ? "5px" : 0 }}
            size="small"
            onClick={(e) => toggleShowSublayers(e)}
          >
            <KeyboardArrowRightOutlinedIcon
              sx={{
                transform: showSublayers ? "rotate(90deg)" : "",
                transition: "transform 300ms ease",
                color: (theme) => theme.palette.grey[500],
              }}
            ></KeyboardArrowRightOutlinedIcon>
          </IconButton>
        )
      }
      subLayersSection={
        <Collapse in={showSublayers}>
          <Box sx={{ marginLeft: "40px" }}>
            {layer.subLayers.map((subLayer, index) => (
              <SubLayerItem
                display={showSublayer(subLayer) ? "block" : "none"}
                key={subLayer}
                subLayer={subLayer}
                subLayerIndex={index}
                layer={layer}
                toggleable={toggleable}
                app={app}
                visible={visibleSubLayers.some((s) => s === subLayer)}
                toggleSubLayer={toggleSubLayer}
                zoomVisible={zoomVisible}
              ></SubLayerItem>
            ))}
          </Box>
        </Collapse>
      }
    ></LayerItem>
  );
}<|MERGE_RESOLUTION|>--- conflicted
+++ resolved
@@ -249,25 +249,16 @@
   // then the sublayer should only be visible if it's included in visibleSubLayers
   const showSublayer = (subLayer) => {
     if (toggleable) {
-<<<<<<< HEAD
       return isSubLayerFiltered(subLayer);
     } else if (visibleSubLayers.includes(subLayer)) {
       return true;
-=======
-      if (filterValue && filterValue !== "") {
-        return groupLayer.subLayers.find((sl) => sl.id === subLayer).isFiltered;
-      } else {
-        return true;
-      }
-    } else if (visibleSubLayers.some((s) => s === subLayer)) {
-      if (filterValue && filterValue !== "") {
-        return groupLayer.subLayers.find((sl) => sl.id === subLayer).isFiltered;
-      } else {
-        return true;
-      }
->>>>>>> 2cd3e34c
     }
     return false;
+  };
+
+  const isSubLayerFiltered = (subLayer) => {
+    const foundSubLayer = groupLayer.subLayers.find((sl) => sl.id === subLayer);
+    return foundSubLayer ? foundSubLayer.isFiltered : false;
   };
 
   return (
