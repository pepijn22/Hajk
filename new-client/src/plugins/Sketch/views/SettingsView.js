import React from "react";
<<<<<<< HEAD
import { Grid, Tooltip, Switch } from "@mui/material";
import { FormControl, FormLabel, FormControlLabel } from "@mui/material";
=======
import { Grid, Tooltip, Switch } from "@material-ui/core";
import { FormControl, FormLabel, FormControlLabel } from "@material-ui/core";
import { Select, InputLabel, MenuItem } from "@material-ui/core";
>>>>>>> 4314748d
import Information from "../components/Information";

import {
  AREA_MEASUREMENT_UNITS,
  LENGTH_MEASUREMENT_UNITS,
  MEASUREMENT_PRECISIONS,
} from "../constants";

const SettingsView = (props) => {
  // Let's destruct some props
  const { model, id, measurementSettings, setMeasurementSettings } = props;
  // Then we'll get some information about the current activity (view)
  const activity = model.getActivityFromId(id);

  return (
    <Grid container spacing={2}>
      <Grid item xs={12}>
        <Information text={activity.information} />
      </Grid>
      <Grid item xs={12}>
        <FormControl component="fieldset">
<<<<<<< HEAD
          <FormLabel component="legend">Generella ritinställningar</FormLabel>
          <Tooltip
            disableInteractive
            title="Slå på om du vill visa objektens mått."
          >
=======
          <FormLabel focused={false} component="legend">
            Generella inställningar
          </FormLabel>
          <Tooltip title="Slå på om du vill visa objektens mått.">
>>>>>>> 4314748d
            <FormControlLabel
              label="Visa mått på objekten"
              control={
                <Switch
                  checked={measurementSettings.showText}
                  onChange={() => {
                    setMeasurementSettings((settings) => ({
                      ...settings,
                      showText: !settings.showText,
                    }));
                  }}
                  color="primary"
                />
              }
            />
          </Tooltip>
          <Tooltip title="Slå på om du vill visa objektens area.">
            <FormControlLabel
              label="Visa objektens area"
              control={
                <Switch
                  checked={measurementSettings.showArea}
                  onChange={() => {
                    setMeasurementSettings((settings) => ({
                      ...settings,
                      showArea: !settings.showArea,
                    }));
                  }}
                  color="primary"
                />
              }
            />
          </Tooltip>
          <Tooltip title="Slå på om du vill visa objektens omkrets.">
            <FormControlLabel
              label="Visa objektens omkrets"
              control={
                <Switch
                  checked={measurementSettings.showPerimeter}
                  onChange={() => {
                    setMeasurementSettings((settings) => ({
                      ...settings,
                      showPerimeter: !settings.showPerimeter,
                    }));
                  }}
                  color="primary"
                />
              }
            />
          </Tooltip>
          <Tooltip title="Välj enhet för mätning av areal.">
            <FormControl size="small" style={{ marginTop: 8 }}>
              <InputLabel
                variant="outlined"
                id="sketch-select-area-measurement-unit-label"
              >
                Mätenhet, areal
              </InputLabel>
              <Select
                id="sketch-select-area-measurement-unit"
                labelId="sketch-select-area-measurement-unit-label"
                value={measurementSettings.areaUnit}
                label="Mätenhet, areal"
                variant="outlined"
                onChange={(e) => {
                  setMeasurementSettings((settings) => ({
                    ...settings,
                    areaUnit: e.target.value,
                  }));
                }}
              >
                {AREA_MEASUREMENT_UNITS.map((unit, index) => {
                  return (
                    <MenuItem value={unit.type} key={index}>
                      {unit.name}
                    </MenuItem>
                  );
                })}
              </Select>
            </FormControl>
          </Tooltip>
          <Tooltip title="Välj enhet för mätning av längd.">
            <FormControl size="small" style={{ marginTop: 16 }}>
              <InputLabel
                variant="outlined"
                id="sketch-select-length-measurement-unit-label"
              >
                Mätenhet, längd
              </InputLabel>
              <Select
                id="sketch-select-length-measurement-unit"
                labelId="sketch-select-length-measurement-unit-label"
                value={measurementSettings.lengthUnit}
                label="Mätenhet, längd"
                variant="outlined"
                onChange={(e) => {
                  setMeasurementSettings((settings) => ({
                    ...settings,
                    lengthUnit: e.target.value,
                  }));
                }}
              >
                {LENGTH_MEASUREMENT_UNITS.map((unit, index) => {
                  return (
                    <MenuItem value={unit.type} key={index}>
                      {unit.name}
                    </MenuItem>
                  );
                })}
              </Select>
            </FormControl>
          </Tooltip>
          <Tooltip title="Välj med vilken precision mätvärdena ska presenteras.">
            <FormControl size="small" style={{ marginTop: 16 }}>
              <InputLabel variant="outlined" id="sketch-select-precision-label">
                Mätprecision
              </InputLabel>
              <Select
                id="sketch-select-precision"
                labelId="sketch-select-precision-label"
                value={measurementSettings.precision ?? 0}
                label="Mätprecision"
                variant="outlined"
                onChange={(e) => {
                  setMeasurementSettings((settings) => ({
                    ...settings,
                    precision: parseInt(e.target.value),
                  }));
                }}
              >
                {MEASUREMENT_PRECISIONS.map((precision, index) => {
                  return (
                    <MenuItem value={precision.value} key={index}>
                      {precision.name}
                    </MenuItem>
                  );
                })}
              </Select>
            </FormControl>
          </Tooltip>
        </FormControl>
      </Grid>
    </Grid>
  );
};

export default SettingsView;<|MERGE_RESOLUTION|>--- conflicted
+++ resolved
@@ -1,12 +1,16 @@
 import React from "react";
-<<<<<<< HEAD
-import { Grid, Tooltip, Switch } from "@mui/material";
-import { FormControl, FormLabel, FormControlLabel } from "@mui/material";
-=======
-import { Grid, Tooltip, Switch } from "@material-ui/core";
-import { FormControl, FormLabel, FormControlLabel } from "@material-ui/core";
-import { Select, InputLabel, MenuItem } from "@material-ui/core";
->>>>>>> 4314748d
+import {
+  FormControl,
+  FormLabel,
+  FormControlLabel,
+  Grid,
+  InputLabel,
+  MenuItem,
+  Select,
+  Switch,
+  Tooltip,
+} from "@mui/material";
+
 import Information from "../components/Information";
 
 import {
@@ -28,18 +32,13 @@
       </Grid>
       <Grid item xs={12}>
         <FormControl component="fieldset">
-<<<<<<< HEAD
-          <FormLabel component="legend">Generella ritinställningar</FormLabel>
+          <FormLabel focused={false} component="legend">
+            Generella ritinställningar
+          </FormLabel>
           <Tooltip
             disableInteractive
             title="Slå på om du vill visa objektens mått."
           >
-=======
-          <FormLabel focused={false} component="legend">
-            Generella inställningar
-          </FormLabel>
-          <Tooltip title="Slå på om du vill visa objektens mått.">
->>>>>>> 4314748d
             <FormControlLabel
               label="Visa mått på objekten"
               control={
