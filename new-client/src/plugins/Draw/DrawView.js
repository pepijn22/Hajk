import React from "react";
import { createPortal } from "react-dom";
<<<<<<< HEAD
import { withStyles } from "@material-ui/core/styles";
import { withTranslation } from "react-i18next";
import PropTypes from "prop-types";
import Button from "@material-ui/core/Button";
import DeleteIcon from "@material-ui/icons/Delete";
import FolderOpenIcon from "@material-ui/icons/FolderOpen";
import SaveAltIcon from "@material-ui/icons/SaveAlt";
import NativeSelect from "@material-ui/core/NativeSelect";
import FormControl from "@material-ui/core/FormControl";
import Input from "@material-ui/core/Input";
import InputLabel from "@material-ui/core/InputLabel";
import FormControlLabel from "@material-ui/core/FormControlLabel";
import Typography from "@material-ui/core/Typography/Typography";
import Checkbox from "@material-ui/core/Checkbox";
=======
import { styled } from "@mui/material/styles";
import Button from "@mui/material/Button";
import Divider from "@mui/material/Divider";
import DeleteIcon from "@mui/icons-material/Delete";
import FolderOpenIcon from "@mui/icons-material/FolderOpen";
import SaveAltIcon from "@mui/icons-material/SaveAlt";
import NativeSelect from "@mui/material/NativeSelect";
import FormControl from "@mui/material/FormControl";
import Input from "@mui/material/Input";
import InputLabel from "@mui/material/InputLabel";
import FormControlLabel from "@mui/material/FormControlLabel";
import Typography from "@mui/material/Typography";
import Checkbox from "@mui/material/Checkbox";
>>>>>>> af963bdc
import { withSnackbar } from "notistack";
import Dialog from "../../components/Dialog/Dialog";
import Symbology from "./components/Symbology.js";

// The css-file is only targeting the ol-draw-interaction, and styles the tooltip.
// TODO: Remove?
import "./draw.css";

const StyledFormControl = styled(FormControl)(() => ({
  width: "100%",
}));

const Row = styled("div")(({ theme }) => ({
  width: "100%",
  marginBottom: theme.spacing(1),
}));

const StyledDivider = styled(Divider)(({ theme }) => ({
  marginTop: theme.spacing(2),
  marginBottom: theme.spacing(1),
}));

class DrawView extends React.PureComponent {
  state = {
    shape: "LineString",
    drawMethod: "add",
    displayText: false,
  };

  constructor(props) {
    super(props);
    this.model = this.props.model;
    this.localObserver = this.props.localObserver;
    this.globalObserver = this.props.globalObserver;
    this.snackbarKey = null;
    this.localObserver.subscribe("dialog", (feature) => {
      this.setState({
        feature: feature,
        dialog: true,
        dialogPrompt: true,
        dialogText: "",
        dialogButtonText: "common.ok",
        dialogAbortText: "common.cancel",
        dialogCloseCallback: this.onCloseTextDialog,
        dialogAbortCallback: this.onAbortTextDialog,
      });
    });
    this.addMapDropListeners();
  }

  addMapDropListeners = () => {
    const mapDiv = document.getElementById("map");
    ["drop", "dragover", "dragend", "dragleave", "dragenter"].forEach(
      (eventName) => {
        mapDiv.addEventListener(
          eventName,
          this.preventDefaultDropBehavior,
          false
        );
      }
    );
    mapDiv.addEventListener("dragenter", this.handleDragEnter, false);
    mapDiv.addEventListener("drop", this.handleDrop, false);
  };

  handleDragEnter = (e) => {
    this.snackbarKey = this.props.enqueueSnackbar(
<<<<<<< HEAD
      this.props.t("plugins.draw.dragAndDrop.onDragEnter")
=======
      "Släpp en KML-fil i kartan för att importera!",
      { preventDuplicate: true }
>>>>>>> af963bdc
    );
  };

  handleDrop = (e) => {
    try {
      const file = e.dataTransfer.files[0];
      if (file) {
        const fileType = file.type ? file.type : file.name.split(".").pop();
        //Not sure about filetype for kml... Qgis- and Hajk-generated kml:s does not contain any information about type.
        //The application/vnd... is a guess.
        if (
          fileType === "kml" ||
          fileType === "application/vnd.google-earth.kml+xml"
        ) {
          this.globalObserver.publish("draw.showWindow", {
            hideOtherPlugins: false,
          });
          this.addDroppedKmlToMap(file);
        } else {
          this.props.enqueueSnackbar(
            `${fileType} ${this.props.t(
              "plugins.draw.dragAndDrop.notSupportedError"
            )}`,
            {
              variant: "error",
            }
          );
        }
      }
    } catch (error) {
      this.props.enqueueSnackbar(
        this.props.t("plugins.draw.dragAndDrop.onDropError"),
        {
          variant: "error",
        }
      );
      console.error(`Error importing KML-file... ${error}`);
    }
  };

  addDroppedKmlToMap = (file) => {
    const { model } = this.props;
    const reader = new FileReader();

    reader.onload = () => {
      model.import(reader.result, (error) => {
        this.handleImportError(error);
      });
      this.props.closeSnackbar(this.snackbarKey);
      this.snackbarKey = null;
    };

    reader.readAsText(file);
  };

  handleImportError = (error) => {
    if (error === "no-features-found") {
      this.props.enqueueSnackbar(
        this.props.t("plugins.draw.import.kml.error"),
        {
          variant: "warning",
        }
      );
    } else {
      throw error;
    }
  };

  preventDefaultDropBehavior = (e) => {
    e.stopPropagation();
    e.preventDefault();
  };

  handleChange = (name) => (event) => {
    this.setState({ [name]: event.target.value });
    if (name === "shape") {
      this.props.model.setType(event.target.value);
    }
    if (name === "drawMethod") {
      this.props.model.setDrawMethod(event.target.value);
    }
  };

  onAbortTextDialog = () => {
    this.setState({
      dialog: false,
    });
  };

  onCloseTextDialog = (text) => {
    this.props.model.openDialog(false);

    const { feature } = this.state;
    feature.set("type", "Text");
    feature.set("text", text);
    feature.setStyle(this.props.model.getStyle(feature));
    this.setState({
      dialog: false,
    });
    this.props.model.redraw();
  };

  renderDialog() {
    if (this.state.dialog) {
      this.props.model.openDialog(true);

      return createPortal(
        <Dialog
          options={{
            text: this.state.dialogText,
            prompt: this.state.dialogPrompt,
            headerText: this.state.dialogHeaderText || "Ange text",
            buttonText: this.state.dialogButtonText || "common.ok",
            abortText: this.state.dialogAbortText,
            useLegacyNonMarkdownRenderer: true,
          }}
          open={this.state.dialog}
          onClose={this.state.dialogCloseCallback}
          onAbort={this.state.dialogAbortCallback}
        />,
        document.getElementById("map")
      );
    } else {
      return null;
    }
  }

  renderForm() {
    const { drawMethod } = this.state;

    if (drawMethod === "add") {
      return (
        <>
          <Row>
            <StyledFormControl>
              <InputLabel variant="standard" htmlFor="shape-native-helper">
                Typ av ritobjekt
              </InputLabel>
              <NativeSelect
                value={this.state.shape}
                onChange={this.handleChange("shape")}
                input={<Input name="shape" id="shape-native-helper" />}
              >
                <option value="LineString">Linje</option>
                <option value="Text">Text</option>
                <option value="Polygon">Yta</option>
                <option value="Square">Rektangel</option>
                <option value="Circle">Cirkel</option>
                <option value="Point">Punkt</option>
              </NativeSelect>
            </StyledFormControl>
          </Row>
          <StyledDivider>Ritmanér</StyledDivider>
          <Row>
            <Symbology type={this.state.shape} model={this.props.model} />
          </Row>
        </>
      );
    }

    if (drawMethod === "edit") {
      return (
        <>
          <Typography>
            Klicka på ett ritobjekt i kartan som du vill editera. Du kan editera
            dina egna ritobjekt. För att editera andra objekt använd
            editeraverktyget.
          </Typography>
        </>
      );
    }

    if (drawMethod === "remove") {
      return (
        <>
          <Typography>
            Klicka på ett ritobjekt i kartan som du vill ta bort. Du kan ta bort
            dina egna ritobjekt. För att ta bort andra objekt använd
            editeraverktyget.
          </Typography>
        </>
      );
    }

    if (drawMethod === "move") {
      return (
        <>
          <Typography>
            Klicka på det ritobjekt i kartan som du vill flytta för att aktivera
            flyttläge, dra därefter objektet till ny position. Du kan flytta
            dina egna ritobjekt. För att flytta andra objekt använd
            editeraverktyget.
          </Typography>
        </>
      );
    }

    if (drawMethod === "import") {
      return (
        <>
          <div>
            <Button sx={{ width: "100%" }} onClick={this.openUploadDialog}>
              <FolderOpenIcon />
              &nbsp; Importera ritobjekt
            </Button>
          </div>
          <div>
            <Button sx={{ width: "100%" }} onClick={this.props.model.export}>
              <SaveAltIcon />
              &nbsp; Exportera ritobjekt
            </Button>
          </div>
        </>
      );
    }
  }

  openUploadDialog = (e) => {
    this.setState({
      dialog: true,
      dialogPrompt: false,
      dialogHeaderText: "plugins.draw.import.kml.dialog.header",
      dialogText: this.renderImport(),
      dialogButtonText: "common.cancel",
      dialogCloseCallback: this.onCloseUploadDialog,
    });
  };

  onCloseUploadDialog = () => {
    this.setState({
      dialog: false,
    });
    return;
  };

  renderImport() {
<<<<<<< HEAD
    const { classes, t } = this.props;
    console.log("T: ", this.props.i18n);
    return (
      <div>
        <Typography>
          {t("plugins.draw.import.kml.dialog.mainArea.title")}
        </Typography>
        <div className={classes.row}>
=======
    return (
      <div>
        <Typography>Välj KML-fil att importera:</Typography>
        <Row>
>>>>>>> af963bdc
          <input
            type="file"
            name="files[]"
            accept=".kml"
            multiple={false}
            id="file-uploader"
          />
        </Row>
        <Row>
          <Button
            variant="contained"
            color="primary"
            type="submit"
            value="Upload"
            onClick={() => {
              var fileUploader = document.getElementById("file-uploader");
              var file = fileUploader.files[0];
              var reader = new FileReader();
              reader.onload = () => {
                this.onCloseUploadDialog();
                this.props.model.import(reader.result, (error) => {
                  try {
                    this.handleImportError(error);
                  } catch (error) {
                    console.error(`Error importing KML-file... ${error}`);
                  }
                });
              };
              if (file) {
                reader.readAsText(file);
              }
            }}
          >
            {t("plugins.draw.import.kml.dialog.mainArea.uploadButton")}
          </Button>
        </Row>
      </div>
    );
  }

  render() {
    return (
      <>
        <Row>
          <Row>
            <Button
              variant="contained"
              sx={{ width: "100%" }}
              onClick={this.props.model.clear}
            >
              <DeleteIcon />
              Ta bort alla ritobjekt
            </Button>
          </Row>
          <Row>
            <FormControlLabel
              control={
                <Checkbox
                  checked={this.state.displayText}
                  onChange={() => {
                    this.setState({
                      displayText: !this.state.displayText,
                    });
                    this.model.displayText = !this.model.displayText;
                    this.localObserver.publish("update");
                  }}
                  color="primary"
                />
              }
              label="Visa mått på ritobjekt"
            />
          </Row>
          <StyledDivider>Inställningar</StyledDivider>
          <StyledFormControl>
            <InputLabel variant="standard" htmlFor="drawMethod-native-helper">
              Aktivitet
            </InputLabel>
            <NativeSelect
              value={this.state.drawMethod}
              onChange={this.handleChange("drawMethod")}
              input={<Input name="drawMethod" id="drawMethod-native-helper" />}
            >
              <option value="abort">Ingen</option>
              <option value="add">Lägg till objekt</option>
              <option value="remove">Ta bort objekt</option>
              <option value="edit">Editera objekt</option>
              <option value="move">Flytta objekt</option>
              <option value="import">Importera/Exportera</option>
            </NativeSelect>
          </StyledFormControl>
        </Row>
        {this.renderForm()}
        {this.renderDialog()}
      </>
    );
  }
}

<<<<<<< HEAD
DrawView.propTypes = {
  classes: PropTypes.object.isRequired,
};

export default withTranslation()(withStyles(styles)(withSnackbar(DrawView)));
=======
export default withSnackbar(DrawView);
>>>>>>> af963bdc
<|MERGE_RESOLUTION|>--- conflicted
+++ resolved
@@ -1,21 +1,5 @@
 import React from "react";
 import { createPortal } from "react-dom";
-<<<<<<< HEAD
-import { withStyles } from "@material-ui/core/styles";
-import { withTranslation } from "react-i18next";
-import PropTypes from "prop-types";
-import Button from "@material-ui/core/Button";
-import DeleteIcon from "@material-ui/icons/Delete";
-import FolderOpenIcon from "@material-ui/icons/FolderOpen";
-import SaveAltIcon from "@material-ui/icons/SaveAlt";
-import NativeSelect from "@material-ui/core/NativeSelect";
-import FormControl from "@material-ui/core/FormControl";
-import Input from "@material-ui/core/Input";
-import InputLabel from "@material-ui/core/InputLabel";
-import FormControlLabel from "@material-ui/core/FormControlLabel";
-import Typography from "@material-ui/core/Typography/Typography";
-import Checkbox from "@material-ui/core/Checkbox";
-=======
 import { styled } from "@mui/material/styles";
 import Button from "@mui/material/Button";
 import Divider from "@mui/material/Divider";
@@ -29,7 +13,7 @@
 import FormControlLabel from "@mui/material/FormControlLabel";
 import Typography from "@mui/material/Typography";
 import Checkbox from "@mui/material/Checkbox";
->>>>>>> af963bdc
+import { withTranslation } from "react-i18next";
 import { withSnackbar } from "notistack";
 import Dialog from "../../components/Dialog/Dialog";
 import Symbology from "./components/Symbology.js";
@@ -97,12 +81,8 @@
 
   handleDragEnter = (e) => {
     this.snackbarKey = this.props.enqueueSnackbar(
-<<<<<<< HEAD
-      this.props.t("plugins.draw.dragAndDrop.onDragEnter")
-=======
-      "Släpp en KML-fil i kartan för att importera!",
+      this.props.t("plugins.draw.dragAndDrop.onDragEnter"),
       { preventDuplicate: true }
->>>>>>> af963bdc
     );
   };
 
@@ -339,21 +319,13 @@
   };
 
   renderImport() {
-<<<<<<< HEAD
-    const { classes, t } = this.props;
-    console.log("T: ", this.props.i18n);
+    const { t } = this.props;
     return (
       <div>
         <Typography>
           {t("plugins.draw.import.kml.dialog.mainArea.title")}
         </Typography>
-        <div className={classes.row}>
-=======
-    return (
-      <div>
-        <Typography>Välj KML-fil att importera:</Typography>
         <Row>
->>>>>>> af963bdc
           <input
             type="file"
             name="files[]"
@@ -452,12 +424,4 @@
   }
 }
 
-<<<<<<< HEAD
-DrawView.propTypes = {
-  classes: PropTypes.object.isRequired,
-};
-
-export default withTranslation()(withStyles(styles)(withSnackbar(DrawView)));
-=======
-export default withSnackbar(DrawView);
->>>>>>> af963bdc
+export default withTranslation()(withSnackbar(DrawView));