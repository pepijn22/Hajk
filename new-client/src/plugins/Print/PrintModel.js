--- conflicted
+++ resolved
@@ -12,12 +12,8 @@
 import { Translate } from "ol/interaction.js";
 import Collection from "ol/Collection";
 import { Style, Stroke, Fill } from "ol/style.js";
-<<<<<<< HEAD
-=======
-import { saveAs } from "file-saver";
 import TileLayer from "ol/layer/Tile";
 import TileWMS from "ol/source/TileWMS";
->>>>>>> 9f38e15b
 
 export default class PrintModel {
   constructor(settings) {
