--- conflicted
+++ resolved
@@ -408,7 +408,7 @@
       scaleBarLengthMeters /= 1000;
       units = "km";
     }
-    return `${Number(scaleBarLengthMeters).toLocaleString()} ${units}`;
+    return `${Number(scaleBarLengthMeters).toLocaleString("sv-SE")} ${units}`;
   };
 
   getNumLinesAndDivider = (scaleBarLengthMeters, scaleBarLength) => {
@@ -487,7 +487,6 @@
     pdf.setTextColor(color);
 
     // Here we set the number 0 at the start of the scalebar
-<<<<<<< HEAD
     pdf.text("0", scaleBarPosition.x - 0.7, scaleBarPosition.y + 8);
 
     if (scaleBarLength < 45) {
@@ -522,21 +521,6 @@
           dividerTextNumberCounter++;
         }
       }
-=======
-    pdf.text("0", position.x - 0.7, position.y + 8);
-
-    // And here we set the division line numbers on the scalebar number line
-    // We use a for loop and an equation for the x position to set the...
-    // correct positions of the two halved values on the scalebar line.
-    for (let textGap = 2; textGap <= 4; textGap *= 2) {
-      // Here we calculate the text that will be written on the PDF.
-      let dividerText = (calculatedScaleBarLength / textGap).toLocaleString();
-      // We calculate the X coordinate where the text will be drawn.
-      let positionX =
-        position.x - dividerText.length / 1.6 + scaleBarLength / textGap;
-      // And write the text on the PDF at the specified coordinates
-      pdf.text(dividerText, positionX, position.y + 8);
->>>>>>> 18ba3ac6
     }
   };
 
