import React from "react";
import PropTypes from "prop-types";
import { styled } from "@mui/material/styles";
import { withSnackbar } from "notistack";
import PrintDialog from "./PrintDialog";
<<<<<<< HEAD
import { AppBar, Tab, Tabs } from "@material-ui/core";
import PrintIcon from "@material-ui/icons/Print";
import SettingsIcon from "@material-ui/icons/Settings";
import { Tooltip, Button } from "@material-ui/core";
import { withTranslation } from "react-i18next";
=======
import { AppBar, Tab, Tabs } from "@mui/material";
import PrintIcon from "@mui/icons-material/Print";
import SettingsIcon from "@mui/icons-material/Settings";
import { Tooltip, Button } from "@mui/material";
>>>>>>> af963bdc

import GeneralOptions from "./GeneralOptions";
import AdvancedOptions from "./AdvancedOptions";

const Root = styled("div")(() => ({
  margin: -10,
  display: "flex",
  flexDirection: "column",
  height: "100%",
}));

const StyledAppBar = styled(AppBar)(() => ({
  top: -10,
}));

const TabContent = styled("div")(({ theme }) => ({
  display: "flex",
  flexDirection: "column",
  justifyContent: "space-between",
  padding: theme.spacing(1),
  width: "100%",
  height: "100%",
}));

const PrintButtonContainer = styled("div")(({ theme }) => ({
  padding: theme.spacing(1),
}));

class PrintView extends React.PureComponent {
  static propTypes = {
    model: PropTypes.object.isRequired,
    localObserver: PropTypes.object.isRequired,
    enqueueSnackbar: PropTypes.func.isRequired,
    closeSnackbar: PropTypes.func.isRequired,
  };

  static defaultProps = {};

  state = {
    format: "a4", // a0-a5
    useMargin: this.props.options.useMargin ?? false, // User can choose to have a margin around the map-image
    orientation: "landscape",
    resolution: 150, // 72, 150, 300,
    scale: this.props.scales[Math.round((this.props.scales.length - 1) / 2)], // 10000 means scale of 1:10000
    mapTitle: "", // User can set a title that will get printed on the map
    printComment: "", // User can set a comment that will get printed on the map
    mapTextColor: this.props.options.mapTextColor ?? "#FFFFFF", // Default color of text printed on the map
    printInProgress: false,
    previewLayerVisible: false,
    activeTab: 0,
    includeNorthArrow: this.props.options.includeNorthArrow ?? false,
    northArrowPlacement: this.props.options.northArrowPlacement || "topLeft",
    includeScaleBar: this.props.options.includeScaleBar ?? true,
    scaleBarPlacement: this.props.options.scaleBarPlacement || "bottomLeft",
    includeLogo: this.props.options.includeLogo ?? true,
    logoPlacement: this.props.options.logoPlacement || "topRight",
    saveAsType: "PDF",
    printOptionsOk: false,
  };

  snackbarKey = null;

  // Used to store some values that will be needed for resetting the map
  valuesToRestoreFrom = {};

  constructor(props) {
    super(props);
    this.model = this.props.model;
    this.localObserver = this.props.localObserver;
    this.dims = this.props.dims;

    // Add the preview layer to map (it doesn't contain any features yet!)
    this.model.addPreviewLayer();

    // If plugin is visible at start, ensure we show the preview feature too
    if (props.visibleAtStart === true) this.state.previewLayerVisible = true;

    props.localObserver.subscribe("print-completed", () => {
      this.props.closeSnackbar(this.snackbarKey);
      this.props.enqueueSnackbar("Din utskrift är klar!", {
        variant: "success",
      });
      this.setState({ printInProgress: false });
    });

    props.localObserver.subscribe("print-failed-to-save", () => {
      this.props.closeSnackbar(this.snackbarKey);
      this.props.enqueueSnackbar(
        "Utskriften gick inte att spara, kontakta systemadministratören.",
        {
          variant: "error",
        }
      );
      this.setState({ printInProgress: false });
    });

    this.localObserver.subscribe("error-loading-logo-image", () => {
      this.props.enqueueSnackbar("Logotypbilden kunde inte laddas in.", {
        variant: "warning",
      });
    });

    this.localObserver.subscribe("error-loading-arrow-image", () => {
      this.props.enqueueSnackbar("Norrpilen kunde inte laddas in.", {
        variant: "warning",
      });
    });

    props.localObserver.subscribe("showPrintPreview", () => {
      const scale = this.model.getFittingScale();
      this.setState({ previewLayerVisible: true, scale: scale }, () => {
        this.handlePotentialPrintOptionError();
      });
    });

    props.localObserver.subscribe("hidePrintPreview", () => {
      this.setState({ previewLayerVisible: false });
    });
  }

  initiatePrint = (e) => {
    // Print can be initiated by submitting the <form>. In that case, we must prevent default behavior.
    e.preventDefault();
    // Print starts, tell the user
    this.setState({ printInProgress: true });
    this.snackbarKey = this.props.enqueueSnackbar(
      "Utskrift pågår – var god vänta…",
      {
        variant: "info",
        persist: true,
      }
    );

    this.valuesToRestoreFrom = {
      snackbarKey: this.snackbarKey,
    };

    const printOptions = this.getPrintOptions();
    this.model.print(printOptions);
  };

  getPrintOptions = () => {
    return {
      useMargin: this.state.useMargin,
      format: this.state.format,
      orientation: this.state.orientation,
      resolution: this.state.resolution,
      scale: this.state.scale,
      mapTitle: this.state.mapTitle,
      printComment: this.state.printComment,
      mapTextColor: this.state.mapTextColor,
      includeLogo: this.state.includeLogo,
      logoPlacement: this.state.logoPlacement,
      includeScaleBar: this.state.includeScaleBar,
      scaleBarPlacement: this.state.scaleBarPlacement,
      includeNorthArrow: this.state.includeNorthArrow,
      northArrowPlacement: this.state.northArrowPlacement,
      saveAsType: this.state.saveAsType,
    };
  };

  /**
   * @summary Make it possible to cancel a printout by clicking a button.
   *
   */
  cancelPrint = () => {
    this.model.cancelPrint();

    // Print done, hide messages
    this.props.closeSnackbar(this.valuesToRestoreFrom.snackbarKey);
    this.props.enqueueSnackbar(
      "Du avbröt utskriften – ingen data har sparats",
      {
        variant: "warning",
      }
    );
    this.setState({ printInProgress: false });
  };

  handleChange = (event) => {
    this.setState(
      {
        [event.target.name]: event.target.value,
      },
      () => {
        this.handlePotentialPrintOptionError();
      }
    );
  };

  handlePotentialPrintOptionError = () => {
    const printOptions = this.getPrintOptions();
    const printOptionsOk = this.model.desiredPrintOptionsOk(printOptions);
    this.setState({ printOptionsOk: printOptionsOk });
  };

  setMapTextColor = (color) => {
    this.setState({ mapTextColor: color.hex });
  };

  handleChangeTabs = (event, activeTab) => {
    this.setState({ activeTab });
  };

  handleTabsMounted = (ref) => {
    setTimeout(() => {
      ref !== null && ref.updateIndicator();
    }, 1);
  };

  renderGeneralOptions = () => {
    const { scales } = this.props;
    const {
      scale,
      useMargin,
      format,
      orientation,
      resolution,
      saveAsType,
      printOptionsOk,
    } = this.state;

    return (
      <GeneralOptions
        scales={scales}
        useMargin={useMargin}
        scale={scale}
        format={format}
        resolution={resolution}
        orientation={orientation}
        handleChange={(event) => {
          this.handleChange(event);
        }}
        model={this.model}
        saveAsType={saveAsType}
        printOptionsOk={printOptionsOk}
        options={this.props.options}
      ></GeneralOptions>
    );
  };

  renderAdvancedOptions = () => {
    const {
      resolution,
      mapTitle,
      printComment,
      mapTextColor,
      includeNorthArrow,
      northArrowPlacement,
      includeScaleBar,
      scaleBarPlacement,
      includeLogo,
      logoPlacement,
      printOptionsOk,
    } = this.state;

    return (
      <AdvancedOptions
        resolution={resolution}
        mapTitle={mapTitle}
        printComment={printComment}
        mapTextColor={mapTextColor}
        handleChange={(event) => {
          this.handleChange(event);
        }}
        setMapTextColor={this.setMapTextColor}
        includeNorthArrow={includeNorthArrow}
        northArrowPlacement={northArrowPlacement}
        includeScaleBar={includeScaleBar}
        scaleBarPlacement={scaleBarPlacement}
        includeLogo={includeLogo}
        logoPlacement={logoPlacement}
        printOptionsOk={printOptionsOk}
        options={this.props.options}
      ></AdvancedOptions>
    );
  };

  a11yProps(index) {
    return {
      id: `print-tab-${index}`,
      "aria-controls": `print-tab-${index}`,
    };
  }

  render() {
<<<<<<< HEAD
    const { classes, t } = this.props;
=======
    const { windowVisible } = this.props;
>>>>>>> af963bdc
    const {
      previewLayerVisible,
      scale,
      useMargin,
      format,
      orientation,
      printInProgress,
      saveAsType,
      activeTab,
      printOptionsOk,
    } = this.state;

    this.model.renderPreviewFeature(previewLayerVisible, {
      scale: scale,
      format: format,
      orientation: orientation,
      useMargin: useMargin,
    });

    return (
      <>
        <Root>
          <StyledAppBar position="sticky" color="default">
            <Tabs
              action={this.handleTabsMounted}
              onChange={this.handleChangeTabs}
              value={windowVisible ? activeTab : false} // If the window is not visible,
              // we cannot send a proper value to the tabs-component. If we do, mui will throw an error.
              // false is OK though, apparently.
              variant="fullWidth"
              textColor="inherit"
            >
<<<<<<< HEAD
              <Tooltip title={t("plugins.print.window.appBar.tabGeneral")}>
                <Tab icon={<PrintIcon />} />
              </Tooltip>
              <Tooltip title={t("plugins.print.window.appBar.tabAdvanced")}>
                <Tab icon={<SettingsIcon />} />
=======
              <Tooltip disableInteractive title="Generella inställningar">
                <Tab icon={<PrintIcon />} {...this.a11yProps(0)} />
              </Tooltip>
              <Tooltip disableInteractive title="Avancerade inställningar">
                <Tab icon={<SettingsIcon />} {...this.a11yProps(1)} />
>>>>>>> af963bdc
              </Tooltip>
            </Tabs>
          </StyledAppBar>
          <TabContent>
            {activeTab === 0 && this.renderGeneralOptions()}
            {activeTab === 1 && this.renderAdvancedOptions()}
            <PrintButtonContainer>
              <Button
                variant="contained"
                fullWidth={true}
                color="primary"
                onClick={this.initiatePrint}
                disabled={printInProgress || !printOptionsOk}
              >
                Skriv ut
              </Button>
            </PrintButtonContainer>
          </TabContent>
        </Root>
        <PrintDialog
          open={printInProgress}
          saveAsType={saveAsType}
          cancelPrint={this.cancelPrint}
        />
      </>
    );
  }
}

<<<<<<< HEAD
export default withTranslation()(withStyles(styles)(withSnackbar(PrintView)));
=======
export default withSnackbar(PrintView);
>>>>>>> af963bdc
<|MERGE_RESOLUTION|>--- conflicted
+++ resolved
@@ -3,18 +3,11 @@
 import { styled } from "@mui/material/styles";
 import { withSnackbar } from "notistack";
 import PrintDialog from "./PrintDialog";
-<<<<<<< HEAD
-import { AppBar, Tab, Tabs } from "@material-ui/core";
-import PrintIcon from "@material-ui/icons/Print";
-import SettingsIcon from "@material-ui/icons/Settings";
-import { Tooltip, Button } from "@material-ui/core";
-import { withTranslation } from "react-i18next";
-=======
 import { AppBar, Tab, Tabs } from "@mui/material";
 import PrintIcon from "@mui/icons-material/Print";
 import SettingsIcon from "@mui/icons-material/Settings";
 import { Tooltip, Button } from "@mui/material";
->>>>>>> af963bdc
+import { withTranslation } from "react-i18next";
 
 import GeneralOptions from "./GeneralOptions";
 import AdvancedOptions from "./AdvancedOptions";
@@ -301,11 +294,7 @@
   }
 
   render() {
-<<<<<<< HEAD
-    const { classes, t } = this.props;
-=======
-    const { windowVisible } = this.props;
->>>>>>> af963bdc
+    const { windowVisible, t } = this.props;
     const {
       previewLayerVisible,
       scale,
@@ -338,19 +327,17 @@
               variant="fullWidth"
               textColor="inherit"
             >
-<<<<<<< HEAD
-              <Tooltip title={t("plugins.print.window.appBar.tabGeneral")}>
-                <Tab icon={<PrintIcon />} />
-              </Tooltip>
-              <Tooltip title={t("plugins.print.window.appBar.tabAdvanced")}>
-                <Tab icon={<SettingsIcon />} />
-=======
-              <Tooltip disableInteractive title="Generella inställningar">
+              <Tooltip
+                disableInteractive
+                title={t("plugins.print.window.appBar.tabGeneral")}
+              >
                 <Tab icon={<PrintIcon />} {...this.a11yProps(0)} />
               </Tooltip>
-              <Tooltip disableInteractive title="Avancerade inställningar">
+              <Tooltip
+                disableInteractive
+                title={t("plugins.print.window.appBar.tabAdvanced")}
+              >
                 <Tab icon={<SettingsIcon />} {...this.a11yProps(1)} />
->>>>>>> af963bdc
               </Tooltip>
             </Tabs>
           </StyledAppBar>
@@ -380,8 +367,4 @@
   }
 }
 
-<<<<<<< HEAD
-export default withTranslation()(withStyles(styles)(withSnackbar(PrintView)));
-=======
-export default withSnackbar(PrintView);
->>>>>>> af963bdc
+export default withTranslation()(withSnackbar(PrintView));