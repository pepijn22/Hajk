--- conflicted
+++ resolved
@@ -62,7 +62,7 @@
         return 0;
       case "string":
         if (field.textType === "flerval") {
-          return field.values.map((f) => ({ checked: false, value: f }));
+          return field.values.map(f => ({ checked: false, value: f }));
         }
         return "";
       default:
@@ -81,7 +81,7 @@
         featureType: ft,
         hasZ: false,
         version: "1.1.0", // or "1.0.0"
-        srsName: this.editSource.projection,
+        srsName: this.editSource.projection
       };
 
     return format.writeTransaction(
@@ -97,7 +97,7 @@
       foundLayer = this.map
         .getLayers()
         .getArray()
-        .find((layer) => {
+        .find(layer => {
           var match = false;
           if (layer.getSource().getParams) {
             let params = layer.getSource().getParams();
@@ -144,23 +144,23 @@
         body: payload,
         credentials: "same-origin",
         headers: {
-          "Content-Type": "text/xml",
-        },
+          "Content-Type": "text/xml"
+        }
       })
-        .then((response) => {
+        .then(response => {
           this.saving = false;
-          response.text().then((wfsResponseText) => {
+          response.text().then(wfsResponseText => {
             this.refreshLayer(src.layers[0]);
             this.vectorSource
               .getFeatures()
-              .filter((f) => f.modification !== undefined)
-              .forEach((f) => (f.modification = undefined));
+              .filter(f => f.modification !== undefined)
+              .forEach(f => (f.modification = undefined));
             done(this.parseWFSTresponse(wfsResponseText));
           });
         })
-        .catch((response) => {
+        .catch(response => {
           this.saving = false;
-          response.text().then((errorMessage) => {
+          response.text().then(errorMessage => {
             done(errorMessage);
           });
         });
@@ -170,11 +170,11 @@
   save(done) {
     var inserts = this.vectorSource.getFeatures();
     const formValues = { ...this.formValues };
-    Object.keys(formValues).forEach((key) => {
+    Object.keys(formValues).forEach(key => {
       if (Array.isArray(formValues[key])) {
         formValues[key] = formValues[key]
-          .filter((v) => v.checked)
-          .map((v) => v.value)
+          .filter(v => v.checked)
+          .map(v => v.value)
           .join(", ");
       }
     });
@@ -194,43 +194,43 @@
       new Style({
         stroke: new Stroke({
           color: "rgba(0, 255, 255, 1)",
-          width: 3,
+          width: 3
         }),
         fill: new Fill({
-          color: "rgba(0, 0, 0, 0.5)",
+          color: "rgba(0, 0, 0, 0.5)"
         }),
         image: new Circle({
           fill: new Fill({
-            color: "rgba(0, 0, 0, 0.5)",
+            color: "rgba(0, 0, 0, 0.5)"
           }),
           stroke: new Stroke({
             color: "rgba(0, 255, 255, 1)",
-            width: 2,
-          }),
-          radius: 3,
-        }),
+            width: 2
+          }),
+          radius: 3
+        })
       }),
       new Style({
         image: new RegularShape({
           fill: new Fill({
-            color: "rgba(0, 0, 0, 0.2)",
+            color: "rgba(0, 0, 0, 0.2)"
           }),
           stroke: new Stroke({
             color: "rgba(0, 0, 0, 1)",
-            width: 2,
+            width: 2
           }),
           points: 4,
           radius: 8,
-          angle: Math.PI / 4,
-        }),
-        geometry: (feature) => {
+          angle: Math.PI / 4
+        }),
+        geometry: feature => {
           var coordinates =
             feature.getGeometry() instanceof Polygon
               ? feature.getGeometry().getCoordinates()[0]
               : feature.getGeometry().getCoordinates();
           return new MultiPoint(coordinates);
-        },
-      }),
+        }
+      })
     ];
   }
 
@@ -239,19 +239,19 @@
       new Style({
         stroke: new Stroke({
           color: "rgba(255, 165, 20, 1)",
-          width: 3,
+          width: 3
         }),
         fill: new Fill({
-          color: "rgba(255, 165, 20, 0.5)",
+          color: "rgba(255, 165, 20, 0.5)"
         }),
         image: new Icon({
           scale: 1 / 2,
           anchor: [0.5, 1],
           anchorXUnits: "fraction",
           anchorYUnits: "fraction",
-          src: "marker_x2.png",
-        }),
-      }),
+          src: "marker_x2.png"
+        })
+      })
     ];
   }
 
@@ -260,22 +260,22 @@
       new Style({
         stroke: new Stroke({
           color: "rgba(0, 0, 0, 0)",
-          width: 0,
+          width: 0
         }),
         fill: new Fill({
-          color: "rgba(1, 2, 3, 0)",
+          color: "rgba(1, 2, 3, 0)"
         }),
         image: new Circle({
           fill: new Fill({
-            color: "rgba(0, 0, 0, 0)",
+            color: "rgba(0, 0, 0, 0)"
           }),
           stroke: new Stroke({
             color: "rgba(0, 0, 0, 0)",
-            width: 0,
-          }),
-          radius: 0,
-        }),
-      }),
+            width: 0
+          }),
+          radius: 0
+        })
+      })
     ];
   }
 
@@ -283,23 +283,23 @@
     return [
       new Style({
         fill: new Fill({
-          color: "rgba(255, 255, 255, 0.5)",
+          color: "rgba(255, 255, 255, 0.5)"
         }),
         stroke: new Stroke({
           color: "rgba(0, 0, 0, 0.5)",
-          width: 4,
+          width: 4
         }),
         image: new Circle({
           radius: 6,
           fill: new Fill({
-            color: "rgba(0, 0, 0, 0.5)",
+            color: "rgba(0, 0, 0, 0.5)"
           }),
           stroke: new Stroke({
             color: "rgba(255, 255, 255, 0.5)",
-            width: 2,
-          }),
-        }),
-      }),
+            width: 2
+          })
+        })
+      })
     ];
   }
 
@@ -308,10 +308,10 @@
       .getLayers()
       .getArray()
       .filter(
-        (layer) => layer.getProperties().caption === this.editSource.caption
+        layer => layer.getProperties().caption === this.editSource.caption
       );
 
-    mapLayers.forEach((mapLayer) => {
+    mapLayers.forEach(mapLayer => {
       if (mapLayer.getSource) {
         let s = mapLayer.getSource();
         if (s.clear) {
@@ -334,12 +334,12 @@
     this.filty = true;
     this.vectorSource = new VectorSource({
       strategy: strategyAll,
-      projection: this.source.projection,
+      projection: this.source.projection
     });
 
     this.layer = new Vector({
       source: this.vectorSource,
-      style: this.getVectorStyle(),
+      style: this.getVectorStyle()
     });
 
     if (this.layer) {
@@ -359,18 +359,13 @@
       source: this.vectorSource,
       style: this.getSketchStyle(),
       type: geometryType,
-      geometryName: this.geometryName,
-    });
-
-<<<<<<< HEAD
+      geometryName: this.geometryName
+    });
+
     this.draw.on("drawend", event => {
       if (!this.wkt) {
         this.vectorSource.clear();
       }
-=======
-    this.draw.on("drawend", (event) => {
-      this.vectorSource.clear();
->>>>>>> 8d6b33b5
       event.feature.modification = "added";
     });
     this.map.addInteraction(this.draw);
@@ -438,8 +433,8 @@
   }
 
   getSources() {
-    return this.sources.filter((source) => {
-      return this.activeServices.some((serviceId) => serviceId === source.id);
+    return this.sources.filter(source => {
+      return this.activeServices.some(serviceId => serviceId === source.id);
     });
   }
 }
