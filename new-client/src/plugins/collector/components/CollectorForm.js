--- conflicted
+++ resolved
@@ -1,19 +1,11 @@
 import React, { Component } from "react";
-<<<<<<< HEAD
+import { createPortal } from "react-dom";
 import Button from "@material-ui/core/Button";
 import TextField from "@material-ui/core/TextField";
 import { withStyles } from "@material-ui/core/styles";
 import FormControlLabel from "@material-ui/core/FormControlLabel";
 import Checkbox from "@material-ui/core/Checkbox";
-=======
-import { createPortal } from "react-dom";
-import Button from '@material-ui/core/Button';
-import TextField from '@material-ui/core/TextField';
-import { withStyles } from "@material-ui/core/styles";
-import FormControlLabel from '@material-ui/core/FormControlLabel';
-import Checkbox from '@material-ui/core/Checkbox';
-import Snackbar from '@material-ui/core/Snackbar';
->>>>>>> fe144948
+import Snackbar from "@material-ui/core/Snackbar";
 
 const styles = theme => {
   return {
@@ -35,8 +27,8 @@
       }
     },
     crossButton: {
-      marginTop: '10px',
-      marginLeft: '-31px'
+      marginTop: "10px",
+      marginLeft: "-31px"
     },
     saveError: {
       color: "red",
@@ -195,12 +187,6 @@
               Generell
             </Button>
           </div>
-<<<<<<< HEAD
-          <Button color="primary" onClick={this.abort}>
-            Avbryt
-          </Button>
-=======
->>>>>>> fe144948
         </div>
       </div>
     );
@@ -237,32 +223,37 @@
     const { classes } = this.props;
     return (
       <div className={classes.form}>
-        {
-          createPortal(
-            <div className={classes.cross}>
-              <i className="material-icons">place</i><br/>
-              <Button
-                className={classes.crossButton}
-                variant="contained"
-                color="primary"
-                onClick={() => {
-                  this.props.openPanel();
-                }}>ok</Button>
-              <Snackbar
-                anchorOrigin={{
-                  vertical: 'bottom',
-                  horizontal: 'center'
-                }}
-                open={true}
-                onClose={() => {}}
-                ContentProps={{
-                  'aria-describedby': 'message-id',
-                }}
-                message={<span id="message-id">Dra i kartan för att välja plats.</span>}
-              />
-            </div>,
-          document.getElementById("map"))
-        }
+        {createPortal(
+          <div className={classes.cross}>
+            <i className="material-icons">place</i>
+            <br />
+            <Button
+              className={classes.crossButton}
+              variant="contained"
+              color="primary"
+              onClick={() => {
+                this.props.openPanel();
+              }}
+            >
+              ok
+            </Button>
+            <Snackbar
+              anchorOrigin={{
+                vertical: "bottom",
+                horizontal: "center"
+              }}
+              open={true}
+              onClose={() => {}}
+              ContentProps={{
+                "aria-describedby": "message-id"
+              }}
+              message={
+                <span id="message-id">Dra i kartan för att välja plats.</span>
+              }
+            />
+          </div>,
+          document.getElementById("map")
+        )}
         <div>Skriv din synpunkt nedan: </div>
         <TextField
           rows="2"
