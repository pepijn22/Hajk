--- conflicted
+++ resolved
@@ -3,28 +3,18 @@
 import Page from "./Page.js";
 import Typography from "@material-ui/core/Typography/Typography";
 
-const styles = theme => {
+const styles = (theme) => {
   return {
     saveError: {
       color: theme.palette.error.contrastText,
       background: theme.palette.error.main,
       marginTop: "15px",
-<<<<<<< HEAD
-      borderRadius: "5px",
-      padding: "5px"
-    },
-    errorText: {
-      fontSize: "14pt",
-      color: "red"
-    }
-=======
       borderRadius: theme.shape.borderRadius,
       padding: "5px",
     },
     errorText: {
       color: theme.palette.error.contrastText,
     },
->>>>>>> 548c1590
   };
 };
 
@@ -38,7 +28,7 @@
     form: [],
     displayPlace: false,
     activePage: 0,
-    direction: "right"
+    direction: "right",
   };
 
   constructor(props) {
@@ -46,7 +36,7 @@
 
     this.state = {
       ...this.state,
-      form: props.form
+      form: props.form,
     };
 
     props.model.observer.subscribe("abort", () => {
@@ -59,11 +49,11 @@
       // Just setting the flag to 0 will not reset the form if there is only one page.
       this.setState(
         {
-          activePage: -1
+          activePage: -1,
         },
         () => {
           this.setState({
-            activePage: 0
+            activePage: 0,
           });
         }
       );
@@ -73,14 +63,14 @@
   componentDidMount() {
     if (!this.props.model.serviceConfig) {
       this.setState({
-        configurationError: true
+        configurationError: true,
       });
     }
   }
 
-  saveError = text => {
+  saveError = (text) => {
     this.setState({
-      saveError: text || saveErrorText
+      saveError: text || saveErrorText,
     });
   };
 
@@ -125,13 +115,13 @@
                 onNextPage={() => {
                   this.setState({
                     activePage: activePage + 1,
-                    direction: "left"
+                    direction: "left",
                   });
                 }}
                 onPrevPage={() => {
                   this.setState({
                     activePage: activePage - 1,
-                    direction: "right"
+                    direction: "right",
                   });
                 }}
               ></Page>
