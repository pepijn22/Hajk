import React from "react";

import PropTypes from "prop-types";
import { styled } from "@mui/material/styles";
import { SnackbarProvider } from "notistack";
import Observer from "react-event-observer";
import { isMobile } from "../utils/IsMobile";
import SrShortcuts from "../components/SrShortcuts/SrShortcuts";
import Analytics from "../models/Analytics";
import AppModel from "../models/AppModel.js";
import {
  setConfig as setCookieConfig,
  functionalOk as functionalCookieOk,
} from "models/Cookie";

import Window from "./Window.js";
import CookieNotice from "./CookieNotice";
import Introduction from "./Introduction";
import Announcement from "./Announcement/Announcement";
import Alert from "./Alert";
import PluginWindows from "./PluginWindows";
import SimpleDialog from "./SimpleDialog";
import MapClickViewer from "./MapClickViewer/MapClickViewer";

import Search from "./Search/Search.js";

import Zoom from "../controls/Zoom";
import User from "../controls/User";
import Rotate from "../controls/Rotate";
import ScaleLine from "../controls/ScaleLine";
import Attribution from "../controls/Attribution.js";
import MapCleaner from "../controls/MapCleaner";
import MapResetter from "../controls/MapResetter";
import MapSwitcher from "../controls/MapSwitcher";
import Information from "../controls/Information";
import PresetLinks from "../controls/PresetLinks";
import ExternalLinks from "../controls/ExternalLinks";
import RecentlyUsedPlugins from "../controls/RecentlyUsedPlugins";

import DrawerToggleButtons from "../components/Drawer/DrawerToggleButtons";

import { withTranslation } from "react-i18next";

import {
  Box,
  Divider,
  Drawer,
  Grid,
  Hidden,
  IconButton,
  Tooltip,
  Typography,
} from "@mui/material";

import LockIcon from "@mui/icons-material/Lock";
import LockOpenIcon from "@mui/icons-material/LockOpen";
import MapIcon from "@mui/icons-material/Map";
import ThemeToggler from "../controls/ThemeToggler";
import LanguageSwitcher from "../controls/LanguageSwitcher";

// A global that holds our windows, for use see components/Window.js
document.windows = [];

const DRAWER_WIDTH = 250;

// A bunch of styled components to get the Hajk feel! Remember that some
// components are styled with the sx-prop instead/as well.
const StyledHeader = styled("header")(({ theme }) => ({
  zIndex: theme.zIndex.appBar,
  maxHeight: theme.spacing(8),
  display: "flex",
  justifyContent: "space-between",
  alignItems: "flex-start",
  [theme.breakpoints.down("sm")]: {
    zIndex: 3,
    maxHeight: theme.spacing(6),
    boxShadow: theme.shadows[3],
    backgroundColor: theme.palette.background.paper,
  },
}));

const StyledMain = styled("main")(({ theme }) => ({
  zIndex: 2,
  flex: 1,
  display: "flex",
  paddingTop: theme.spacing(2), // we don't want the content of main box to "hit" header/footer
  paddingBottom: theme.spacing(2),
  [theme.breakpoints.down("sm")]: {
    padding: theme.spacing(2), // on small screen the inner padding of AppBox is unset, so we must add this
  },
}));

const StyledFooter = styled("footer")(({ theme }) => ({
  width: "100%",
  zIndex: 3,
  display: "flex",
  flexDirection: "row-reverse",
  justifyContent: "space-between",
  [theme.breakpoints.down("sm")]: {
    flexDirection: "column",
  },
}));

const MapContainer = styled("div")(() => ({
  zIndex: 1,
  position: "absolute",
  left: 0,
  right: 0,
  bottom: 0,
  top: 0,
  "&:focus-visible": {
    border: "2px solid black",
  },
}));

const AppBox = styled("div")(({ theme }) => ({
  position: "absolute",
  left: 0,
  right: 0,
  bottom: 0,
  top: 0,
  padding: theme.spacing(2),
  display: "flex",
  flexDirection: "column",
  pointerEvents: "none",
  [theme.breakpoints.down("sm")]: {
    padding: 0,
  },
}));

const WindowsContainer = styled("div")(() => ({
  position: "absolute",
  left: 0,
  right: 0,
  bottom: 0,
  top: 0,
}));

const DrawerHeaderGrid = styled(Grid)(({ theme }) => ({
  padding: theme.spacing(1, 2),
  backgroundColor: theme.palette.background.paper,
  minHeight: theme.spacing(6),
}));

const DrawerContentContainer = styled("div")(({ theme }) => ({
  backgroundColor: theme.palette.background.paper,
  height: "100%",
  overflow: "auto",
}));

const FooterMapControlContainer = styled("div")(({ theme }) => ({
  display: "flex",
  justifyContent: "flex-end",
  [theme.breakpoints.down("sm")]: {
    marginBottom: theme.spacing(2),
    paddingLeft: theme.spacing(2),
    paddingRight: theme.spacing(2),
  },
  "& > *": {
    marginLeft: theme.spacing(1),
  },
}));

const LogoImage = styled("img")(({ theme }) => ({
  height: theme.spacing(4),
}));

const DrawerTitle = styled(Typography)(({ theme }) => ({
  padding: theme.spacing(1, 0),
  lineHeight: 0,
}));

// TODO: The styles below are supposed to make the snackbars more usable
// on small view-ports. However, it seems the styles are not working.
// Must check with the implementer (jesade?) before migrating these.

// const styles = (theme) => {
//   return {
//     snackBarContainerRoot: {
//       [theme.breakpoints.down("sm")]: {
//         pointerEvents: "none",
//         // Getting around notistack bug, can't reach snackItem.
//         "& div > div > div > div": {
//           pointerEvents: "auto",
//         },
//       },
//     },
//     snackbarContainerBottom: {
//       [theme.breakpoints.down("sm")]: {
//         bottom: "35px",
//       },
//     },
//     snackbarContainerTop: {
//       [theme.breakpoints.down("sm")]: {
//         top: "18px",
//       },
//     },
//   };
// };

/**
 * The main React Component of Hajk. Rendered by index.js.
 *
 * @class App
 * @extends {React.PureComponent}
 */
class App extends React.PureComponent {
  static propTypes = {
    /** List of plugins that has been activated in this instance of Hajk */
    activeTools: PropTypes.array.isRequired,
    /** Contains activeMap, layersConfig as well as objects that hold appConfig and mapConfig*/
    config: PropTypes.object.isRequired,
  };

  canRenderCustomDrawer = (activeDrawerContentFromLocalStorage, tools) => {
    if (
      !activeDrawerContentFromLocalStorage ||
      activeDrawerContentFromLocalStorage === "plugins"
    ) {
      // If nothing was found in local storage, fall back to map config setting
      activeDrawerContentFromLocalStorage =
        this.props.config.mapConfig.map.activeDrawerOnStart;
    }

    const localStorageToolFoundInMapConfig = tools.some((tool) => {
      return (
        typeof activeDrawerContentFromLocalStorage === "string" &&
        tool.type.toLowerCase() ===
          activeDrawerContentFromLocalStorage.toLowerCase()
      );
    });

    return (
      localStorageToolFoundInMapConfig &&
      activeDrawerContentFromLocalStorage &&
      activeDrawerContentFromLocalStorage !== "plugins"
    );
  };

  getDrawerPermanentFromLocalStorage = () => {
    return window.localStorage.getItem("drawerPermanent") !== null
      ? window.localStorage.getItem("drawerPermanent") === "true"
        ? true
        : false
      : null;
  };

  getActiveDrawerContentFromLocalStorage = () => {
    return window.localStorage.getItem("activeDrawerContent") !== null
      ? window.localStorage.getItem("activeDrawerContent")
      : null;
  };

  constructor(props) {
    super(props);

    const drawerPermanentFromLocalStorage =
      this.getDrawerPermanentFromLocalStorage();
    const activeDrawerContentFromLocalStorage =
      this.getActiveDrawerContentFromLocalStorage();
    const canRenderDefaultDrawer = this.hasAnyToolbarTools();

    const canRenderCustomDrawer = this.canRenderCustomDrawer(
      activeDrawerContentFromLocalStorage,
      props.config.mapConfig.tools
    );

    //Check if we have customContent to render in drawer
    //if we can render customContent, use it set the drawer content.
    //if we cant render customContent fall back to mapconfig
    //Finally, fall back to 'plugins', the standard tools panel.
    //This fall back avoids rendering an empty drawer in the case that draw is set to visible but there is no drawer content in local storage.

    const activeDrawerContentState = canRenderCustomDrawer
      ? activeDrawerContentFromLocalStorage !== null &&
        activeDrawerContentFromLocalStorage !== "plugins"
        ? activeDrawerContentFromLocalStorage
        : this.props.config.mapConfig.map.activeDrawerOnStart
      : canRenderDefaultDrawer
      ? "plugins"
      : null;

    // First check if we have anything to render at all and in case we haven't -> do not show drawer
    // If on a mobile device, the drawer should never be permanent.
    // If not on mobile, if cookie is not null, use it to show/hide Drawer.
    // If cookie is not null, use it to show/hide Drawer.
    // If cookie however is null, fall back to the values from config.
    // Finally, fall back to "false" if no cookie or config is found.
    const drawerPermanent =
      activeDrawerContentState === null
        ? false
        : isMobile
        ? false
        : drawerPermanentFromLocalStorage !== null
        ? drawerPermanentFromLocalStorage
        : (props.config.mapConfig.map.drawerVisible &&
            props.config.mapConfig.map.drawerPermanent) ||
          false;

    // First check if we have anything to render at all and in case we haven't -> do not show drawer
    // If on a mobile device, and a config property for if the drawer should initially be open is set, base the drawer state on this.
    // Otherwise if cookie for "drawerPermanent" is not null, use it to control Drawer visibility,
    // If there a no cookie settings, use the config drawVisible setting.
    // Finally, don't show the drawer.
    const drawerVisible =
      activeDrawerContentState === null
        ? false
        : isMobile &&
          props.config.mapConfig.map.drawerVisibleMobile !== undefined
        ? props.config.mapConfig.map.drawerVisibleMobile
        : drawerPermanentFromLocalStorage !== null
        ? drawerPermanentFromLocalStorage
        : props.config.mapConfig.map.drawerVisible || false;

    this.state = {
      alert: false,
      drawerButtons: [],
      loading: false,
      mapClickDataResult: {},
      drawerVisible: drawerVisible,
      drawerPermanent: drawerPermanent,
      activeDrawerContent: activeDrawerContentState,
      drawerMouseOverLock: false,
    };

    // If the drawer is set to be visible at start - ensure the activeDrawerContent
    // is set to current content. If we don't allow functional cookies, we cannot do that obviously.
    if (drawerVisible && drawerPermanent && activeDrawerContentState !== null) {
      if (functionalCookieOk()) {
        window.localStorage.setItem(
          "activeDrawerContent",
          activeDrawerContentState
        );
      }
    }

    this.globalObserver = new Observer();

    // Initiate the Analytics model
    props.config.mapConfig.analytics && this.initiateAnalyticsModel();

    this.infoclickOptions = this.props.config.mapConfig.tools.find(
      (t) => t.type === "infoclick"
    )?.options;

    // We have to initialize the cookie-manager so we know how cookies should be managed.
    // The manager should ideally only be initialized once, since the initialization determines
    // wether the cookie-notice has to be shown or not. Running setConfig() again will not lead
    // to a new prompt.
    setCookieConfig({
      showCookieNotice: props.config.mapConfig.map.showCookieNotice,
      globalObserver: this.globalObserver,
    });

    AppModel.init({
      config: props.config,
      globalObserver: this.globalObserver,
      refreshMUITheme: props.refreshMUITheme,
    });

    this.appModel = AppModel;
  }

  hasAnyToolbarTools = () => {
    const { config, activeTools } = this.props;
    return config.mapConfig.tools.some((tool) => {
      return (
        tool.options.target === "toolbar" &&
        activeTools
          .map((activeTool) => activeTool.toLowerCase())
          .includes(tool.type.toLowerCase())
      );
    });
  };

  checkConfigForUnsupportedTools = () => {
    // The plugin names can be fancy, but are always lower case in mapConfig:
    const lowerCaseActiveTools = this.props.activeTools.map((t) =>
      t.toLowerCase()
    );

    // Check which plugins defined in mapConfig don't exist in buildConfig
    const unsupportedToolsFoundInMapConfig = this.props.config.mapConfig.tools
      .map((t) => t.type.toLowerCase())
      .filter((e) => {
        // Special case: "infoclick" will never exist in activeTools (as it's core)
        // so we can assume it's supported even if it isn't found in activeTools.
        if (e === "infoclick") return false;

        // Check if activeTools contain the plugin supplied in this configuration.
        // If not, leave it in this array.
        return !lowerCaseActiveTools.includes(e);
      });

    // Display a silent info message in console
    console.log(
      `The map configuration contains unavailable plugins: ${unsupportedToolsFoundInMapConfig.join(
        ", "
      )}. Please check your map config and buildConfig.json.  `
    );
  };
  /**
   * @summary Initiates the wanted analytics model (if any).
   * @description If Hajk is configured to track map usage, this method will
   * initialize the model and subscribe to two events ("analytics.trackPageView"
   * and "analytics.trackEvent").
   *
   * @memberof App
   */
  initiateAnalyticsModel() {
    this.analytics = new Analytics(
      this.props.config.mapConfig.analytics,
      this.globalObserver
    );
  }

  componentDidMount() {
    this.checkConfigForUnsupportedTools();

    const promises = this.appModel
      .createMap()
      .addSearchModel()
      .addLayers()
      .loadPlugins(this.props.activeTools);

    Promise.all(promises).then(() => {
      // Track the page view
      this.globalObserver.publish("analytics.trackPageView");

      // Track the mapLoaded event, distinguish between regular and
      // cleanMode loads. See #1077.
      this.globalObserver.publish("analytics.trackEvent", {
        eventName: "mapLoaded",
        activeMap: this.props.config.activeMap,
        cleanMode: this.props.config.mapConfig.map.clean,
      });

      this.setState(
        {
          tools: this.appModel.getPlugins(),
        },
        () => {
          // If there's at least one plugin that renders in the Drawer Map Tools List,
          // tell the Drawer to add a toggle button for the map tools
          this.appModel.getPluginsThatMightRenderInDrawer().length > 0 &&
            this.globalObserver.publish("core.addDrawerToggleButton", {
              value: "plugins",
              ButtonIcon: MapIcon,
              caption: "core.drawer.toggleButtons.plugins",
              drawerTitle: "core.drawer.toggleButtons.plugins",
              order: 0,
              // If no plugins render **directly** in Drawer, but some **might**
              // render there occasionally, let's ensure to hide the Tools button on
              // medium screens and above.
              hideOnMdScreensAndAbove:
                this.appModel.getDrawerPlugins().length === 0 &&
                this.appModel.getPluginsThatMightRenderInDrawer().length > 0,
              renderDrawerContent: function () {
                return null; // Nothing specific should be rendered - this is a special case!
              },
            });

          // Ensure to update the map canvas size. Otherwise we can run into #1058.
          this.appModel.getMap().updateSize();

          // Tell everyone that we're done loading (in case someone listens)
          this.globalObserver.publish("core.appLoaded");
        }
      );
    });
    this.bindHandlers();
  }

  componentDidCatch(error) {}

  bindHandlers() {
    // Register a handle to prevent pinch zoom on mobile devices.
    document.body.addEventListener(
      "touchmove",
      (event) => {
        // If this event would result in changing scale …
        // scale is always undefined on Android so we need to handle it, otherwise we loose the ability to scroll.
        // For the prevention pinch-zoom on Android. Check index.css
        if (event.scale !== undefined && event.scale !== 1) {
          // …cancel it.
          event.preventDefault();
        }
        // Else, allow all non-scale-changing touch events, e.g.
        // we still want scroll to work.
      },
      { passive: false } // Explicitly tell the browser that we will preventDefault inside this handler,
      // which is important for smooth scrolling to work correctly.
    );

    // Register various global listeners.
    this.globalObserver.subscribe("infoClick.mapClick", (results) => {
      this.setState({
        mapClickDataResult: results,
      });
    });

    this.globalObserver.subscribe("core.alert", (message) => {
      this.setState({
        alert: true,
        alertMessage: message,
      });
    });

    this.globalObserver.subscribe("core.hideDrawer", () => {
      // If Drawer is currently permanent,
      // flip the permanent toggle. Please note that
      // this will do some fixes, flip the state value
      // and, finally, invoke this function (core.hideDrawer) again
      // (but with new value for drawerPermanent this time!).
      if (this.state.drawerPermanent) {
        this.togglePermanent();
      } else {
        this.setState({ drawerVisible: false });

        // Also, tell the Drawer Buttons Component to unset active button
        this.globalObserver.publish("core.unsetActiveButton");
      }
    });

    this.globalObserver.subscribe("core.onlyHideDrawerIfNeeded", () => {
      // Invoked when user clicks any of the Plugin buttons in Drawer,
      // this is needed as we don't want to toggle the Drawer in this
      // case, but only hide it IF it's not permanent.
      // This differs from the "normal" hideDrawer event, that will
      // ensure that Drawer is hidden - no matter the permanent state -
      // as it will first flip the drawerPermanent value (if needed), prior
      // to closing.
      if (this.state.drawerPermanent === false) {
        this.setState({ drawerVisible: false });
        // Also, tell the Drawer Buttons Component to unset active button
        this.globalObserver.publish("core.unsetActiveButton");
      }
    });

    this.globalObserver.subscribe("core.drawerContentChanged", (v) => {
      if (v !== null) {
        this.setState({ drawerVisible: true, activeDrawerContent: v });
      } else {
        this.globalObserver.publish("core.hideDrawer");
      }
    });

    this.globalObserver.subscribe("core.addDrawerToggleButton", (button) => {
      this.setState((prevState) => ({
        drawerButtons: [...prevState.drawerButtons, button],
      }));
    });

    /**
     * TODO: Implement correctly a way to remove features from map click
     * results when layer visibility is changed. The current implementation
     * has problems with group layers: if we have a group layer and toggle
     * its visibility, the features are not removed from infoclick window.
     */
    // this.appModel
    //   .getMap()
    //   .getLayers()
    //   .getArray()
    //   .forEach((layer) => {
    //     layer.on("change:visible", (e) => {
    //       const layer = e.target;
    //       if (Array.isArray(this.state.mapClickDataResult.features)) {
    //         this.state.mapClickDataResult.features.forEach((feature) => {
    //           if (feature.layer === layer) {
    //             const o = { ...this.state.mapClickDataResult };
    //             o.features = o.features.filter((f) => f !== feature);
    //             this.setState({
    //               mapClickDataResult: o,
    //             });
    //           }
    //         });
    //       }
    //     });
    //   });

    // Add some listeners to each layer's change event
    this.appModel
      .getMap()
      .getLayers()
      .getArray()
      .forEach((layer) => {
        layer.on("change:visible", (e) => {
          // If the Analytics object exists, let's track layer visibility
          if (this.analytics && e.target.get("visible") === true) {
            const opts = {
              eventName: "layerShown",
              activeMap: this.props.config.activeMap,
              layerId: e.target.get("name"),
              layerName: e.target.get("caption"),
            };
            // Send a custom event to the Analytics model
            this.globalObserver.publish("analytics.trackEvent", opts);
          }

          // Not related to Analytics: send an event on the global observer
          // to anyone wanting to act on layer visibility change.
          this.globalObserver.publish("core.layerVisibilityChanged", e);
        });
      });
  }

  renderInfoclickWindow() {
    // Check if admin wants Infoclick to be active
    const { infoclickOptions } = this;

    // The 'open' prop, below, will control whether the Window is
    // currently visible or not. The 'open' property itself
    // depends on whether there are Features to display or not.
    //
    // That, in turn, depends on what's in the current state of 'mapClickDataResult'.
    //
    // It will be changed each time user clicks on map (as we have it registered
    // like that in Click.js), so we can be confident that __after each user
    // click we do have the most current results in our state__.
    //
    // Note however that which layers are included is controlled by
    // __layer visibility at the time the click event happens!__
    //
    // As soon as user starts to show/hide layers __after__ the click, our
    // 'mapClickDataResult' may contain results from hidden layers (or not
    // contain results from layers activated after the click occurred).
    //
    // This may or may not be a bug (depending on how we see it), and may
    // be fixed in the future.

    return (
      infoclickOptions !== undefined && (
        <Window
          open={this.state.mapClickDataResult?.features?.length > 0} // Will show window only if there are any features to show
          globalObserver={this.globalObserver}
          title={infoclickOptions.title || "Infoclick"}
          position={infoclickOptions.position || "right"}
          mode="window"
          width={infoclickOptions.width || 400}
          height={infoclickOptions.height || 300}
          features={this.state.mapClickDataResult?.features}
          options={
            this.appModel.config.mapConfig.tools.find(
              (t) => t.type === "infoclick"
            )?.options
          }
          map={this.appModel.getMap()}
          onDisplay={(feature) => {
            this.appModel.highlight(feature);
          }}
          onClose={() => {
            this.appModel.highlight(false);
            this.setState({
              mapClickDataResult: undefined,
            });
          }}
        />
      )
    );
  }

  /**
   * Flip the @this.state.drawerPermanent switch, then perform some
   * more work to ensure the OpenLayers canvas has the correct
   * canvas size.
   *
   * @memberof App
   */
  togglePermanent = (e) => {
    this.setState({ drawerPermanent: !this.state.drawerPermanent }, () => {
      // Viewport size has changed, hence we must tell OL
      // to refresh canvas size.
      this.appModel.getMap().updateSize();

      // If Drawer has been "(un)permanented", our #windows-container size has changed.
      // To ensure that our Windows still are inside the container, we dispach an
      // event that all Windows subscribe to.
      this.globalObserver.publish("core.drawerToggled");

      // If we allow functional cookies, let's save the current state of drawerPermanent
      // to LocalStorage, so that the application can reload to the same state.
      if (functionalCookieOk()) {
        window.localStorage.setItem(
          "drawerPermanent",
          this.state.drawerPermanent
        );
      }

      // If user clicked on Toggle Permanent and the result is,
      // that this.state.drawerPermanent===false, this means that we
      // have exited the permanent mode. In this case, we also
      // want to ensure that Drawer is hidden (otherwise we would
      // just "un-permanent" the Drawer, but it would still be visible).
      this.state.drawerPermanent === false &&
        this.globalObserver.publish("core.hideDrawer");
    });
  };

  handleMouseEnter = (e) => {
    this.setState({ drawerMouseOverLock: true });
  };

  handleMouseLeave = (e) => {
    this.setState({ drawerMouseOverLock: false });
  };

  renderSearchComponent() {
    // FIXME: We should get config from somewhere else now when Search is part of Core
    if (
      this.appModel.plugins.search &&
      this.appModel.plugins.search.options.renderElsewhere !== true
    ) {
      return (
        <Search
          map={this.appModel.getMap()}
          app={this}
          options={this.appModel.plugins.search.options} // FIXME: We should get config from somewhere else now when Search is part of Core
        />
      );
    } else {
      return null;
    }
  }

  renderInformationPlugin() {
    const c = this.appModel.config.mapConfig.tools.find(
      (t) => t.type === "information"
    );

    return (
      c !== undefined &&
      c.hasOwnProperty("options") && <Information options={c.options} />
    );
  }

  isString(s) {
    return s instanceof String || typeof s === "string";
  }

  drawerIsLocked() {
    const { config } = this.props;
    const clean = config.mapConfig.map.clean;

    // The user might have locked the drawer while in regular mode,
    // hence we must make sure we're not in clean mode, because
    // if we are, the drawer cannot be locked, and we should return false.
    return this.state.drawerPermanent && clean === false;
  }

  renderDrawerHeader = () => {
<<<<<<< HEAD
    const { classes, config, t } = this.props;
=======
    const { config } = this.props;
>>>>>>> af963bdc
    const drawerTitle = this.state.drawerButtons.find(
      (db) => db.value === this.state.activeDrawerContent
    )?.drawerTitle;

    // We need to be able to grab different logos depending
    // on light/dark mode theme
    const logoUrl =
      (this.props.theme.palette.mode === "light" // If light theme active…
        ? config.mapConfig.map.logoLight // …grab light logo,
        : config.mapConfig.map.logoDark) || // …else grab dark logo.
      config.mapConfig.map.logo || // If neither was set, try to see if we have the legacy admin parameter.
      "logo.png"; // If we didn't have this either, fallback to hard-coded value.

    return (
      <>
        <Box
          sx={{
            padding: (theme) => theme.spacing(1, 2),
            height: (theme) => theme.spacing(6),
          }}
        >
          <LogoImage alt="" src={logoUrl} />
        </Box>
        <Divider />
        <DrawerHeaderGrid
          item
          container
          wrap="nowrap"
          direction="row"
          justifyContent="space-between"
          alignItems="center"
        >
          <Grid item>
<<<<<<< HEAD
            <Typography variant="button" className={classes.drawerTitle}>
              {t(drawerTitle)}
            </Typography>
=======
            <DrawerTitle variant="button">{drawerTitle}</DrawerTitle>
>>>>>>> af963bdc
          </Grid>
          {/** Hide Lock button in mobile mode - there's not screen estate to permanently lock Drawer on mobile viewports*/}
          <Grid item>
            <Hidden mdDown>
              <Tooltip
                disableInteractive
                title={
                  (this.state.drawerPermanent ? "Lås upp" : "Lås fast") +
                  " verktygspanelen"
                }
              >
                <IconButton
                  sx={{ margin: "-12px" }} // Ugh... However, it tightens everything up
                  onClick={this.togglePermanent}
                  onMouseEnter={this.handleMouseEnter}
                  onMouseLeave={this.handleMouseLeave}
                  size="large"
                >
                  {this.state.drawerPermanent ? (
                    this.state.drawerMouseOverLock ? (
                      <LockOpenIcon />
                    ) : (
                      <LockIcon />
                    )
                  ) : this.state.drawerMouseOverLock ? (
                    <LockIcon />
                  ) : (
                    <LockOpenIcon />
                  )}
                </IconButton>
              </Tooltip>
            </Hidden>
          </Grid>
        </DrawerHeaderGrid>
      </>
    );
  };

  renderAllDrawerContent = () => {
    return (
      <DrawerContentContainer id="drawer-content">
        <Box
          key="plugins"
          sx={{
            height: "inherit",
            display:
              this.state.activeDrawerContent === "plugins" ? "unset" : "none",
          }}
        >
          <nav role="navigation" id="plugin-buttons" />
        </Box>
        {this.state.drawerButtons.map((db) => {
          return (
            <Box
              key={db.value}
              sx={{
                height: "inherit",
                display:
                  this.state.activeDrawerContent === db.value
                    ? "unset"
                    : "none",
              }}
            >
              {db.renderDrawerContent()}
            </Box>
          );
        })}
      </DrawerContentContainer>
    );
  };

  render() {
    const { config } = this.props;

    // If clean===true, some components won't be rendered below
    const clean = config.mapConfig.map.clean;

    // Let admin decide whether MapResetter should be shown, but show it
    // always on clean mode maps.
    const showMapResetter = clean === true || config.mapConfig.map.mapresetter;

    const showMapSwitcher =
      clean === false && config.activeMap !== "simpleMapConfig";

    const useNewInfoclick = this.infoclickOptions?.useNewInfoclick === true;

    return (
      <SnackbarProvider
        maxSnack={3}
        // classes={{
        //   anchorOriginBottomCenter: classes.snackbarContainerBottom,
        //   anchorOriginTopCenter: classes.snackbarContainerTop,
        //   containerRoot: classes.snackBarContainerRoot,
        // }}
        anchorOrigin={{
          vertical: "top",
          horizontal: "center",
        }}
      >
        <>
          {this.props.config.appConfig?.announcements &&
            Array.isArray(this.props.config.appConfig.announcements) &&
            this.props.config.appConfig.announcements.length > 0 && (
              <Announcement
                announcements={this.props.config.appConfig.announcements}
                currentMap={this.props.config.activeMap}
              />
            )}
          {clean === false && (
            <CookieNotice
              globalObserver={this.globalObserver}
              appModel={this.appModel}
            />
          )}
          <Alert
            open={this.state.alert}
            message={this.state.alertMessage}
            parent={this}
            title="Meddelande"
          />
          <SrShortcuts globalObserver={this.globalObserver}></SrShortcuts>
          <AppBox
            id="appBox"
            sx={{
              left: this.drawerIsLocked() ? DRAWER_WIDTH : 0,
            }}
          >
            <StyledHeader
              id="header"
              sx={{
                "& > *": {
                  pointerEvents: "auto",
                },
              }}
            >
              {clean === false && (
                <DrawerToggleButtons
                  drawerButtons={this.state.drawerButtons}
                  globalObserver={this.globalObserver}
                  initialActiveButton={
                    this.state.drawerVisible
                      ? this.state.activeDrawerContent
                      : null
                  }
                />
              )}
              {/* Render Search even if clean === false: Search contains logic to handle clean inside the component. */}
              {this.renderSearchComponent()}
            </StyledHeader>
            <StyledMain>
              <Box
                id="left-column"
                sx={{
                  flex: 1,
                  "& > *": {
                    pointerEvents: "auto",
                  },
                }}
              ></Box>
              <Box
                id="right-column"
                sx={{
                  paddingLeft: 2,
                  paddingRight: 2,
                  "& > *": {
                    pointerEvents: "auto",
                  },
                }}
              ></Box>

              <Box
                id="controls-column"
                sx={{
                  display: "flex",
                  flexDirection: "column",
                  "& > *": {
                    pointerEvents: "auto",
                  },
                }}
              >
                <Zoom map={this.appModel.getMap()} />
                {clean === false &&
                  this.appModel.config.mapConfig.map.showUserAvatar ===
                    true && (
                    <User userDetails={this.appModel.config.userDetails} />
                  )}
                <div id="plugin-control-buttons"></div>
                {showMapResetter && (
                  <MapResetter
                    mapConfig={this.appModel.config.mapConfig}
                    map={this.appModel.getMap()}
                  />
                )}
                <Rotate map={this.appModel.getMap()} />
                {showMapSwitcher && <MapSwitcher appModel={this.appModel} />}
                {clean === false && <MapCleaner appModel={this.appModel} />}
                {clean === false && <PresetLinks appModel={this.appModel} />}
                {clean === false && <ExternalLinks appModel={this.appModel} />}
                {clean === false && (
                  <ThemeToggler
                    showThemeToggler={
                      this.appModel.config.mapConfig.map.showThemeToggler
                    }
                    toggleMUITheme={this.props.toggleMUITheme}
                  />
                )}
                {clean === false && (
                  <LanguageSwitcher
                    showExperimentalLanguageSwitcher={
                      this.appModel.config.appConfig
                        .showExperimentalLanguageSwitcher
                    }
                  />
                )}
                {clean === false && this.renderInformationPlugin()}
                {clean === false && (
                  <RecentlyUsedPlugins
                    globalObserver={this.globalObserver}
                    showRecentlyUsedPlugins={
                      this.appModel.config.mapConfig.map.showRecentlyUsedPlugins
                    }
                  />
                )}
              </Box>
            </StyledMain>
            <StyledFooter
              sx={{
                "& > *": {
                  pointerEvents: "auto",
                },
              }}
            >
              <FooterMapControlContainer>
                <ScaleLine map={this.appModel.getMap()} />
                <Attribution map={this.appModel.getMap()} />
              </FooterMapControlContainer>
              <div id="breadcrumbs-container" />
            </StyledFooter>
          </AppBox>
          <MapContainer
            id="map"
            tabIndex="0"
            role="application"
            sx={{
              left: this.drawerIsLocked() ? DRAWER_WIDTH : 0,
            }}
          ></MapContainer>
          <WindowsContainer
            id="windows-container"
            sx={{
              left: this.drawerIsLocked() ? DRAWER_WIDTH : 0,
              "& > *": {
                pointerEvents: "auto",
              },
            }}
          >
            {useNewInfoclick === false && this.renderInfoclickWindow()}
            {useNewInfoclick && (
              <MapClickViewer
                appModel={this.appModel}
                globalObserver={this.globalObserver}
                infoclickOptions={this.infoclickOptions}
              />
            )}
            <PluginWindows
              plugins={this.appModel.getBothDrawerAndWidgetPlugins()}
            />
            <SimpleDialog globalObserver={this.globalObserver} />
          </WindowsContainer>
          {clean !== true && ( // NB: Special case here, important with !== true, because there is an edge-case where clean===undefined, and we don't want to match on that!
            <Drawer
              open={this.state.drawerVisible}
              ModalProps={{
                hideBackdrop: this.state.drawerPermanent, //Don't show backdrop if drawer is permanent
                disableEnforceFocus: true, //Dont enforce focus to be able to handle elements underneath modal
                onClose: () => {
                  this.globalObserver.publish("core.hideDrawer");
                },
                style: {
                  //Needs to be set to be able to handle elements underneath modal
                  position: this.state.drawerPermanent ? "initial" : "fixed",
                },
                keepMounted: true, //Ensure we dont have to render plugins more than once - UnMounting every time is slow
              }}
              variant="temporary"
              sx={{
                "& .MuiPaper-root": {
                  width: DRAWER_WIDTH,
                  backgroundColor: (theme) => theme.palette.background.default,
                  backgroundImage: "unset", // To match the new (darker) black theme.
                },
              }}
            >
              {this.renderDrawerHeader()}
              <Divider />
              {this.renderAllDrawerContent()}
            </Drawer>
          )}
          {clean === false && (
            <Introduction
              introductionEnabled={
                this.appModel.config.mapConfig.map.introductionEnabled
              }
              introductionShowControlButton={
                this.appModel.config.mapConfig.map.introductionShowControlButton
              }
              introductionSteps={
                this.appModel.config.mapConfig.map.introductionSteps
              }
              globalObserver={this.globalObserver}
            />
          )}
        </>
      </SnackbarProvider>
    );
  }
}

<<<<<<< HEAD
export default withTranslation()(withStyles(styles)(App));
=======
export default App;
>>>>>>> af963bdc
<|MERGE_RESOLUTION|>--- conflicted
+++ resolved
@@ -748,11 +748,7 @@
   }
 
   renderDrawerHeader = () => {
-<<<<<<< HEAD
-    const { classes, config, t } = this.props;
-=======
-    const { config } = this.props;
->>>>>>> af963bdc
+    const { config, t } = this.props;
     const drawerTitle = this.state.drawerButtons.find(
       (db) => db.value === this.state.activeDrawerContent
     )?.drawerTitle;
@@ -786,13 +782,7 @@
           alignItems="center"
         >
           <Grid item>
-<<<<<<< HEAD
-            <Typography variant="button" className={classes.drawerTitle}>
-              {t(drawerTitle)}
-            </Typography>
-=======
-            <DrawerTitle variant="button">{drawerTitle}</DrawerTitle>
->>>>>>> af963bdc
+            <DrawerTitle variant="button">{t(drawerTitle)}</DrawerTitle>
           </Grid>
           {/** Hide Lock button in mobile mode - there's not screen estate to permanently lock Drawer on mobile viewports*/}
           <Grid item>
@@ -1111,8 +1101,4 @@
   }
 }
 
-<<<<<<< HEAD
-export default withTranslation()(withStyles(styles)(App));
-=======
-export default App;
->>>>>>> af963bdc
+export default withTranslation()(App);