import React from "react";

import PropTypes from "prop-types";
import { withStyles } from "@material-ui/core/styles";
import cslx from "clsx";
import { SnackbarProvider } from "notistack";
import Observer from "react-event-observer";

import AppModel from "./../models/AppModel.js";

import Window from "./Window.js";
import CookieNotice from "./CookieNotice";
import Introduction from "./Introduction";
import Announcement from "./Announcement/Announcement";
import Alert from "./Alert";
import PluginWindows from "./PluginWindows";

import Search from "./search/Search";

import Zoom from "../controls/Zoom";
import Rotate from "../controls/Rotate";
import ScaleLine from "../controls/ScaleLine";
import Attribution from "../controls/Attribution.js";
import MapCleaner from "../controls/MapCleaner";
import MapResetter from "../controls/MapResetter";
import MapSwitcher from "../controls/MapSwitcher";
import Information from "../controls/Information";
import PresetLinks from "../controls/PresetLinks";

import DrawerToggleButtons from "../components/Drawer/DrawerToggleButtons";

import {
  Backdrop,
  Box,
  Divider,
  Drawer,
  Grid,
  Hidden,
  IconButton,
  Tooltip,
  Typography,
} from "@material-ui/core";

import LockIcon from "@material-ui/icons/Lock";
import LockOpenIcon from "@material-ui/icons/LockOpen";
import MapIcon from "@material-ui/icons/Map";

// A global that holds our windows, for use see components/Window.js
document.windows = [];

const DRAWER_WIDTH = 250;

const styles = (theme) => {
  return {
    map: {
      zIndex: 1,
      position: "absolute",
      left: 0,
      right: 0,
      bottom: 0,
      top: 0,
    },
    flexBox: {
      position: "absolute",
      left: 0,
      right: 0,
      bottom: 0,
      top: 0,
      padding: theme.spacing(2),
      display: "flex",
      flexDirection: "column",
      pointerEvents: "none",
    },
    windowsContainer: {
      position: "absolute",
      left: 0,
      right: 0,
      bottom: 0,
      top: 0,
    },
    pointerEventsOnChildren: {
      "& > *": {
        pointerEvents: "auto",
      },
    },
    header: {
      zIndex: theme.zIndex.appBar,
      maxHeight: theme.spacing(8),
      display: "flex",
      justifyContent: "space-between",
      alignItems: "flex-start",
      "& > *": {
        marginBottom: theme.spacing(2),
      },
      [theme.breakpoints.down("xs")]: {
        zIndex: 3,
        marginLeft: -theme.spacing(2),
        marginRight: -theme.spacing(2),
        marginTop: -theme.spacing(2),
        maxHeight: theme.spacing(6),
        boxShadow: theme.shadows[3],
        backgroundColor: theme.palette.background.default,
      },
    },
    main: {
      zIndex: 2,
      flex: 1,
      display: "flex",
    },
    leftColumn: {
      flex: 1,
    },
    rightColumn: {
      paddingLeft: theme.spacing(2),
      paddingRight: theme.spacing(2),
    },
    controlsColumn: {
      display: "flex",
      flexDirection: "column",
      marginTop: theme.spacing(7),
      [theme.breakpoints.down("xs")]: {
        marginTop: theme.spacing(2),
      },
    },
    footer: {
      zIndex: 3,
      display: "flex",
      justifyContent: "flex-end",
      height: 25,
      "& > *": {
        marginLeft: theme.spacing(1),
      },
    },
    drawerBackground: {
      width: DRAWER_WIDTH,
      backgroundColor: theme.palette.background.default,
    },
    drawerHeader: {
      display: "flex",
      alignItems: "center",
      padding: theme.spacing(0, 2),
      ...theme.mixins.toolbar,
      justifyContent: "space-between",
      backgroundColor: theme.palette.background.paper,
    },
    drawerContent: {
      backgroundColor: theme.palette.background.paper,
      overflow: "auto",
    },
    logoBox: {
      padding: theme.spacing(1, 2),
      height: theme.spacing(6),
    },
    logo: {
      height: theme.spacing(4),
    },
    drawerGrid: {
      padding: theme.spacing(0, 2),
      backgroundColor: "#fff",
      minHeight: theme.spacing(6),
    },
    drawerLiveContent: {
      backgroundColor: "#fff",
    },
    backdrop: {
      zIndex: theme.zIndex.drawer - 1, // Carefully selected to be above Window but below Drawer
    },
    widgetItem: {
      width: "220px",
    },
    // IMPORTANT: shiftedLeft definition must be the last one, as styles are applied in that order via JSS
    shiftedLeft: {
      left: DRAWER_WIDTH,
    },
  };
};

/**
 * The main React Component of Hajk. Rendered by index.js.
 *
 * @class App
 * @extends {React.PureComponent}
 */
class App extends React.PureComponent {
  static propTypes = {
    /** List of plugins that has been activated in this instance of Hajk */
    activeTools: PropTypes.array.isRequired,
    /** CSS class declarations used in this component */
    classes: PropTypes.object.isRequired,
    /** Contains activeMap, layersConfig as well as objects that hold appConfig and mapConfig*/
    config: PropTypes.object.isRequired,
  };

  constructor(props) {
    super(props);

    const drawerPermanentFromLocalStorage =
      window.localStorage.getItem("drawerPermanent") !== null
        ? window.localStorage.getItem("drawerPermanent") === "true"
          ? true
          : false
        : null;

    const activeDrawerContentFromLocalStorage =
      window.localStorage.getItem("activeDrawerContent") !== null
        ? window.localStorage.getItem("activeDrawerContent")
        : null;

    this.state = {
      alert: false,
      drawerButtons: [],
      loading: false,
      mapClickDataResult: {},

      // Drawer-related states
      // If cookie for "drawerPermanent" is not null, use it to control Drawer visibility,
      // else fall back to value from config, or finally don't show Drawer.
      drawerVisible:
        drawerPermanentFromLocalStorage !== null
          ? drawerPermanentFromLocalStorage
          : props.config.mapConfig.map.drawerVisible || false,

      // To check whether drawer is permanent, first take a look at the cookie.
      // If cookie is not null, use it to show/hide Drawer.
      // If cookie however is null, fall back to the values from config.
      // Finally, fall back to "false" if no cookie or config is found.
      drawerPermanent:
        drawerPermanentFromLocalStorage !== null
          ? drawerPermanentFromLocalStorage
          : (props.config.mapConfig.map.drawerVisible &&
              props.config.mapConfig.map.drawerPermanent) ||
            false,
      activeDrawerContent: activeDrawerContentFromLocalStorage,
      drawerMouseOverLock: false,
    };
    this.globalObserver = new Observer();
    this.appModel = new AppModel(props.config, this.globalObserver);
  }

  componentDidMount() {
    var promises = this.appModel
      .createMap()
      .addSearchModel()
      .addLayers()
      .loadPlugins(this.props.activeTools);
    Promise.all(promises).then(() => {
      this.setState(
        {
          tools: this.appModel.getPlugins(),
        },
        () => {
          // If there's at least one plugin that renders in the Drawer Map Tools List,
          // tell the Drawer to add a toggle button for the map tools
          this.appModel.getDrawerPlugins().length > 0 &&
            this.globalObserver.publish("core.addDrawerToggleButton", {
              value: "plugins",
              ButtonIcon: MapIcon,
              caption: "Kartverktyg",
              drawerTitle: "Kartverktyg",
              order: 0,
              renderDrawerContent: function () {
                return null; // Nothing specific should be rendered - this is a special case!
              },
            });

          // Tell everyone that we're done loading (in case someone listens)
          this.globalObserver.publish("core.appLoaded");
        }
      );
    });
    this.bindHandlers();
  }

  componentDidCatch(error) {}

  bindHandlers() {
    this.globalObserver.subscribe("core.mapClick", (results) => {
      this.appModel.highlight(false);
      this.setState({
        mapClickDataResult: results,
      });
    });

    this.globalObserver.subscribe("core.alert", (message) => {
      this.setState({
        alert: true,
        alertMessage: message,
      });
    });

    this.globalObserver.subscribe("core.hideDrawer", () => {
      // If Drawer is currently permanent,
      // flip the permanent toggle. Please note that
      // this will do some fixes, flip the state value
      // and, finally, invoke this function (core.hideDrawer) again
      // (but with new value for drawerPermanent this time!).
      if (this.state.drawerPermanent) {
        this.togglePermanent();
      } else {
        this.setState({ drawerVisible: false });

        // Also, tell the Drawer Buttons Component to unset active button
        this.globalObserver.publish("core.unsetActiveButton");
      }
    });

    this.globalObserver.subscribe("core.onlyHideDrawerIfNeeded", () => {
      // Invoked when user clicks any of the Plugin buttons in Drawer,
      // this is needed as we don't want to toggle the Drawer in this
      // case, but only hide it IF it's not permanent.
      // This differs from the "normal" hideDrawer event, that will
      // ensure that Drawer is hidden - no matter the permanent state -
      // as it will first flip the drawerPermanent value (if needed), prior
      // to closing.
      if (this.state.drawerPermanent === false) {
        this.setState({ drawerVisible: false });
        // Also, tell the Drawer Buttons Component to unset active button
        this.globalObserver.publish("core.unsetActiveButton");
      }
    });

    this.globalObserver.subscribe("core.drawerContentChanged", (v) => {
      if (v !== null) {
        this.setState({ drawerVisible: true, activeDrawerContent: v });
      } else {
        this.globalObserver.publish("core.hideDrawer");
      }
    });

    this.globalObserver.subscribe("core.addDrawerToggleButton", (button) => {
      const newState = [...this.state.drawerButtons, button];
      this.setState({ drawerButtons: newState });
    });

    /**
     * TODO: Implement correctly a way to remove features from map click
     * results when layer visibility is changed. The current implementation
     * has problems with group layers: if we have a group layer and toggle
     * its visibility, the features are not removed from infoclick window.
     */
    // this.appModel
    //   .getMap()
    //   .getLayers()
    //   .getArray()
    //   .forEach((layer) => {
    //     layer.on("change:visible", (e) => {
    //       const layer = e.target;
    //       if (Array.isArray(this.state.mapClickDataResult.features)) {
    //         this.state.mapClickDataResult.features.forEach((feature) => {
    //           if (feature.layer === layer) {
    //             const o = { ...this.state.mapClickDataResult };
    //             o.features = o.features.filter((f) => f !== feature);
    //             this.setState({
    //               mapClickDataResult: o,
    //             });
    //           }
    //         });
    //       }
    //     });
    //   });

    // TODO: More plugins could use this - currently only SNap helper registers though
    this.appModel
      .getMap()
      .getLayers()
      .getArray()
      .forEach((layer) => {
        layer.on("change:visible", (e) => {
          this.globalObserver.publish("core.layerVisibilityChanged", e);
        });
      });
  }

  renderInfoclickWindow() {
    // Check if admin wants Infoclick to be active
    const infoclickOptions = this.props.config.mapConfig.tools.find(
      (t) => t.type === "infoclick"
    )?.options;

    // The 'open' prop, below, will control whether the Window is
    // currently visible or not. The 'open' property itself
    // depends on whether there are Features to display or not.
    //
    // That, in turn, depends on what's in the current state of 'mapClickDataResult'.
    //
    // It will be changed each time user clicks on map (as we have it registered
    // like that in Click.js), so we can be confident that __after each user
    // click we do have the most current results in our state__.
    //
    // Note however that which layers are included is controlled by
    // __layer visibility at the time the click event happens!__
    //
    // As soon as user starts to show/hide layers __after__ the click, our
    // 'mapClickDataResult' may contain results from hidden layers (or not
    // contain results from layers activated after the click occurred).
    //
    // This may or may not be a bug (depending on how we see it), and may
    // be fixed in the future.

    return (
      infoclickOptions !== undefined && (
        <Window
          open={this.state.mapClickDataResult?.features?.length > 0} // Will show window only if there are any features to show
          globalObserver={this.globalObserver}
          title={infoclickOptions.title || "Infoclick"}
          position={infoclickOptions.position || "right"}
          mode="window"
          width={infoclickOptions.width || 400}
          height={infoclickOptions.height || 300}
          features={this.state.mapClickDataResult?.features}
          map={this.appModel.getMap()}
          onDisplay={(feature) => {
            this.appModel.highlight(feature);
          }}
          onClose={() => {
            this.appModel.highlight(false);
            this.setState({
              mapClickDataResult: undefined,
            });
          }}
        />
      )
    );
  }

  /**
   * Flip the @this.state.drawerPermanent switch, then preform some
   * more work to ensure the OpenLayers canvas has the correct
   * canvas size.
   *
   * @memberof App
   */
  togglePermanent = (e) => {
    this.setState({ drawerPermanent: !this.state.drawerPermanent }, () => {
      // Viewport size has changed, hence we must tell OL
      // to refresh canvas size.
      this.appModel.getMap().updateSize();

      // If Drawer has been "(un)permanented", our #windows-container size has changed.
      // To ensure that our Windows still are inside the container, we dispach an
      // event that all Windows subscribe to.
      this.globalObserver.publish("core.drawerToggled");

      // Save current state of drawerPermanent to LocalStorage, so app reloads to same state
      window.localStorage.setItem(
        "drawerPermanent",
        this.state.drawerPermanent
      );

      // If user clicked on Toggle Permanent and the result is,
      // that this.state.drawerPermanent===false, this means that we
      // have exited the permanent mode. In this case, we also
      // want to ensure that Drawer is hidden (otherwise we would
      // just "un-permanent" the Drawer, but it would still be visible).
      this.state.drawerPermanent === false &&
        this.globalObserver.publish("core.hideDrawer");
    });
  };

  handleMouseEnter = (e) => {
    this.setState({ drawerMouseOverLock: true });
  };

  handleMouseLeave = (e) => {
    this.setState({ drawerMouseOverLock: false });
  };

<<<<<<< HEAD
  renderSearchPlugin(searchPlugin) {
    if (searchPlugin) {
      return (
        <searchPlugin.component
          map={searchPlugin.map}
          app={searchPlugin.app}
          options={searchPlugin.options}
          onMenuClick={this.toggleDrawer(!this.state.drawerVisible)}
          menuButtonDisabled={this.state.drawerPermanent}
          key={searchPlugin.type}
=======
  // Method below renders the **old** Search plugin. See below for the current implementation.
  renderSearchPlugin() {
    const searchPlugin = this.appModel.plugins.search;
    // Renders the configured search plugin (if one is configured)
    return searchPlugin ? (
      <searchPlugin.component
        map={searchPlugin.map}
        app={searchPlugin.app}
        options={searchPlugin.options}
      />
    ) : null;
  }

  renderSearchComponent() {
    // FIXME: We should get config from somewhere else now when Search is part of Core
    if (this.appModel.plugins.search) {
      return (
        <Search
          map={this.appModel.getMap()}
          app={this}
          options={this.appModel.plugins.search.options} // FIXME: We should get config from somewhere else now when Search is part of Core
>>>>>>> b489febb
        />
      );
    } else {
      return null;
    }
  }

  renderInformationPlugin() {
    const c = this.appModel.config.mapConfig.tools.find(
      (t) => t.type === "information"
    );

    return (
      c !== undefined &&
      c.hasOwnProperty("options") && <Information options={c.options} />
    );
  }

  isString(s) {
    return s instanceof String || typeof s === "string";
  }

  renderDrawerHeader = () => {
    const { classes, config } = this.props;
    const drawerTitle = this.state.drawerButtons.find(
      (db) => db.value === this.state.activeDrawerContent
    )?.drawerTitle;

    return (
      <>
        <Box className={classes.logoBox}>
          <img
            alt="Logo"
            src={config.mapConfig.map.logo}
            className={classes.logo}
          />
        </Box>
        <Divider />
        <Grid
          className={classes.drawerGrid}
          item
          container
          direction="row"
          justify="space-between"
          alignItems="center"
        >
          <Grid item>
            <Typography variant="button">{drawerTitle}</Typography>
          </Grid>
          {/** Hide Lock button in mobile mode - there's not screen estate to permanently lock Drawer on mobile viewports*/}
          <Grid item>
            <Hidden smDown>
              <Tooltip
                title={
                  (this.state.drawerPermanent ? "Lås upp" : "Lås fast") +
                  " verktygspanelen"
                }
              >
                <IconButton
                  aria-label="pin"
                  onClick={this.togglePermanent}
                  onMouseEnter={this.handleMouseEnter}
                  onMouseLeave={this.handleMouseLeave}
                >
                  {this.state.drawerPermanent ? (
                    this.state.drawerMouseOverLock ? (
                      <LockOpenIcon />
                    ) : (
                      <LockIcon />
                    )
                  ) : this.state.drawerMouseOverLock ? (
                    <LockIcon />
                  ) : (
                    <LockOpenIcon />
                  )}
                </IconButton>
              </Tooltip>
            </Hidden>
          </Grid>
        </Grid>
      </>
    );
  };

  renderAllDrawerContent = () => {
    const { classes } = this.props;

    return (
      <div id="drawer-content" className={classes.drawerContent}>
        <Box
          key="plugins"
          display={
            this.state.activeDrawerContent === "plugins" ? "unset" : "none"
          }
        >
          <div id="plugin-buttons" />
        </Box>
        {this.state.drawerButtons.map((db) => {
          return (
            <Box
              key={db.value}
              display={
                this.state.activeDrawerContent === db.value ? "unset" : "none"
              }
            >
              {db.renderDrawerContent()}
            </Box>
          );
        })}
      </div>
    );
  };

  render() {
    const { classes, config } = this.props;

    // If clean===true, some components won't be rendered below
    const clean = config.mapConfig.map.clean;
    const showCookieNotice =
      config.mapConfig.map.showCookieNotice !== undefined
        ? config.mapConfig.map.showCookieNotice
        : true;

    const searchPlugins = [
      this.appModel.plugins.search,
      this.appModel.plugins.vtsearch
    ];

    const defaultCookieNoticeMessage = this.isString(
      this.props.config.mapConfig.map.defaultCookieNoticeMessage
    )
      ? this.props.config.mapConfig.map.defaultCookieNoticeMessage
      : undefined;

    const defaultCookieNoticeUrl = this.isString(
      this.props.config.mapConfig.map.defaultCookieNoticeUrl
    )
      ? this.props.config.mapConfig.map.defaultCookieNoticeUrl
      : undefined;

    return (
      <SnackbarProvider
        maxSnack={3}
        anchorOrigin={{
          vertical: "top",
          horizontal: "center",
        }}
      >
        <>
          {this.props.config.appConfig?.announcements &&
            Array.isArray(this.props.config.appConfig.announcements) &&
            this.props.config.appConfig.announcements.length > 0 && (
              <Announcement
                announcements={this.props.config.appConfig.announcements}
                currentMap={this.props.config.activeMap}
              />
            )}
          {clean === false && showCookieNotice && (
            <CookieNotice
              globalObserver={this.globalObserver}
              defaultCookieNoticeMessage={defaultCookieNoticeMessage}
              defaultCookieNoticeUrl={defaultCookieNoticeUrl}
            />
          )}
          <Alert
            open={this.state.alert}
            message={this.state.alertMessage}
            parent={this}
            title="Meddelande"
          />
          <div
<<<<<<< HEAD
            id="app-container"
=======
            id="appBox"
>>>>>>> b489febb
            className={cslx(classes.flexBox, {
              [classes.shiftedLeft]:
                this.state.drawerPermanent && clean === false,
            })}
          >
            <header
              id="header"
              className={cslx(classes.header, classes.pointerEventsOnChildren)}
            >
<<<<<<< HEAD
              {searchPlugins.filter(plugin => {
                return plugin != null;
              }).length === 0 &&
                clean === false &&
                this.renderStandaloneDrawerToggler()}

              {searchPlugins.map(plugin => {
                return (
                  plugin !== null &&
                  clean === false &&
                  this.renderSearchPlugin(plugin)
                );
              })}
=======
              {clean === false && (
                <DrawerToggleButtons
                  drawerButtons={this.state.drawerButtons}
                  globalObserver={this.globalObserver}
                />
              )}
              {clean === false && this.renderSearchComponent()}
>>>>>>> b489febb
            </header>
            <main className={classes.main}>
              <div
                id="left-column"
                className={cslx(
                  classes.leftColumn,
                  classes.pointerEventsOnChildren
                )}
              ></div>
              <div
                id="right-column"
                className={cslx(
                  classes.rightColumn,
                  classes.pointerEventsOnChildren
                )}
              ></div>

              <div
                id="controls-column"
                className={cslx(
                  classes.controlsColumn,
                  classes.pointerEventsOnChildren
                )}
              >
                <Zoom map={this.appModel.getMap()} />
                <div id="plugin-control-buttons"></div>
                <Rotate map={this.appModel.getMap()} />
                {clean === false && <MapSwitcher appModel={this.appModel} />}
                {clean === false && <MapCleaner appModel={this.appModel} />}
                {clean === false && <PresetLinks appModel={this.appModel} />}
                {clean === false && this.renderInformationPlugin()}
                {clean === true && (
                  <MapResetter
                    mapConfig={this.appModel.config.mapConfig}
                    map={this.appModel.getMap()}
                  />
                )}
              </div>
            </main>
            <footer
              className={cslx(classes.footer, classes.pointerEventsOnChildren)}
            >
              <ScaleLine map={this.appModel.getMap()} />
              <Attribution map={this.appModel.getMap()} />
            </footer>
          </div>
          <div
            id="map"
            className={cslx(classes.map, {
              [classes.shiftedLeft]:
                this.state.drawerPermanent && clean === false,
            })}
          ></div>
          <div
            id="windows-container"
            className={cslx(
              classes.pointerEventsOnChildren,
              classes.windowsContainer,
              {
                [classes.shiftedLeft]:
                  this.state.drawerPermanent && clean === false,
              }
            )}
          >
            {this.renderInfoclickWindow()}
            <PluginWindows
              plugins={this.appModel.getBothDrawerAndWidgetPlugins()}
            />
          </div>
          {clean !== true && ( // NB: Special case here, important with !== true, because there is an edge-case where clean===undefined, and we don't want to match on that!
            <Drawer
              open={this.state.drawerVisible}
              // NB: we can't simply toggle between permanent|temporary,
              // as the temporary mode unmounts element from DOM and
              // re-mounts it the next time, so we would re-rendering
              // our plugins all the time.
              variant="persistent"
              classes={{
                paper: classes.drawerBackground,
              }}
            >
              {this.renderDrawerHeader()}
              <Divider />
              {this.renderAllDrawerContent()}
            </Drawer>
          )}
          {clean === false && (
            <Backdrop
              open={this.state.drawerVisible && !this.state.drawerPermanent}
              className={classes.backdrop}
              onClick={(e) => {
                this.globalObserver.publish("core.hideDrawer");
              }}
            />
          )}
          {clean === false && (
            <Introduction
              experimentalIntroductionEnabled={
                this.appModel.config.appConfig.experimentalIntroductionEnabled
              }
              experimentalIntroductionSteps={
                this.appModel.config.appConfig.experimentalIntroductionSteps
              }
              globalObserver={this.globalObserver}
            />
          )}
        </>
      </SnackbarProvider>
    );
  }
}

export default withStyles(styles)(App);<|MERGE_RESOLUTION|>--- conflicted
+++ resolved
@@ -38,7 +38,7 @@
   Hidden,
   IconButton,
   Tooltip,
-  Typography,
+  Typography
 } from "@material-ui/core";
 
 import LockIcon from "@material-ui/icons/Lock";
@@ -50,7 +50,7 @@
 
 const DRAWER_WIDTH = 250;
 
-const styles = (theme) => {
+const styles = theme => {
   return {
     map: {
       zIndex: 1,
@@ -58,7 +58,7 @@
       left: 0,
       right: 0,
       bottom: 0,
-      top: 0,
+      top: 0
     },
     flexBox: {
       position: "absolute",
@@ -69,19 +69,19 @@
       padding: theme.spacing(2),
       display: "flex",
       flexDirection: "column",
-      pointerEvents: "none",
+      pointerEvents: "none"
     },
     windowsContainer: {
       position: "absolute",
       left: 0,
       right: 0,
       bottom: 0,
-      top: 0,
+      top: 0
     },
     pointerEventsOnChildren: {
       "& > *": {
-        pointerEvents: "auto",
-      },
+        pointerEvents: "auto"
+      }
     },
     header: {
       zIndex: theme.zIndex.appBar,
@@ -90,7 +90,7 @@
       justifyContent: "space-between",
       alignItems: "flex-start",
       "& > *": {
-        marginBottom: theme.spacing(2),
+        marginBottom: theme.spacing(2)
       },
       [theme.breakpoints.down("xs")]: {
         zIndex: 3,
@@ -99,28 +99,28 @@
         marginTop: -theme.spacing(2),
         maxHeight: theme.spacing(6),
         boxShadow: theme.shadows[3],
-        backgroundColor: theme.palette.background.default,
-      },
+        backgroundColor: theme.palette.background.default
+      }
     },
     main: {
       zIndex: 2,
       flex: 1,
-      display: "flex",
+      display: "flex"
     },
     leftColumn: {
-      flex: 1,
+      flex: 1
     },
     rightColumn: {
       paddingLeft: theme.spacing(2),
-      paddingRight: theme.spacing(2),
+      paddingRight: theme.spacing(2)
     },
     controlsColumn: {
       display: "flex",
       flexDirection: "column",
       marginTop: theme.spacing(7),
       [theme.breakpoints.down("xs")]: {
-        marginTop: theme.spacing(2),
-      },
+        marginTop: theme.spacing(2)
+      }
     },
     footer: {
       zIndex: 3,
@@ -128,12 +128,12 @@
       justifyContent: "flex-end",
       height: 25,
       "& > *": {
-        marginLeft: theme.spacing(1),
-      },
+        marginLeft: theme.spacing(1)
+      }
     },
     drawerBackground: {
       width: DRAWER_WIDTH,
-      backgroundColor: theme.palette.background.default,
+      backgroundColor: theme.palette.background.default
     },
     drawerHeader: {
       display: "flex",
@@ -141,37 +141,37 @@
       padding: theme.spacing(0, 2),
       ...theme.mixins.toolbar,
       justifyContent: "space-between",
-      backgroundColor: theme.palette.background.paper,
+      backgroundColor: theme.palette.background.paper
     },
     drawerContent: {
       backgroundColor: theme.palette.background.paper,
-      overflow: "auto",
+      overflow: "auto"
     },
     logoBox: {
       padding: theme.spacing(1, 2),
-      height: theme.spacing(6),
+      height: theme.spacing(6)
     },
     logo: {
-      height: theme.spacing(4),
+      height: theme.spacing(4)
     },
     drawerGrid: {
       padding: theme.spacing(0, 2),
       backgroundColor: "#fff",
-      minHeight: theme.spacing(6),
+      minHeight: theme.spacing(6)
     },
     drawerLiveContent: {
-      backgroundColor: "#fff",
+      backgroundColor: "#fff"
     },
     backdrop: {
-      zIndex: theme.zIndex.drawer - 1, // Carefully selected to be above Window but below Drawer
+      zIndex: theme.zIndex.drawer - 1 // Carefully selected to be above Window but below Drawer
     },
     widgetItem: {
-      width: "220px",
+      width: "220px"
     },
     // IMPORTANT: shiftedLeft definition must be the last one, as styles are applied in that order via JSS
     shiftedLeft: {
-      left: DRAWER_WIDTH,
-    },
+      left: DRAWER_WIDTH
+    }
   };
 };
 
@@ -188,7 +188,7 @@
     /** CSS class declarations used in this component */
     classes: PropTypes.object.isRequired,
     /** Contains activeMap, layersConfig as well as objects that hold appConfig and mapConfig*/
-    config: PropTypes.object.isRequired,
+    config: PropTypes.object.isRequired
   };
 
   constructor(props) {
@@ -231,7 +231,7 @@
               props.config.mapConfig.map.drawerPermanent) ||
             false,
       activeDrawerContent: activeDrawerContentFromLocalStorage,
-      drawerMouseOverLock: false,
+      drawerMouseOverLock: false
     };
     this.globalObserver = new Observer();
     this.appModel = new AppModel(props.config, this.globalObserver);
@@ -246,7 +246,7 @@
     Promise.all(promises).then(() => {
       this.setState(
         {
-          tools: this.appModel.getPlugins(),
+          tools: this.appModel.getPlugins()
         },
         () => {
           // If there's at least one plugin that renders in the Drawer Map Tools List,
@@ -258,9 +258,9 @@
               caption: "Kartverktyg",
               drawerTitle: "Kartverktyg",
               order: 0,
-              renderDrawerContent: function () {
+              renderDrawerContent: function() {
                 return null; // Nothing specific should be rendered - this is a special case!
-              },
+              }
             });
 
           // Tell everyone that we're done loading (in case someone listens)
@@ -274,17 +274,17 @@
   componentDidCatch(error) {}
 
   bindHandlers() {
-    this.globalObserver.subscribe("core.mapClick", (results) => {
+    this.globalObserver.subscribe("core.mapClick", results => {
       this.appModel.highlight(false);
       this.setState({
-        mapClickDataResult: results,
+        mapClickDataResult: results
       });
     });
 
-    this.globalObserver.subscribe("core.alert", (message) => {
+    this.globalObserver.subscribe("core.alert", message => {
       this.setState({
         alert: true,
-        alertMessage: message,
+        alertMessage: message
       });
     });
 
@@ -319,7 +319,7 @@
       }
     });
 
-    this.globalObserver.subscribe("core.drawerContentChanged", (v) => {
+    this.globalObserver.subscribe("core.drawerContentChanged", v => {
       if (v !== null) {
         this.setState({ drawerVisible: true, activeDrawerContent: v });
       } else {
@@ -327,7 +327,7 @@
       }
     });
 
-    this.globalObserver.subscribe("core.addDrawerToggleButton", (button) => {
+    this.globalObserver.subscribe("core.addDrawerToggleButton", button => {
       const newState = [...this.state.drawerButtons, button];
       this.setState({ drawerButtons: newState });
     });
@@ -364,8 +364,8 @@
       .getMap()
       .getLayers()
       .getArray()
-      .forEach((layer) => {
-        layer.on("change:visible", (e) => {
+      .forEach(layer => {
+        layer.on("change:visible", e => {
           this.globalObserver.publish("core.layerVisibilityChanged", e);
         });
       });
@@ -374,7 +374,7 @@
   renderInfoclickWindow() {
     // Check if admin wants Infoclick to be active
     const infoclickOptions = this.props.config.mapConfig.tools.find(
-      (t) => t.type === "infoclick"
+      t => t.type === "infoclick"
     )?.options;
 
     // The 'open' prop, below, will control whether the Window is
@@ -409,13 +409,13 @@
           height={infoclickOptions.height || 300}
           features={this.state.mapClickDataResult?.features}
           map={this.appModel.getMap()}
-          onDisplay={(feature) => {
+          onDisplay={feature => {
             this.appModel.highlight(feature);
           }}
           onClose={() => {
             this.appModel.highlight(false);
             this.setState({
-              mapClickDataResult: undefined,
+              mapClickDataResult: undefined
             });
           }}
         />
@@ -430,7 +430,7 @@
    *
    * @memberof App
    */
-  togglePermanent = (e) => {
+  togglePermanent = e => {
     this.setState({ drawerPermanent: !this.state.drawerPermanent }, () => {
       // Viewport size has changed, hence we must tell OL
       // to refresh canvas size.
@@ -457,26 +457,14 @@
     });
   };
 
-  handleMouseEnter = (e) => {
+  handleMouseEnter = e => {
     this.setState({ drawerMouseOverLock: true });
   };
 
-  handleMouseLeave = (e) => {
+  handleMouseLeave = e => {
     this.setState({ drawerMouseOverLock: false });
   };
 
-<<<<<<< HEAD
-  renderSearchPlugin(searchPlugin) {
-    if (searchPlugin) {
-      return (
-        <searchPlugin.component
-          map={searchPlugin.map}
-          app={searchPlugin.app}
-          options={searchPlugin.options}
-          onMenuClick={this.toggleDrawer(!this.state.drawerVisible)}
-          menuButtonDisabled={this.state.drawerPermanent}
-          key={searchPlugin.type}
-=======
   // Method below renders the **old** Search plugin. See below for the current implementation.
   renderSearchPlugin() {
     const searchPlugin = this.appModel.plugins.search;
@@ -498,7 +486,6 @@
           map={this.appModel.getMap()}
           app={this}
           options={this.appModel.plugins.search.options} // FIXME: We should get config from somewhere else now when Search is part of Core
->>>>>>> b489febb
         />
       );
     } else {
@@ -508,7 +495,7 @@
 
   renderInformationPlugin() {
     const c = this.appModel.config.mapConfig.tools.find(
-      (t) => t.type === "information"
+      t => t.type === "information"
     );
 
     return (
@@ -524,7 +511,7 @@
   renderDrawerHeader = () => {
     const { classes, config } = this.props;
     const drawerTitle = this.state.drawerButtons.find(
-      (db) => db.value === this.state.activeDrawerContent
+      db => db.value === this.state.activeDrawerContent
     )?.drawerTitle;
 
     return (
@@ -596,7 +583,7 @@
         >
           <div id="plugin-buttons" />
         </Box>
-        {this.state.drawerButtons.map((db) => {
+        {this.state.drawerButtons.map(db => {
           return (
             <Box
               key={db.value}
@@ -644,7 +631,7 @@
         maxSnack={3}
         anchorOrigin={{
           vertical: "top",
-          horizontal: "center",
+          horizontal: "center"
         }}
       >
         <>
@@ -670,35 +657,16 @@
             title="Meddelande"
           />
           <div
-<<<<<<< HEAD
-            id="app-container"
-=======
             id="appBox"
->>>>>>> b489febb
             className={cslx(classes.flexBox, {
               [classes.shiftedLeft]:
-                this.state.drawerPermanent && clean === false,
+                this.state.drawerPermanent && clean === false
             })}
           >
             <header
               id="header"
               className={cslx(classes.header, classes.pointerEventsOnChildren)}
             >
-<<<<<<< HEAD
-              {searchPlugins.filter(plugin => {
-                return plugin != null;
-              }).length === 0 &&
-                clean === false &&
-                this.renderStandaloneDrawerToggler()}
-
-              {searchPlugins.map(plugin => {
-                return (
-                  plugin !== null &&
-                  clean === false &&
-                  this.renderSearchPlugin(plugin)
-                );
-              })}
-=======
               {clean === false && (
                 <DrawerToggleButtons
                   drawerButtons={this.state.drawerButtons}
@@ -706,7 +674,6 @@
                 />
               )}
               {clean === false && this.renderSearchComponent()}
->>>>>>> b489febb
             </header>
             <main className={classes.main}>
               <div
@@ -757,7 +724,7 @@
             id="map"
             className={cslx(classes.map, {
               [classes.shiftedLeft]:
-                this.state.drawerPermanent && clean === false,
+                this.state.drawerPermanent && clean === false
             })}
           ></div>
           <div
@@ -767,7 +734,7 @@
               classes.windowsContainer,
               {
                 [classes.shiftedLeft]:
-                  this.state.drawerPermanent && clean === false,
+                  this.state.drawerPermanent && clean === false
               }
             )}
           >
@@ -785,7 +752,7 @@
               // our plugins all the time.
               variant="persistent"
               classes={{
-                paper: classes.drawerBackground,
+                paper: classes.drawerBackground
               }}
             >
               {this.renderDrawerHeader()}
@@ -797,7 +764,7 @@
             <Backdrop
               open={this.state.drawerVisible && !this.state.drawerPermanent}
               className={classes.backdrop}
-              onClick={(e) => {
+              onClick={e => {
                 this.globalObserver.publish("core.hideDrawer");
               }}
             />
