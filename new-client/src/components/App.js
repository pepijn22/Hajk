--- conflicted
+++ resolved
@@ -1036,22 +1036,15 @@
             <StyledHeader
               id="header"
               sx={{
-<<<<<<< HEAD
-=======
                 justifyContent: this.checkDrawerButtons()
                   ? "space-between"
                   : "end",
->>>>>>> e45b2456
                 "& > *": {
                   pointerEvents: "auto",
                 },
               }}
             >
-<<<<<<< HEAD
-              {clean === false && (
-=======
               {clean === false && this.checkDrawerButtons() && (
->>>>>>> e45b2456
                 <DrawerToggleButtons
                   drawerButtons={this.state.drawerButtons}
                   globalObserver={this.globalObserver}
