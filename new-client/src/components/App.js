import React, { Component } from "react";
import PropTypes from "prop-types";
import { withStyles } from "@material-ui/core/styles";
import { Button } from "@material-ui/core";

import Observer from "react-event-observer";
import AppModel from "./../models/AppModel.js";
import Toolbar from "./Toolbar.js";
import Popup from "./Popup.js";
import AppBar from "@material-ui/core/AppBar";
import Typography from "@material-ui/core/Typography";
import { Toolbar as MUIToolbar } from "@material-ui/core";
import classNames from "classnames";

import "./App.css";

// Global customizations that previously went to custom.css
// should now go to public/customTheme.json. They are later
// merged when MUI Theme is created in index.js.
<<<<<<< HEAD
const styles = theme => {
  return {
    // We can also consult https://material-ui.com/customization/default-theme/ for available options
    map: {
      flexGrow: 1,
      zIndex: 1,
      overflow: "hidden",
      position: "absolute",
      top: 0,
      bottom: 0,
      left: 0,
      right: 0,
      [theme.breakpoints.down('xs')]: {
        top: 0
      }
    },
    flex: {
      flexGrow: 1
    },
    overlay: {
      display: "flex",
      flexDirection: "row",
      justifyContent: "flex-start",
      top: '64px',
      right: 0,
      left: 0,
      bottom: 0,
      [theme.breakpoints.down('xs')]: {
        display: 'inherit',
        width: '100%',
        top: '56px'
      },
      position: 'absolute'
    },
    widgets: {
      position: 'absolute',
      zIndex: theme.zIndex.drawer - 2,
      minHeight: '50px',
      margin: '10px',
      overflow: 'visible',
      [theme.breakpoints.down('xs')]: {
      }
    },
    widgetsLeft: {
      left: 0,
      [theme.breakpoints.down('xs')]: {
      }
    },
    widgetsRight: {
      right: '4px',
      top: '150px',
      [theme.breakpoints.down('xs')]: {
      }
    },
    button: {
      width: '50px',
      height: '50px',
      marginBottom: '5px',
      outline: 'none'
    }
=======
const styles = theme => ({
  // We can also consult https://material-ui.com/customization/default-theme/ for available options
  map: {
    flexGrow: 1,
    zIndex: 1,
    overflow: "hidden",
    position: "absolute",
    top: 0,
    bottom: 0,
    left: 0,
    right: 0,
    paddingTop: "64px",
    [theme.breakpoints.down("sm")]: {
      paddingTop: "54px"
    }
  },
  flex: {
    flexGrow: 1
  },
  overlay: {
    [theme.breakpoints.down("sm")]: {
      display: "inherit",
      width: "100%"
    },
    position: "absolute",
    display: "flex",
    flexDirection: "row",
    justifyContent: "flex-start",
    height: "100%"
  },
  widgets: {
    position: "absolute",
    zIndex: theme.zIndex.drawer - 2,
    minHeight: "50px",
    margin: "10px",
    overflow: "visible",
    [theme.breakpoints.down("sm")]: {
      margin: "5px"
    }
  },
  widgetsLeft: {
    left: 0,
    top: "65px",
    [theme.breakpoints.down("sm")]: {
      top: "55px"
    }
  },
  widgetsRight: {
    right: "1px",
    top: "200px",
    [theme.breakpoints.down("sm")]: {
      top: "190px"
    }
  },
  button: {
    width: "50px",
    height: "50px",
    marginBottom: "5px"
>>>>>>> d5285745
  }
};

class App extends Component {
  constructor() {
    super();
    this.state = {
      mapClickDataResult: {}
    };
  }

  componentWillMount() {
    this.observer = new Observer();
    this.appModel = new AppModel(this.props.config, this.observer);
  }

  componentDidMount() {
    var promises = this.appModel
      .createMap()
      .addLayers()
      .loadPlugins(this.props.activeTools);

    Promise.all(promises).then(() => {
      this.setState({
        tools: this.appModel.getPlugins()
      });
    });

    this.observer.subscribe("mapClick", mapClickDataResult => {
      this.setState({
        mapClickDataResult: mapClickDataResult
      });
    });
  }

  renderWidgets(target) {
    const { classes } = this.props;
    if (this.state.tools) {
      return this.state.tools
        .filter(tool => tool.options.target === target)
        .map((tool, i) => {
          console.log("renderWidgets() in App.js", tool.type);
          if (tool.type === "layerswitcher" && !tool.options.active) {
            return null;
          }
          tool.appComponent = this;
          return (
            <div key={i} className={classes.widgets[target]}>
              <Button
                variant="fab"
                color="default"
                aria-label="Verktyg"
                className={classes.button}
                onClick={e => {
                  tool.onClick(e, this);
                }}
              >
                {tool.getButton()}
              </Button>
              {tool.getPanel(this.state.activePanel, this.state.secondActivePanel)}
            </div>
          );
        });
    } else {
      return null;
    }
  }

  // shouldComponentUpdate(nextProps, nextState) {
  //   console.log(this.props);
  //   console.log(nextProps);
  //   console.log(this.state);
  //   console.log(nextState);
  //   return true;
  // }

  render() {
    // Keep in mind: If a parent's render method gets called,
    // all the child components' render methods will get called as well.
    console.log("render() (App.js)");

    const { classes } = this.props;
    return (
      <div className={classes.root}>
        <main className={classes.map} id="map">
          <AppBar position="static">
            <MUIToolbar>
              <Toolbar
                tools={this.appModel.getToolbarPlugins()}
                parent={this}
              />
              <Typography
                variant="title"
                color="inherit"
                className={classes.flex}
              >
              </Typography>
              <Button color="inherit">Inloggad användare</Button>
            </MUIToolbar>
          </AppBar>
          <div id="map-overlay" className={classes.overlay}>
            <div className={classNames(classes.widgets, classes.widgetsLeft)}>{this.renderWidgets("left")}</div>
            <div className={classNames(classes.widgets, classes.widgetsRight)}>{this.renderWidgets("right")}</div>
          </div>
          <Popup
            mapClickDataResult={this.state.mapClickDataResult}
            map={this.appModel.getMap()}
            onClose={() => {
              this.setState({
                mapClickDataResult: undefined
              });
            }}
          />
<<<<<<< HEAD
=======
          <div className={classNames(classes.widgets, classes.widgetsLeft)}>
            {this.renderWidgets("left")}
          </div>
          <div className={classNames(classes.widgets, classes.widgetsRight)}>
            {this.renderWidgets("right")}
          </div>
          <div id="map-overlay" className={classes.overlay} />
>>>>>>> d5285745
        </main>
      </div>
    );
  }
}

App.propTypes = {
  classes: PropTypes.object.isRequired
};

export default withStyles(styles)(App);<|MERGE_RESOLUTION|>--- conflicted
+++ resolved
@@ -17,7 +17,6 @@
 // Global customizations that previously went to custom.css
 // should now go to public/customTheme.json. They are later
 // merged when MUI Theme is created in index.js.
-<<<<<<< HEAD
 const styles = theme => {
   return {
     // We can also consult https://material-ui.com/customization/default-theme/ for available options
@@ -78,66 +77,6 @@
       marginBottom: '5px',
       outline: 'none'
     }
-=======
-const styles = theme => ({
-  // We can also consult https://material-ui.com/customization/default-theme/ for available options
-  map: {
-    flexGrow: 1,
-    zIndex: 1,
-    overflow: "hidden",
-    position: "absolute",
-    top: 0,
-    bottom: 0,
-    left: 0,
-    right: 0,
-    paddingTop: "64px",
-    [theme.breakpoints.down("sm")]: {
-      paddingTop: "54px"
-    }
-  },
-  flex: {
-    flexGrow: 1
-  },
-  overlay: {
-    [theme.breakpoints.down("sm")]: {
-      display: "inherit",
-      width: "100%"
-    },
-    position: "absolute",
-    display: "flex",
-    flexDirection: "row",
-    justifyContent: "flex-start",
-    height: "100%"
-  },
-  widgets: {
-    position: "absolute",
-    zIndex: theme.zIndex.drawer - 2,
-    minHeight: "50px",
-    margin: "10px",
-    overflow: "visible",
-    [theme.breakpoints.down("sm")]: {
-      margin: "5px"
-    }
-  },
-  widgetsLeft: {
-    left: 0,
-    top: "65px",
-    [theme.breakpoints.down("sm")]: {
-      top: "55px"
-    }
-  },
-  widgetsRight: {
-    right: "1px",
-    top: "200px",
-    [theme.breakpoints.down("sm")]: {
-      top: "190px"
-    }
-  },
-  button: {
-    width: "50px",
-    height: "50px",
-    marginBottom: "5px"
->>>>>>> d5285745
   }
 };
 
@@ -251,16 +190,9 @@
               });
             }}
           />
-<<<<<<< HEAD
-=======
-          <div className={classNames(classes.widgets, classes.widgetsLeft)}>
-            {this.renderWidgets("left")}
-          </div>
-          <div className={classNames(classes.widgets, classes.widgetsRight)}>
-            {this.renderWidgets("right")}
-          </div>
-          <div id="map-overlay" className={classes.overlay} />
->>>>>>> d5285745
+          <div className={classNames(classes.widgets, classes.widgetsLeft)}>{this.renderWidgets("left")}</div>
+          <div className={classNames(classes.widgets, classes.widgetsRight)}>{this.renderWidgets("right")}</div>
+          <div id="map-overlay" className={classes.overlay}></div>
         </main>
       </div>
     );
