import React from "react";

import PropTypes from "prop-types";
import { styled } from "@mui/material/styles";
import { SnackbarProvider } from "notistack";
import Observer from "react-event-observer";
import { isMobile } from "../utils/IsMobile";
import SrShortcuts from "../components/SrShortcuts/SrShortcuts";
import AppModel from "../models/AppModel.js";
import {
  setConfig as setCookieConfig,
  functionalOk as functionalCookieOk,
} from "models/Cookie";

import Window from "./Window.js";
import CookieNotice from "./CookieNotice";
import Introduction from "./Introduction";
import Announcement from "./Announcement/Announcement";
import Alert from "./Alert";
import PluginWindows from "./PluginWindows";

import Search from "./Search/Search.js";

import Zoom from "../controls/Zoom";
import User from "../controls/User";
import Rotate from "../controls/Rotate";
import ScaleLine from "../controls/ScaleLine";
import Attribution from "../controls/Attribution.js";
import MapCleaner from "../controls/MapCleaner";
import MapResetter from "../controls/MapResetter";
import MapSwitcher from "../controls/MapSwitcher";
import Information from "../controls/Information";
import PresetLinks from "../controls/PresetLinks";

import DrawerToggleButtons from "../components/Drawer/DrawerToggleButtons";

import {
  Box,
  Divider,
  Drawer,
  Grid,
  Hidden,
  IconButton,
  Tooltip,
  Typography,
} from "@mui/material";

import LockIcon from "@mui/icons-material/Lock";
import LockOpenIcon from "@mui/icons-material/LockOpen";
import MapIcon from "@mui/icons-material/Map";
import ThemeToggler from "../controls/ThemeToggler";

// A global that holds our windows, for use see components/Window.js
document.windows = [];

const DRAWER_WIDTH = 250;

// A bunch of styled components to get the Hajk feel! Remember that some
// components are styled with the sx-prop instead/as well.
const StyledHeader = styled("header")(({ theme }) => ({
  zIndex: theme.zIndex.appBar,
  maxHeight: theme.spacing(8),
  display: "flex",
  justifyContent: "space-between",
  alignItems: "flex-start",
  [theme.breakpoints.down("sm")]: {
    zIndex: 3,
    maxHeight: theme.spacing(6),
    boxShadow: theme.shadows[3],
    backgroundColor: theme.palette.background.paper,
  },
}));

const StyledMain = styled("main")(({ theme }) => ({
  zIndex: 2,
  flex: 1,
  display: "flex",
  paddingTop: theme.spacing(2), // we don't want the content of main box to "hit" header/footer
  paddingBottom: theme.spacing(2),
  [theme.breakpoints.down("sm")]: {
    padding: theme.spacing(2), // on small screen the inner padding of AppBox is unset, so we must add this
  },
}));

const StyledFooter = styled("footer")(({ theme }) => ({
  width: "100%",
  zIndex: 3,
  display: "flex",
  flexDirection: "row-reverse",
  justifyContent: "space-between",
  [theme.breakpoints.down("sm")]: {
    flexDirection: "column",
  },
}));

const MapContainer = styled("div")(() => ({
  zIndex: 1,
  position: "absolute",
  left: 0,
  right: 0,
  bottom: 0,
  top: 0,
  "&:focus-visible": {
    border: "2px solid black",
  },
}));

const AppBox = styled("div")(({ theme }) => ({
  position: "absolute",
  left: 0,
  right: 0,
  bottom: 0,
  top: 0,
  padding: theme.spacing(2),
  display: "flex",
  flexDirection: "column",
  pointerEvents: "none",
  [theme.breakpoints.down("sm")]: {
    padding: 0,
  },
}));

const WindowsContainer = styled("div")(() => ({
  position: "absolute",
  left: 0,
  right: 0,
  bottom: 0,
  top: 0,
}));

const DrawerHeaderGrid = styled(Grid)(({ theme }) => ({
  padding: theme.spacing(1, 2),
  backgroundColor: theme.palette.background.paper,
  minHeight: theme.spacing(6),
}));

const DrawerContentContainer = styled("div")(({ theme }) => ({
  backgroundColor: theme.palette.background.paper,
  height: "100%",
  overflow: "auto",
}));

const FooterMapControlContainer = styled("div")(({ theme }) => ({
  display: "flex",
  justifyContent: "flex-end",
  [theme.breakpoints.down("sm")]: {
    marginBottom: theme.spacing(2),
    paddingLeft: theme.spacing(2),
    paddingRight: theme.spacing(2),
  },
  "& > *": {
    marginLeft: theme.spacing(1),
  },
}));

const LogoImage = styled("img")(({ theme }) => ({
  height: theme.spacing(4),
}));

const DrawerTitle = styled(Typography)(({ theme }) => ({
  padding: theme.spacing(1, 0),
  lineHeight: 0,
}));

// TODO: The styles below are supposed to make the snackbars more usable
// on small view-ports. However, it seems the styles are not working.
// Must check with the implementer (jesade?) before migrating these.

// const styles = (theme) => {
//   return {
//     snackBarContainerRoot: {
//       [theme.breakpoints.down("sm")]: {
//         pointerEvents: "none",
//         // Getting around notistack bug, can't reach snackItem.
//         "& div > div > div > div": {
//           pointerEvents: "auto",
//         },
//       },
//     },
//     snackbarContainerBottom: {
//       [theme.breakpoints.down("sm")]: {
//         bottom: "35px",
//       },
//     },
//     snackbarContainerTop: {
//       [theme.breakpoints.down("sm")]: {
//         top: "18px",
//       },
//     },
//   };
// };

/**
 * The main React Component of Hajk. Rendered by index.js.
 *
 * @class App
 * @extends {React.PureComponent}
 */
class App extends React.PureComponent {
  static propTypes = {
    /** List of plugins that has been activated in this instance of Hajk */
    activeTools: PropTypes.array.isRequired,
    /** Contains activeMap, layersConfig as well as objects that hold appConfig and mapConfig*/
    config: PropTypes.object.isRequired,
  };

  canRenderCustomDrawer = (activeDrawerContentFromLocalStorage, tools) => {
    if (
      !activeDrawerContentFromLocalStorage ||
      activeDrawerContentFromLocalStorage === "plugins"
    ) {
      // If nothing was found in local storage, fall back to map config setting
      activeDrawerContentFromLocalStorage =
        this.props.config.mapConfig.map.activeDrawerOnStart;
    }

    const localStorageToolFoundInMapConfig = tools.some((tool) => {
      return (
        typeof activeDrawerContentFromLocalStorage === "string" &&
        tool.type.toLowerCase() ===
          activeDrawerContentFromLocalStorage.toLowerCase()
      );
    });

    return (
      localStorageToolFoundInMapConfig &&
      activeDrawerContentFromLocalStorage &&
      activeDrawerContentFromLocalStorage !== "plugins"
    );
  };

  getDrawerPermanentFromLocalStorage = () => {
    return window.localStorage.getItem("drawerPermanent") !== null
      ? window.localStorage.getItem("drawerPermanent") === "true"
        ? true
        : false
      : null;
  };

  getActiveDrawerContentFromLocalStorage = () => {
    return window.localStorage.getItem("activeDrawerContent") !== null
      ? window.localStorage.getItem("activeDrawerContent")
      : null;
  };

  constructor(props) {
    super(props);

    const drawerPermanentFromLocalStorage =
      this.getDrawerPermanentFromLocalStorage();
    const activeDrawerContentFromLocalStorage =
      this.getActiveDrawerContentFromLocalStorage();
    const canRenderDefaultDrawer = this.hasAnyToolbarTools();

    const canRenderCustomDrawer = this.canRenderCustomDrawer(
      activeDrawerContentFromLocalStorage,
      props.config.mapConfig.tools
    );

    //Check if we have customContent to render in drawer
    //if we can render customContent, use it set the drawer content.
    //if we cant render customContent fall back to mapconfig
    //Finally, fall back to 'plugins', the standard tools panel.
    //This fall back avoids rendering an empty drawer in the case that draw is set to visible but there is no drawer content in local storage.

    const activeDrawerContentState = canRenderCustomDrawer
      ? activeDrawerContentFromLocalStorage !== null &&
        activeDrawerContentFromLocalStorage !== "plugins"
        ? activeDrawerContentFromLocalStorage
        : this.props.config.mapConfig.map.activeDrawerOnStart
      : canRenderDefaultDrawer
      ? "plugins"
      : null;

    // First check if we have anything to render at all and in case we haven't -> do not show drawer
    // If on a mobile device, the drawer should never be permanent.
    // If not on mobile, if cookie is not null, use it to show/hide Drawer.
    // If cookie is not null, use it to show/hide Drawer.
    // If cookie however is null, fall back to the values from config.
    // Finally, fall back to "false" if no cookie or config is found.
    const drawerPermanent =
      activeDrawerContentState === null
        ? false
        : isMobile
        ? false
        : drawerPermanentFromLocalStorage !== null
        ? drawerPermanentFromLocalStorage
        : (props.config.mapConfig.map.drawerVisible &&
            props.config.mapConfig.map.drawerPermanent) ||
          false;

    // First check if we have anything to render at all and in case we haven't -> do not show drawer
    // If on a mobile device, and a config property for if the drawer should initially be open is set, base the drawer state on this.
    // Otherwise if cookie for "drawerPermanent" is not null, use it to control Drawer visibility,
    // If there a no cookie settings, use the config drawVisible setting.
    // Finally, don't show the drawer.
    const drawerVisible =
      activeDrawerContentState === null
        ? false
        : isMobile &&
          props.config.mapConfig.map.drawerVisibleMobile !== undefined
        ? props.config.mapConfig.map.drawerVisibleMobile
        : drawerPermanentFromLocalStorage !== null
        ? drawerPermanentFromLocalStorage
        : props.config.mapConfig.map.drawerVisible || false;

    this.state = {
      alert: false,
      drawerButtons: [],
      loading: false,
      mapClickDataResult: {},
      drawerVisible: drawerVisible,
      drawerPermanent: drawerPermanent,
      activeDrawerContent: activeDrawerContentState,
      drawerMouseOverLock: false,
    };

    // If the drawer is set to be visible at start - ensure the activeDrawerContent
    // is set to current content. If we don't allow functional cookies, we cannot do that obviously.
    if (drawerVisible && drawerPermanent && activeDrawerContentState !== null) {
      if (functionalCookieOk()) {
        window.localStorage.setItem(
          "activeDrawerContent",
          activeDrawerContentState
        );
      }
    }

    this.globalObserver = new Observer();

    // We have to initialize the cookie-manager so we know how cookies should be managed.
    // The manager should ideally only be initialized once, since the initialization determines
    // wether the cookie-notice has to be shown or not. Running setConfig() again will not lead
    // to a new prompt.
    setCookieConfig({
      showCookieNotice: props.config.mapConfig.map.showCookieNotice,
      globalObserver: this.globalObserver,
    });

    this.appModel = new AppModel({
      config: props.config,
      globalObserver: this.globalObserver,
      refreshMUITheme: props.refreshMUITheme,
    });
  }

  hasAnyToolbarTools = () => {
    const { config, activeTools } = this.props;
    return config.mapConfig.tools.some((tool) => {
      return (
        tool.options.target === "toolbar" &&
        activeTools
          .map((activeTool) => activeTool.toLowerCase())
          .includes(tool.type.toLowerCase())
      );
    });
  };

  componentDidMount() {
    var promises = this.appModel
      .createMap()
      .addSearchModel()
      .addLayers()
      .loadPlugins(this.props.activeTools);
    Promise.all(promises).then(() => {
      this.setState(
        {
          tools: this.appModel.getPlugins(),
        },
        () => {
          // If there's at least one plugin that renders in the Drawer Map Tools List,
          // tell the Drawer to add a toggle button for the map tools
          this.appModel.getDrawerPlugins().length > 0 &&
            this.globalObserver.publish("core.addDrawerToggleButton", {
              value: "plugins",
              ButtonIcon: MapIcon,
              caption: "Kartverktyg",
              drawerTitle: "Kartverktyg",
              order: 0,
              renderDrawerContent: function () {
                return null; // Nothing specific should be rendered - this is a special case!
              },
            });

          // Tell everyone that we're done loading (in case someone listens)
          this.globalObserver.publish("core.appLoaded");
        }
      );
    });
    this.bindHandlers();
  }

  componentDidCatch(error) {}

  bindHandlers() {
    // Register a handle to prevent pinch zoom on mobile devices.
    document.body.addEventListener(
      "touchmove",
      (event) => {
        // If this event would result in changing scale …
        // scale is always undefined on Android so we need to handle it, otherwise we loose the ability to scroll.
        // For the prevention pinch-zoom on Android. Check index.css
        if (event.scale !== undefined && event.scale !== 1) {
          // …cancel it.
          event.preventDefault();
        }
        // Else, allow all non-scale-changing touch events, e.g.
        // we still want scroll to work.
      },
      { passive: false } // Explicitly tell the browser that we will preventDefault inside this handler,
      // which is important for smooth scrolling to work correctly.
    );

    // Register various global listeners.
    this.globalObserver.subscribe("infoClick.mapClick", (results) => {
      this.setState({
        mapClickDataResult: results,
      });
    });

    this.globalObserver.subscribe("core.alert", (message) => {
      this.setState({
        alert: true,
        alertMessage: message,
      });
    });

    this.globalObserver.subscribe("core.hideDrawer", () => {
      // If Drawer is currently permanent,
      // flip the permanent toggle. Please note that
      // this will do some fixes, flip the state value
      // and, finally, invoke this function (core.hideDrawer) again
      // (but with new value for drawerPermanent this time!).
      if (this.state.drawerPermanent) {
        this.togglePermanent();
      } else {
        this.setState({ drawerVisible: false });

        // Also, tell the Drawer Buttons Component to unset active button
        this.globalObserver.publish("core.unsetActiveButton");
      }
    });

    this.globalObserver.subscribe("core.onlyHideDrawerIfNeeded", () => {
      // Invoked when user clicks any of the Plugin buttons in Drawer,
      // this is needed as we don't want to toggle the Drawer in this
      // case, but only hide it IF it's not permanent.
      // This differs from the "normal" hideDrawer event, that will
      // ensure that Drawer is hidden - no matter the permanent state -
      // as it will first flip the drawerPermanent value (if needed), prior
      // to closing.
      if (this.state.drawerPermanent === false) {
        this.setState({ drawerVisible: false });
        // Also, tell the Drawer Buttons Component to unset active button
        this.globalObserver.publish("core.unsetActiveButton");
      }
    });

    this.globalObserver.subscribe("core.drawerContentChanged", (v) => {
      if (v !== null) {
        this.setState({ drawerVisible: true, activeDrawerContent: v });
      } else {
        this.globalObserver.publish("core.hideDrawer");
      }
    });

    this.globalObserver.subscribe("core.addDrawerToggleButton", (button) => {
      const newState = [...this.state.drawerButtons, button];
      this.setState({ drawerButtons: newState });
    });

    /**
     * TODO: Implement correctly a way to remove features from map click
     * results when layer visibility is changed. The current implementation
     * has problems with group layers: if we have a group layer and toggle
     * its visibility, the features are not removed from infoclick window.
     */
    // this.appModel
    //   .getMap()
    //   .getLayers()
    //   .getArray()
    //   .forEach((layer) => {
    //     layer.on("change:visible", (e) => {
    //       const layer = e.target;
    //       if (Array.isArray(this.state.mapClickDataResult.features)) {
    //         this.state.mapClickDataResult.features.forEach((feature) => {
    //           if (feature.layer === layer) {
    //             const o = { ...this.state.mapClickDataResult };
    //             o.features = o.features.filter((f) => f !== feature);
    //             this.setState({
    //               mapClickDataResult: o,
    //             });
    //           }
    //         });
    //       }
    //     });
    //   });

    // TODO: More plugins could use this - currently only Snap helper registers though
    this.appModel
      .getMap()
      .getLayers()
      .getArray()
<<<<<<< HEAD
      .forEach(layer => {
        layer.on("change:visible", e => {
          this.globalObserver.publish("core.layerVisibilityChanged", e);

          const layer = e.target;
          if (
            this.state.mapClickDataResult &&
            Array.isArray(this.state.mapClickDataResult.features)
          ) {
            this.state.mapClickDataResult.features.forEach(feature => {
              if (feature.layer === layer) {
                let o = { ...this.state.mapClickDataResult };
                o.features = o.features.filter(f => f !== feature);
                this.setState({
                  mapClickDataResult: o
                });
              }
            });
          }
=======
      .forEach((layer) => {
        layer.on("change:visible", (e) => {
          this.globalObserver.publish("core.layerVisibilityChanged", e);
>>>>>>> b6d35741
        });
      });
  }

  renderInfoclickWindow() {
    // Check if admin wants Infoclick to be active
    const infoclickOptions = this.props.config.mapConfig.tools.find(
      (t) => t.type === "infoclick"
    )?.options;

    // The 'open' prop, below, will control whether the Window is
    // currently visible or not. The 'open' property itself
    // depends on whether there are Features to display or not.
    //
    // That, in turn, depends on what's in the current state of 'mapClickDataResult'.
    //
    // It will be changed each time user clicks on map (as we have it registered
    // like that in Click.js), so we can be confident that __after each user
    // click we do have the most current results in our state__.
    //
    // Note however that which layers are included is controlled by
    // __layer visibility at the time the click event happens!__
    //
    // As soon as user starts to show/hide layers __after__ the click, our
    // 'mapClickDataResult' may contain results from hidden layers (or not
    // contain results from layers activated after the click occurred).
    //
    // This may or may not be a bug (depending on how we see it), and may
    // be fixed in the future.

    return (
      infoclickOptions !== undefined && (
        <Window
          open={this.state.mapClickDataResult?.features?.length > 0} // Will show window only if there are any features to show
          globalObserver={this.globalObserver}
          title={infoclickOptions.title || "Infoclick"}
          position={infoclickOptions.position || "right"}
          mode="window"
          width={infoclickOptions.width || 400}
          height={infoclickOptions.height || 300}
          features={this.state.mapClickDataResult?.features}
          options={
            this.appModel.config.mapConfig.tools.find(
              (t) => t.type === "infoclick"
            )?.options
          }
          map={this.appModel.getMap()}
          onDisplay={(feature) => {
            this.appModel.highlight(feature);
          }}
          onClose={() => {
            this.appModel.highlight(false);
            this.setState({
              mapClickDataResult: undefined,
            });
          }}
        />
      )
    );
  }

  /**
   * Flip the @this.state.drawerPermanent switch, then preform some
   * more work to ensure the OpenLayers canvas has the correct
   * canvas size.
   *
   * @memberof App
   */
  togglePermanent = (e) => {
    this.setState({ drawerPermanent: !this.state.drawerPermanent }, () => {
      // Viewport size has changed, hence we must tell OL
      // to refresh canvas size.
      this.appModel.getMap().updateSize();

      // If Drawer has been "(un)permanented", our #windows-container size has changed.
      // To ensure that our Windows still are inside the container, we dispach an
      // event that all Windows subscribe to.
      this.globalObserver.publish("core.drawerToggled");

      // If we allow functional cookies, let's save the current state of drawerPermanent
      // to LocalStorage, so that the application can reload to the same state.
      if (functionalCookieOk()) {
        window.localStorage.setItem(
          "drawerPermanent",
          this.state.drawerPermanent
        );
      }

      // If user clicked on Toggle Permanent and the result is,
      // that this.state.drawerPermanent===false, this means that we
      // have exited the permanent mode. In this case, we also
      // want to ensure that Drawer is hidden (otherwise we would
      // just "un-permanent" the Drawer, but it would still be visible).
      this.state.drawerPermanent === false &&
        this.globalObserver.publish("core.hideDrawer");
    });
  };

  handleMouseEnter = (e) => {
    this.setState({ drawerMouseOverLock: true });
  };

  handleMouseLeave = (e) => {
    this.setState({ drawerMouseOverLock: false });
  };

  renderSearchComponent() {
    // FIXME: We should get config from somewhere else now when Search is part of Core
    if (
      this.appModel.plugins.search &&
      this.appModel.plugins.search.options.renderElsewhere !== true
    ) {
      return (
        <Search
          map={this.appModel.getMap()}
          app={this}
          options={this.appModel.plugins.search.options} // FIXME: We should get config from somewhere else now when Search is part of Core
        />
      );
    } else {
      return null;
    }
  }

  renderInformationPlugin() {
    const c = this.appModel.config.mapConfig.tools.find(
      (t) => t.type === "information"
    );

    return (
      c !== undefined &&
      c.hasOwnProperty("options") && <Information options={c.options} />
    );
  }

  isString(s) {
    return s instanceof String || typeof s === "string";
  }

  drawerIsLocked() {
    const { config } = this.props;
    const clean = config.mapConfig.map.clean;

    // The user might have locked the drawer while in regular mode,
    // hence we must make sure we're not in clean mode, because
    // if we are, the drawer cannot be locked, and we should return false.
    return this.state.drawerPermanent && clean === false;
  }

  renderDrawerHeader = () => {
    const { config } = this.props;
    const drawerTitle = this.state.drawerButtons.find(
      (db) => db.value === this.state.activeDrawerContent
    )?.drawerTitle;

    // We need to be able to grab different logos depending
    // on light/dark mode theme
    const logoUrl =
      (this.props.theme.palette.mode === "light" // If light theme active…
        ? config.mapConfig.map.logoLight // …grab light logo,
        : config.mapConfig.map.logoDark) || // …else grab dark logo.
      config.mapConfig.map.logo || // If neither was set, try to see if we have the legacy admin parameter.
      "logo.png"; // If we didn't have this either, fallback to hard-coded value.

    return (
      <>
        <Box
          sx={{
            padding: (theme) => theme.spacing(1, 2),
            height: (theme) => theme.spacing(6),
          }}
        >
          <LogoImage alt="" src={logoUrl} />
        </Box>
        <Divider />
        <DrawerHeaderGrid
          item
          container
          wrap="nowrap"
          direction="row"
          justifyContent="space-between"
          alignItems="center"
        >
          <Grid item>
            <DrawerTitle variant="button">{drawerTitle}</DrawerTitle>
          </Grid>
          {/** Hide Lock button in mobile mode - there's not screen estate to permanently lock Drawer on mobile viewports*/}
          <Grid item>
            <Hidden mdDown>
              <Tooltip
                disableInteractive
                title={
                  (this.state.drawerPermanent ? "Lås upp" : "Lås fast") +
                  " verktygspanelen"
                }
              >
                <IconButton
                  sx={{ margin: "-12px" }} // Ugh... However, it tightens everything up
                  onClick={this.togglePermanent}
                  onMouseEnter={this.handleMouseEnter}
                  onMouseLeave={this.handleMouseLeave}
                  size="large"
                >
                  {this.state.drawerPermanent ? (
                    this.state.drawerMouseOverLock ? (
                      <LockOpenIcon />
                    ) : (
                      <LockIcon />
                    )
                  ) : this.state.drawerMouseOverLock ? (
                    <LockIcon />
                  ) : (
                    <LockOpenIcon />
                  )}
                </IconButton>
              </Tooltip>
            </Hidden>
          </Grid>
        </DrawerHeaderGrid>
      </>
    );
  };

  renderAllDrawerContent = () => {
    return (
      <DrawerContentContainer id="drawer-content">
        <Box
          key="plugins"
          sx={{
            height: "inherit",
            display:
              this.state.activeDrawerContent === "plugins" ? "unset" : "none",
          }}
        >
          <nav role="navigation" id="plugin-buttons" />
        </Box>
        {this.state.drawerButtons.map((db) => {
          return (
            <Box
              key={db.value}
              sx={{
                height: "inherit",
                display:
                  this.state.activeDrawerContent === db.value
                    ? "unset"
                    : "none",
              }}
            >
              {db.renderDrawerContent()}
            </Box>
          );
        })}
      </DrawerContentContainer>
    );
  };

  render() {
    const { config } = this.props;

    // If clean===true, some components won't be rendered below
    const clean = config.mapConfig.map.clean;

    // Let admin decide whether MapResetter should be shown, but show it
    // always on clean mode maps.
    const showMapResetter = clean === true || config.mapConfig.map.mapresetter;

    const showMapSwitcher =
      clean === false && config.activeMap !== "simpleMapConfig";

    return (
      <SnackbarProvider
        maxSnack={3}
        // classes={{
        //   anchorOriginBottomCenter: classes.snackbarContainerBottom,
        //   anchorOriginTopCenter: classes.snackbarContainerTop,
        //   containerRoot: classes.snackBarContainerRoot,
        // }}
        anchorOrigin={{
          vertical: "top",
          horizontal: "center",
        }}
      >
        <>
          {this.props.config.appConfig?.announcements &&
            Array.isArray(this.props.config.appConfig.announcements) &&
            this.props.config.appConfig.announcements.length > 0 && (
              <Announcement
                announcements={this.props.config.appConfig.announcements}
                currentMap={this.props.config.activeMap}
              />
            )}
          {clean === false && (
            <CookieNotice
              globalObserver={this.globalObserver}
              appModel={this.appModel}
            />
          )}
          <Alert
            open={this.state.alert}
            message={this.state.alertMessage}
            parent={this}
            title="Meddelande"
          />
          <SrShortcuts globalObserver={this.globalObserver}></SrShortcuts>
          <AppBox
            id="appBox"
            sx={{
              left: this.drawerIsLocked() ? DRAWER_WIDTH : 0,
            }}
          >
            <StyledHeader
              id="header"
              sx={{
                "& > *": {
                  pointerEvents: "auto",
                },
              }}
            >
              {clean === false && (
                <DrawerToggleButtons
                  drawerButtons={this.state.drawerButtons}
                  globalObserver={this.globalObserver}
                  initialActiveButton={
                    this.state.drawerVisible
                      ? this.state.activeDrawerContent
                      : null
                  }
                />
              )}
              {/* Render Search even if clean === false: Search contains logic to handle clean inside the component. */}
              {this.renderSearchComponent()}
            </StyledHeader>
            <StyledMain>
              <Box
                id="left-column"
                sx={{
                  flex: 1,
                  "& > *": {
                    pointerEvents: "auto",
                  },
                }}
              ></Box>
              <Box
                id="right-column"
                sx={{
                  paddingLeft: 2,
                  paddingRight: 2,
                  "& > *": {
                    pointerEvents: "auto",
                  },
                }}
              ></Box>

              <Box
                id="controls-column"
                sx={{
                  display: "flex",
                  flexDirection: "column",
                  "& > *": {
                    pointerEvents: "auto",
                  },
                }}
              >
                <Zoom map={this.appModel.getMap()} />
                {clean === false &&
                  this.appModel.config.mapConfig.map.showUserAvatar ===
                    true && (
                    <User userDetails={this.appModel.config.userDetails} />
                  )}
                <div id="plugin-control-buttons"></div>
                {showMapResetter && (
                  <MapResetter
                    mapConfig={this.appModel.config.mapConfig}
                    map={this.appModel.getMap()}
                  />
                )}
                <Rotate map={this.appModel.getMap()} />
                {showMapSwitcher && <MapSwitcher appModel={this.appModel} />}
                {clean === false && <MapCleaner appModel={this.appModel} />}
                {clean === false && <PresetLinks appModel={this.appModel} />}
                {clean === false && (
                  <ThemeToggler
                    showThemeToggler={
                      this.appModel.config.mapConfig.map.showThemeToggler
                    }
                    toggleMUITheme={this.props.toggleMUITheme}
                  />
                )}
                {clean === false && this.renderInformationPlugin()}
              </Box>
            </StyledMain>
            <StyledFooter
              sx={{
                "& > *": {
                  pointerEvents: "auto",
                },
              }}
            >
              <FooterMapControlContainer>
                <ScaleLine map={this.appModel.getMap()} />
                <Attribution map={this.appModel.getMap()} />
              </FooterMapControlContainer>
              <div id="breadcrumbs-container" />
            </StyledFooter>
          </AppBox>
          <MapContainer
            id="map"
            tabIndex="0"
            role="application"
            sx={{
              left: this.drawerIsLocked() ? DRAWER_WIDTH : 0,
            }}
          ></MapContainer>
          <WindowsContainer
            id="windows-container"
            sx={{
              left: this.drawerIsLocked() ? DRAWER_WIDTH : 0,
              "& > *": {
                pointerEvents: "auto",
              },
            }}
          >
            {this.renderInfoclickWindow()}
            <PluginWindows
              plugins={this.appModel.getBothDrawerAndWidgetPlugins()}
            />
          </WindowsContainer>
          {clean !== true && ( // NB: Special case here, important with !== true, because there is an edge-case where clean===undefined, and we don't want to match on that!
            <Drawer
              open={this.state.drawerVisible}
              ModalProps={{
                hideBackdrop: this.state.drawerPermanent, //Don't show backdrop if drawer is permanent
                disableEnforceFocus: true, //Dont enforce focus to be able to handle elements underneath modal
                onClose: () => {
                  this.globalObserver.publish("core.hideDrawer");
                },
                style: {
                  //Needs to be set to be able to handle elements underneath modal
                  position: this.state.drawerPermanent ? "initial" : "fixed",
                },
                keepMounted: true, //Ensure we dont have to render plugins more than once - UnMounting every time is slow
              }}
              variant="temporary"
              sx={{
                "& .MuiPaper-root": {
                  width: DRAWER_WIDTH,
                  backgroundColor: (theme) => theme.palette.background.default,
                  backgroundImage: "unset", // To match the new (darker) black theme.
                },
              }}
            >
              {this.renderDrawerHeader()}
              <Divider />
              {this.renderAllDrawerContent()}
            </Drawer>
          )}
          {clean === false && (
            <Introduction
              experimentalIntroductionEnabled={
                this.appModel.config.appConfig.experimentalIntroductionEnabled
              }
              experimentalIntroductionSteps={
                this.appModel.config.appConfig.experimentalIntroductionSteps
              }
              globalObserver={this.globalObserver}
            />
          )}
        </>
      </SnackbarProvider>
    );
  }
}

export default App;<|MERGE_RESOLUTION|>--- conflicted
+++ resolved
@@ -501,31 +501,9 @@
       .getMap()
       .getLayers()
       .getArray()
-<<<<<<< HEAD
-      .forEach(layer => {
-        layer.on("change:visible", e => {
-          this.globalObserver.publish("core.layerVisibilityChanged", e);
-
-          const layer = e.target;
-          if (
-            this.state.mapClickDataResult &&
-            Array.isArray(this.state.mapClickDataResult.features)
-          ) {
-            this.state.mapClickDataResult.features.forEach(feature => {
-              if (feature.layer === layer) {
-                let o = { ...this.state.mapClickDataResult };
-                o.features = o.features.filter(f => f !== feature);
-                this.setState({
-                  mapClickDataResult: o
-                });
-              }
-            });
-          }
-=======
       .forEach((layer) => {
         layer.on("change:visible", (e) => {
           this.globalObserver.publish("core.layerVisibilityChanged", e);
->>>>>>> b6d35741
         });
       });
   }
