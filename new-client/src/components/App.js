import React from "react";

import PropTypes from "prop-types";
import { withStyles } from "@material-ui/core/styles";
import cslx from "clsx";
import { SnackbarProvider } from "notistack";
import Observer from "react-event-observer";

import AppModel from "./../models/AppModel.js";
import Window from "./Window.js";
import CookieNotice from "./CookieNotice";
import Introduction from "./Introduction";
import Alert from "./Alert";
import PluginWindows from "./PluginWindows";

import Search from "./search/Search";

import Zoom from "../controls/Zoom";
import Rotate from "../controls/Rotate";
import ScaleLine from "../controls/ScaleLine";
import Attribution from "../controls/Attribution.js";
import MapCleaner from "../controls/MapCleaner";
import MapResetter from "../controls/MapResetter";
import MapSwitcher from "../controls/MapSwitcher";
import Information from "../controls/Information";
import PresetLinks from "../controls/PresetLinks";

import DrawerToggleButtons from "../components/Drawer/DrawerToggleButtons";

import {
  Backdrop,
  Box,
  Divider,
  Drawer,
  Grid,
  Hidden,
  IconButton,
  Tooltip,
  Typography
} from "@material-ui/core";

import LockIcon from "@material-ui/icons/Lock";
import LockOpenIcon from "@material-ui/icons/LockOpen";
import MapIcon from "@material-ui/icons/Map";

// A global that holds our windows, for use see components/Window.js
document.windows = [];

const DRAWER_WIDTH = 250;

const styles = theme => {
  return {
    map: {
      zIndex: 1,
      position: "absolute",
      left: 0,
      right: 0,
      bottom: 0,
      top: 0
    },
    flexBox: {
      position: "absolute",
      left: 0,
      right: 0,
      bottom: 0,
      top: 0,
      padding: theme.spacing(2),
      display: "flex",
      flexDirection: "column",
      pointerEvents: "none"
    },
    windowsContainer: {
      position: "absolute",
      left: 0,
      right: 0,
      bottom: 0,
      top: 0
    },
    pointerEventsOnChildren: {
      "& > *": {
        pointerEvents: "auto"
      }
    },
    header: {
      zIndex: theme.zIndex.appBar,
      maxHeight: theme.spacing(8),
      display: "flex",
      justifyContent: "space-between",
      alignItems: "flex-start",
      "& > *": {
        marginBottom: theme.spacing(2)
      },
      [theme.breakpoints.down("xs")]: {
        zIndex: 3,
        marginLeft: -theme.spacing(2),
        marginRight: -theme.spacing(2),
        marginTop: -theme.spacing(2),
        maxHeight: theme.spacing(6),
        boxShadow: theme.shadows[3],
        backgroundColor: theme.palette.background.default
      }
    },
    main: {
      zIndex: 2,
      flex: 1,
      display: "flex"
    },
    leftColumn: {
      flex: 1
    },
    rightColumn: {
      paddingLeft: theme.spacing(2),
      paddingRight: theme.spacing(2),
      flex: 0
    },
    controlsColumn: {
      flex: 0,
      display: "flex",
      flexDirection: "column",
      marginTop: 0,
      [theme.breakpoints.down("xs")]: {
        marginTop: theme.spacing(2)
      }
    },
    footer: {
      zIndex: 3,
      display: "flex",
      justifyContent: "flex-end",
      height: 25,
      "& > *": {
        marginLeft: theme.spacing(1)
      }
    },
    drawerBackground: {
      width: DRAWER_WIDTH,
      backgroundColor: theme.palette.background.default
    },
    drawerHeader: {
      display: "flex",
      alignItems: "center",
      padding: theme.spacing(0, 2),
      ...theme.mixins.toolbar,
      justifyContent: "space-between",
      backgroundColor: theme.palette.background.paper
    },
    drawerContent: {
      backgroundColor: theme.palette.background.paper
    },
    logoBox: {
      padding: theme.spacing(1, 2)
    },
    logo: {
      maxHeight: 35
    },
    drawerGrid: {
      padding: theme.spacing(0, 2),
      backgroundColor: "#fff"
    },
    backdrop: {
      zIndex: theme.zIndex.drawer - 1 // Carefully selected to be above Window but below Drawer
    },
    widgetItem: {
      width: "220px"
    },
    // IMPORTANT: shiftedLeft definition must be the last one, as styles are applied in that order via JSS
    shiftedLeft: {
      left: DRAWER_WIDTH
    }
  };
};

/**
 * The main React Component of Hajk. Rendered by index.js.
 *
 * @class App
 * @extends {React.PureComponent}
 */
class App extends React.PureComponent {
  static propTypes = {
    /** List of plugins that has been activated in this instance of Hajk */
    activeTools: PropTypes.array.isRequired,
    /** CSS class declarations used in this component */
    classes: PropTypes.object.isRequired,
    /** Contains activeMap, layersConfig as well as objects that hold appConfig and mapConfig*/
    config: PropTypes.object.isRequired
  };

  constructor(props) {
    super(props);

    const drawerPermanentFromLocalStorage =
      window.localStorage.getItem("drawerPermanent") !== null
        ? window.localStorage.getItem("drawerPermanent") === "true"
          ? true
          : false
        : null;

    const activeDrawerContentFromLocalStorage =
      window.localStorage.getItem("activeDrawerContent") !== null
        ? window.localStorage.getItem("activeDrawerContent")
        : null;

    this.state = {
      alert: false,
      drawerButtons: [],
      loading: false,
      mapClickDataResult: {},

      // Drawer-related states
      // If cookie for "drawerPermanent" is not null, use it to control Drawer visibility,
      // else fall back to value from config, or finally don't show Drawer.
      drawerVisible:
        drawerPermanentFromLocalStorage !== null
          ? drawerPermanentFromLocalStorage
          : props.config.mapConfig.map.drawerVisible || false,

      // To check whether drawer is permanent, first take a look at the cookie.
      // If cookie is not null, use it to show/hide Drawer.
      // If cookie however is null, fall back to the values from config.
      // Finally, fall back to "false" if no cookie or config is found.
      drawerPermanent:
        drawerPermanentFromLocalStorage !== null
          ? drawerPermanentFromLocalStorage
          : (props.config.mapConfig.map.drawerVisible &&
              props.config.mapConfig.map.drawerPermanent) ||
            false,
      activeDrawerContent: activeDrawerContentFromLocalStorage,
      drawerMouseOverLock: false
    };
    this.globalObserver = new Observer();
    this.appModel = new AppModel(props.config, this.globalObserver);
  }

  componentDidMount() {
    var promises = this.appModel
      .createMap()
      .addSearchModel()
      .addLayers()
      .loadPlugins(this.props.activeTools);
    Promise.all(promises).then(() => {
      this.setState(
        {
          tools: this.appModel.getPlugins()
        },
        () => {
          // If there's at least one plugin that renders in the Drawer Map Tools List,
          // tell the Drawer to add a toggle button for the map tools
          this.appModel.getDrawerPlugins().length > 0 &&
            this.globalObserver.publish("core.addDrawerToggleButton", {
              value: "plugins",
              ButtonIcon: MapIcon,
              caption: "Kartverktyg",
              order: 2,
              renderDrawerContent: function() {
                return null; // Nothing specific should be rendered - this is a special case!
              }
            });

          // Tell everyone that we're done loading (in case someone listens)
          this.globalObserver.publish("core.appLoaded");
        }
      );
    });
    this.bindHandlers();
  }

  componentDidCatch(error) {}

  bindHandlers() {
    this.globalObserver.subscribe("core.mapClick", mapClickDataResult => {
      this.appModel.highlight(false);
      this.setState({
        mapClickDataResult: mapClickDataResult
      });
    });

    this.globalObserver.subscribe("core.alert", message => {
      this.setState({
        alert: true,
        alertMessage: message
      });
    });

    this.globalObserver.subscribe("core.hideDrawer", () => {
      // If Drawer is currently permanent,
      // flip the permanent toggle. Please note that
      // this will do some fixes, flip the state value
      // and, finally, invoke this function (core.hideDrawer) again
      // (but with new value for drawerPermanent this time!).
      if (this.state.drawerPermanent) {
        this.togglePermanent();
      } else {
        this.setState({ drawerVisible: false });

        // Also, tell the Drawer Buttons Component to unset active button
        this.globalObserver.publish("core.unsetActiveButton");
      }
    });

    this.globalObserver.subscribe("core.onlyHideDrawerIfNeeded", () => {
      // Invoked when user clicks any of the Plugin buttons in Drawer,
      // this is needed as we don't want to toggle the Drawer in this
      // case, but only hide it IF it's not permanent.
      // This differs from the "normal" hideDrawer event, that will
      // ensure that Drawer is hidden - no matter the permanent state -
      // as it will first flip the drawerPermanent value (if needed), prior
      // to closing.
      if (this.state.drawerPermanent === false) {
        this.setState({ drawerVisible: false });
        // Also, tell the Drawer Buttons Component to unset active button
        this.globalObserver.publish("core.unsetActiveButton");
      }
    });

    this.globalObserver.subscribe("core.drawerContentChanged", v => {
      if (v !== null) {
        this.setState({ drawerVisible: true, activeDrawerContent: v });
      } else {
        this.globalObserver.publish("core.hideDrawer");
      }
    });

    this.globalObserver.subscribe("core.addDrawerToggleButton", button => {
      const newState = [...this.state.drawerButtons, button];
      this.setState({ drawerButtons: newState });
    });

    this.appModel
      .getMap()
      .getLayers()
      .getArray()
      .forEach(layer => {
        layer.on("change:visible", evt => {
          let layer = evt.target;
          if (
            this.state.mapClickDataResult &&
            Array.isArray(this.state.mapClickDataResult.features)
          ) {
            this.state.mapClickDataResult.features.forEach(feature => {
              if (feature.layer === layer) {
                let o = { ...this.state.mapClickDataResult };
                o.features = o.features.filter(f => f !== feature);
                this.setState({
                  mapClickDataResult: o
                });
              }
            });
          }
        });
      });
  }

  renderInfoclickWindow() {
    const infoclickConfig = this.props.config.mapConfig.tools.find(
      t => t.type === "infoclick"
    );

    if (infoclickConfig === undefined) {
      return null;
    }

    const open =
      this.state.mapClickDataResult &&
      this.state.mapClickDataResult.features &&
      this.state.mapClickDataResult.features.length > 0
        ? true
        : false;
    const features =
      this.state.mapClickDataResult && this.state.mapClickDataResult.features;

    const { title, position, width, height } = infoclickConfig.options;

    return (
      <Window
        globalObserver={this.globalObserver}
        title={title || "Infoclick"}
        open={open}
        position={position || "right"}
        mode="window"
        width={width || 400}
        height={height || 300}
        features={features}
        map={this.appModel.getMap()}
        onDisplay={feature => {
          this.appModel.highlight(feature);
        }}
        onClose={() => {
          this.appModel.highlight(false);
          this.setState({
            mapClickDataResult: undefined
          });
        }}
      />
    );
  }

  /**
   * Flip the @this.state.drawerPermanent switch, then preform some
   * more work to ensure the OpenLayers canvas has the correct
   * canvas size.
   *
   * @memberof App
   */
  togglePermanent = e => {
    this.setState({ drawerPermanent: !this.state.drawerPermanent }, () => {
      // Viewport size has changed, hence we must tell OL
      // to refresh canvas size.
      this.appModel.getMap().updateSize();

      // If Drawer has been "(un)permanented", our #windows-container size has changed.
      // To ensure that our Windows still are inside the container, we dispach an
      // event that all Windows subscribe to.
      this.globalObserver.publish("core.drawerToggled");

      // Save current state of drawerPermanent to LocalStorage, so app reloads to same state
      window.localStorage.setItem(
        "drawerPermanent",
        this.state.drawerPermanent
      );

      // If user clicked on Toggle Permanent and the result is,
      // that this.state.drawerPermanent===false, this means that we
      // have exited the permanent mode. In this case, we also
      // want to ensure that Drawer is hidden (otherwise we would
      // just "un-permanent" the Drawer, but it would still be visible).
      this.state.drawerPermanent === false &&
        this.globalObserver.publish("core.hideDrawer");
    });
  };

  handleMouseEnter = e => {
    this.setState({ drawerMouseOverLock: true });
  };

  handleMouseLeave = e => {
    this.setState({ drawerMouseOverLock: false });
  };

  // Method below renders the **old** Search plugin. See below for the current implementation.
  renderSearchPlugin() {
    const searchPlugin = this.appModel.plugins.search;
    if (searchPlugin) {
      return (
        <searchPlugin.component
          map={searchPlugin.map}
          app={searchPlugin.app}
          options={searchPlugin.options}
        />
      );
    } else {
      return null;
    }
  }

<<<<<<< HEAD
  renderSearchComponent() {
    // FIXME: We should get config from somewhere else now when Search is part of Core
    if (this.appModel.plugins.search) {
      return (
        <Search
          map={this.appModel.getMap()}
          app={this}
          options={this.appModel.plugins.search.options} // FIXME: We should get config from somewhere else now when Search is part of Core
          onMenuClick={this.toggleDrawer(!this.state.drawerVisible)}
          menuButtonDisabled={this.state.drawerPermanent}
        />
      );
    } else {
      return null;
    }
  }

  /**
   * In the case of a disabled Search plugin, we must
   * ensure that the button that toggles Drawer is still visible.
   * We do it by providing it as a standalone button.
   *
   * For the FAB to show, there are 2 conditions that must be met:
   *  - There must be some plugins enabled in application, and
   *  - Search plugin must be disabled
   */
  renderStandaloneDrawerToggler() {
    const tooltipText = this.state.drawerPermanent
      ? "Du måste först låsa upp verktygspanelen för kunna klicka på den här knappen. Tryck på hänglåset till vänster."
      : "Visa verktygspanelen";
    return (
      Object.keys(this.appModel.plugins).length > 0 &&
      this.appModel.plugins.search === undefined &&
      this.appModel.config.mapConfig.map.clean !== true && (
        <Tooltip title={tooltipText}>
          <span id="drawerToggler">
            <Fab
              onClick={this.toggleDrawer(!this.state.drawerVisible)}
              color="primary"
              size="medium"
              disabled={this.state.drawerPermanent}
              aria-label="menu"
            >
              <MenuIcon />
            </Fab>
          </span>
        </Tooltip>
      )
    );
  }

=======
>>>>>>> b36e9a25
  renderInformationPlugin() {
    const c = this.appModel.config.mapConfig.tools.find(
      t => t.type === "information"
    );

    return (
      c !== undefined &&
      c.hasOwnProperty("options") && <Information options={c.options} />
    );
  }

  isString(s) {
    return s instanceof String || typeof s === "string";
  }

  renderDrawerHeader = () => {
    const { classes, config } = this.props;
    const caption = this.state.drawerButtons.find(
      db => db.value === this.state.activeDrawerContent
    )?.caption;

    return (
      <>
        <Box className={classes.logoBox}>
          <img
            alt="Logo"
            src={config.mapConfig.map.logo}
            className={classes.logo}
          />
        </Box>
        <Divider />
        <Grid
          className={classes.drawerGrid}
          item
          container
          direction="row"
          justify="space-between"
          alignItems="center"
        >
          <Grid item>
            <Typography variant="button">{caption}</Typography>
          </Grid>
          {/** Hide Lock button in mobile mode - there's not screen estate to permanently lock Drawer on mobile viewports*/}
          <Grid item>
            <Hidden smDown>
              <Tooltip
                title={
                  (this.state.drawerPermanent ? "Lås upp" : "Lås fast") +
                  " verktygspanelen"
                }
              >
                <IconButton
                  aria-label="pin"
                  onClick={this.togglePermanent}
                  onMouseEnter={this.handleMouseEnter}
                  onMouseLeave={this.handleMouseLeave}
                >
                  {this.state.drawerPermanent ? (
                    this.state.drawerMouseOverLock ? (
                      <LockOpenIcon />
                    ) : (
                      <LockIcon />
                    )
                  ) : this.state.drawerMouseOverLock ? (
                    <LockIcon />
                  ) : (
                    <LockOpenIcon />
                  )}
                </IconButton>
              </Tooltip>
            </Hidden>
          </Grid>
        </Grid>
      </>
    );
  };

  renderAllDrawerContent = () => {
    const { classes } = this.props;

    return (
      <div id="drawer-content" className={classes.drawerContent}>
        <Box
          key="plugins"
          display={
            this.state.activeDrawerContent === "plugins" ? "unset" : "none"
          }
        >
          <div id="plugin-buttons" />
        </Box>
        {this.state.drawerButtons.map(db => {
          return (
            <Box
              key={db.value}
              display={
                this.state.activeDrawerContent === db.value ? "unset" : "none"
              }
            >
              {db.renderDrawerContent()}
            </Box>
          );
        })}
      </div>
    );
  };

  render() {
    const { classes, config } = this.props;

    // If clean===true, some components won't be rendered below
    const clean = config.mapConfig.map.clean;

    const defaultCookieNoticeMessage = this.isString(
      this.props.config.mapConfig.map.defaultCookieNoticeMessage
    )
      ? this.props.config.mapConfig.map.defaultCookieNoticeMessage
      : undefined;

    const defaultCookieNoticeUrl = this.isString(
      this.props.config.mapConfig.map.defaultCookieNoticeUrl
    )
      ? this.props.config.mapConfig.map.defaultCookieNoticeUrl
      : undefined;

    return (
      <SnackbarProvider
        maxSnack={3}
        anchorOrigin={{
          vertical: "top",
          horizontal: "center"
        }}
      >
        <>
          <CookieNotice
            globalObserver={this.globalObserver}
            defaultCookieNoticeMessage={defaultCookieNoticeMessage}
            defaultCookieNoticeUrl={defaultCookieNoticeUrl}
          />
          <Alert
            open={this.state.alert}
            message={this.state.alertMessage}
            parent={this}
            title="Meddelande"
          />
          <div
            id="appBox"
            className={cslx(classes.flexBox, {
              [classes.shiftedLeft]: this.state.drawerPermanent
            })}
          >
            <header
              id="header"
              className={cslx(classes.header, classes.pointerEventsOnChildren)}
            >
<<<<<<< HEAD
              {clean === false && this.renderStandaloneDrawerToggler()}
              {/* {clean === false && this.renderSearchPlugin()} */}
              {clean === false && this.renderSearchComponent()}
=======
              {clean === false && (
                <DrawerToggleButtons
                  drawerButtons={this.state.drawerButtons}
                  // drawerPermanent={this.state.drawerPermanent}
                  globalObserver={this.globalObserver}
                />
              )}
              {clean === false && this.renderSearchPlugin()}
>>>>>>> b36e9a25
            </header>
            <main className={classes.main}>
              <div
                id="left-column"
                className={cslx(
                  classes.leftColumn,
                  classes.pointerEventsOnChildren
                )}
              ></div>
              <div
                id="right-column"
                className={cslx(
                  classes.rightColumn,
                  classes.pointerEventsOnChildren
                )}
              ></div>

              <div
                id="controls-column"
                className={cslx(
                  classes.controlsColumn,
                  classes.pointerEventsOnChildren
                )}
              >
                <Zoom map={this.appModel.getMap()} />
                <div id="plugin-control-buttons"></div>
                <Rotate map={this.appModel.getMap()} />
                {clean === false && <MapSwitcher appModel={this.appModel} />}
                {clean === false && <MapCleaner appModel={this.appModel} />}
                {clean === false && <PresetLinks appModel={this.appModel} />}
                {clean === false && this.renderInformationPlugin()}
                {clean === true && (
                  <MapResetter
                    mapConfig={this.appModel.config.mapConfig}
                    map={this.appModel.getMap()}
                  />
                )}
              </div>
            </main>
            <footer
              className={cslx(classes.footer, classes.pointerEventsOnChildren)}
            >
              <ScaleLine map={this.appModel.getMap()} />
              <Attribution map={this.appModel.getMap()} />
            </footer>
          </div>
          <div
            id="map"
            className={cslx(classes.map, {
              [classes.shiftedLeft]: this.state.drawerPermanent
            })}
          ></div>
          <div
            id="windows-container"
            className={cslx(
              classes.pointerEventsOnChildren,
              classes.windowsContainer,
              {
                [classes.shiftedLeft]: this.state.drawerPermanent
              }
            )}
          >
            {this.renderInfoclickWindow()}
            <PluginWindows
              plugins={this.appModel.getBothDrawerAndWidgetPlugins()}
            />
          </div>
          <Drawer
            open={this.state.drawerVisible}
            // NB: we can't simply toggle between permanent|temporary,
            // as the temporary mode unmounts element from DOM and
            // re-mounts it the next time, so we would re-rendering
            // our plugins all the time.
            variant="persistent"
            classes={{
              paper: classes.drawerBackground
            }}
          >
            {this.renderDrawerHeader()}
            <Divider />
            {this.renderAllDrawerContent()}
          </Drawer>
          <Backdrop
            open={this.state.drawerVisible && !this.state.drawerPermanent}
            className={classes.backdrop}
            onClick={e => {
              this.globalObserver.publish("core.hideDrawer");
            }}
          />
          <Introduction
            experimentalIntroductionEnabled={
              this.appModel.config.appConfig.experimentalIntroductionEnabled
            }
            experimentalIntroductionSteps={
              this.appModel.config.appConfig.experimentalIntroductionSteps
            }
            globalObserver={this.globalObserver}
          />
        </>
      </SnackbarProvider>
    );
  }
}

export default withStyles(styles)(App);<|MERGE_RESOLUTION|>--- conflicted
+++ resolved
@@ -452,7 +452,6 @@
     }
   }
 
-<<<<<<< HEAD
   renderSearchComponent() {
     // FIXME: We should get config from somewhere else now when Search is part of Core
     if (this.appModel.plugins.search) {
@@ -461,8 +460,6 @@
           map={this.appModel.getMap()}
           app={this}
           options={this.appModel.plugins.search.options} // FIXME: We should get config from somewhere else now when Search is part of Core
-          onMenuClick={this.toggleDrawer(!this.state.drawerVisible)}
-          menuButtonDisabled={this.state.drawerPermanent}
         />
       );
     } else {
@@ -470,42 +467,6 @@
     }
   }
 
-  /**
-   * In the case of a disabled Search plugin, we must
-   * ensure that the button that toggles Drawer is still visible.
-   * We do it by providing it as a standalone button.
-   *
-   * For the FAB to show, there are 2 conditions that must be met:
-   *  - There must be some plugins enabled in application, and
-   *  - Search plugin must be disabled
-   */
-  renderStandaloneDrawerToggler() {
-    const tooltipText = this.state.drawerPermanent
-      ? "Du måste först låsa upp verktygspanelen för kunna klicka på den här knappen. Tryck på hänglåset till vänster."
-      : "Visa verktygspanelen";
-    return (
-      Object.keys(this.appModel.plugins).length > 0 &&
-      this.appModel.plugins.search === undefined &&
-      this.appModel.config.mapConfig.map.clean !== true && (
-        <Tooltip title={tooltipText}>
-          <span id="drawerToggler">
-            <Fab
-              onClick={this.toggleDrawer(!this.state.drawerVisible)}
-              color="primary"
-              size="medium"
-              disabled={this.state.drawerPermanent}
-              aria-label="menu"
-            >
-              <MenuIcon />
-            </Fab>
-          </span>
-        </Tooltip>
-      )
-    );
-  }
-
-=======
->>>>>>> b36e9a25
   renderInformationPlugin() {
     const c = this.appModel.config.mapConfig.tools.find(
       t => t.type === "information"
@@ -660,20 +621,13 @@
               id="header"
               className={cslx(classes.header, classes.pointerEventsOnChildren)}
             >
-<<<<<<< HEAD
-              {clean === false && this.renderStandaloneDrawerToggler()}
-              {/* {clean === false && this.renderSearchPlugin()} */}
-              {clean === false && this.renderSearchComponent()}
-=======
               {clean === false && (
                 <DrawerToggleButtons
                   drawerButtons={this.state.drawerButtons}
-                  // drawerPermanent={this.state.drawerPermanent}
                   globalObserver={this.globalObserver}
                 />
               )}
-              {clean === false && this.renderSearchPlugin()}
->>>>>>> b36e9a25
+              {clean === false && this.renderSearchComponent()}
             </header>
             <main className={classes.main}>
               <div
