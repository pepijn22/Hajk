--- conflicted
+++ resolved
@@ -78,7 +78,6 @@
             return null;
           }
           return (
-<<<<<<< HEAD
             <div key={i}>
               <Button variant="fab" color="default" aria-label="Verktyg" className={classes.button} onClick={(e) => {
                   this.setState({
@@ -91,22 +90,6 @@
               </Button>
               {tool.getPanel(this.state.activePanel)}
             </div>
-=======
-            <Button
-              variant="fab"
-              color="default"
-              aria-label="Verktyg"
-              className={classes.button}
-              onClick={() => {
-                if (tool.instance) {
-                  console.log("Toogle", tool.instance);
-                  tool.instance.toggle();
-                }
-              }}
-            >
-              <tool.component tool={tool} onClick={() => {}} />
-            </Button>
->>>>>>> 163b9471
           );
         });
     } else {
@@ -118,22 +101,6 @@
     const { classes } = this.props;
 
     return (
-<<<<<<< HEAD
-      <main className={classes.map} id="map">
-        <Popup
-          mapClickDataResult={this.state.mapClickDataResult}
-          map={this.appModel.getMap()}
-        />
-      	<div className="widgets left">
-		  <Toolbar tools={this.appModel.getToolbarPlugins()} parent={this}/>
-		  {this.renderWidgets("left")}
-		</div>
-		<div className="widgets right">
-		  {this.renderWidgets("right")}
-		</div>
-	  </main>
-
-=======
       <div className={classes.root}>
         <AppBar position="static">
           <MUIToolbar>
@@ -157,7 +124,6 @@
           <div className="widgets right">{this.renderWidgets("right")}</div>
         </main>
       </div>
->>>>>>> 163b9471
     );
   }
 }
