--- conflicted
+++ resolved
@@ -9,35 +9,6 @@
 import Popup from "./Popup.js";
 import "./App.css";
 
-<<<<<<< HEAD
-import { MuiThemeProvider, createMuiTheme } from "@material-ui/core/styles";
-
-const styles = theme => ({
-  map: {
-    flexGrow: 1,
-    zIndex: 1,
-    overflow: "hidden",
-    position: "absolute",
-    top: 0,
-    bottom: 0,
-    left: 0,
-    right: 0,
-    display: "flex"
-  },
-  drawerPaper: {
-    position: "relative",
-    whiteSpace: "nowrap",
-    width: 240,
-    transition: theme.transitions.create("width", {
-      easing: theme.transitions.easing.sharp,
-      duration: theme.transitions.duration.enteringScreen
-    })
-  },
-  button: {
-    marginBottom: '5px'
-  }
-});
-=======
 // 'const styles' is to be seen as a replacement of App.css only.
 // Global customizations that previously went to custom.css
 // should now go to public/customTheme.json. They are later
@@ -66,7 +37,6 @@
       })
     }
   };
->>>>>>> b060bbfe
 
 class App extends Component {
   constructor() {
@@ -101,43 +71,6 @@
     });
   }
 
-<<<<<<< HEAD
-  getTheme = () => {
-    // primary: blue // <- Can be done like this (don't forget to import blue from "@material-ui/core/colors/blue"!)
-    // secondary: { main: "#11cb5f" } // <- Or like this
-
-    console.log(this.props.config);
-    console.log(this.props.config.mapConfig.map.colors.primaryColor);
-
-    return createMuiTheme({
-      palette: {
-        default: {
-          main: "#ccc",
-          light: "#dedede",
-          dark: "#666"
-        },
-        primary: {
-          main: this.props.config.mapConfig.map.colors.primaryColor
-        },
-        secondary: {
-          main: this.props.config.mapConfig.map.colors.secondaryColor
-        }
-      },
-      overrides: {
-        MuiListItemIcon: {
-          // Name of the component / style sheet
-          root: {
-            // Name of the rule
-            marginRight: '14px',
-            color: this.props.config.mapConfig.map.colors.primaryColor
-          }
-        }
-      }
-    });
-  };
-
-=======
->>>>>>> b060bbfe
   renderWidgets(target) {
     const { classes } = this.props;
     if (this.state.tools) {
@@ -148,7 +81,6 @@
             return null;
           }
           return (
-<<<<<<< HEAD
             <Button variant="fab" color="default" aria-label="Verktyg" className={classes.button} onClick={() => {
                 if (tool.instance) {
                   console.log("Toogle", tool.instance);
@@ -157,11 +89,6 @@
               }}>
               <tool.component tool={tool} onClick={() => {}}></tool.component>
             </Button>
-=======
-            <div key={i} className="widget-button">
-              <tool.component tool={tool} />
-            </div>
->>>>>>> b060bbfe
           );
         });
     } else {
@@ -173,41 +100,20 @@
     const { classes } = this.props;
 
     return (
-<<<<<<< HEAD
-      <MuiThemeProvider theme={this.getTheme()}>
-        <main className={classes.map} id="map">
-          <Popup
-            mapClickDataResult={this.state.mapClickDataResult}
-            map={this.appModel.getMap()}
-          />
-          <div className="widgets left">
-            <Toolbar tools={this.appModel.getToolbarPlugins()} />
-            {this.renderWidgets("left")}
-          </div>
-          <div className="widgets right">
-            {this.renderWidgets("right")}
-          </div>
-        </main>
-      </MuiThemeProvider>
-=======
       <main className={classes.map} id="map">
-        <Toolbar tools={this.appModel.getToolbarPlugins()} />
         <Popup
           mapClickDataResult={this.state.mapClickDataResult}
           map={this.appModel.getMap()}
         />
-        <div className="widgets top-left">{this.renderWidgets("top-left")}</div>
-        <div className="widgets bottom-left">
-          {this.renderWidgets("bottom-left")}
-        </div>
-        <div className="widgets top-right">
-          {this.renderWidgets("top-right")}
-        </div>
-        <div className="widgets bottom-right">
-          {this.renderWidgets("bottom-right")}
-        </div>
-      </main>
->>>>>>> b060bbfe
+      	<div className="widgets left">
+		  <Toolbar tools={this.appModel.getToolbarPlugins()} />
+		  {this.renderWidgets("left")}
+		</div>
+		<div className="widgets right">
+		  {this.renderWidgets("right")}
+		</div>
+	  </main>
+      
     );
   }
 }
