import React from "react";

import PropTypes from "prop-types";
import { withStyles } from "@material-ui/core/styles";
import cslx from "clsx";
import { SnackbarProvider } from "notistack";
import Observer from "react-event-observer";
import { isMobile } from "./../utils/IsMobile";

import AppModel from "./../models/AppModel.js";

import Window from "./Window.js";
import CookieNotice from "./CookieNotice";
import Introduction from "./Introduction";
import Announcement from "./Announcement/Announcement";
import Alert from "./Alert";
import PluginWindows from "./PluginWindows";

import Search from "./search/Search";

import Zoom from "../controls/Zoom";
import Rotate from "../controls/Rotate";
import ScaleLine from "../controls/ScaleLine";
import Attribution from "../controls/Attribution.js";
import MapCleaner from "../controls/MapCleaner";
import MapResetter from "../controls/MapResetter";
import MapSwitcher from "../controls/MapSwitcher";
import Information from "../controls/Information";
import PresetLinks from "../controls/PresetLinks";

import DrawerToggleButtons from "../components/Drawer/DrawerToggleButtons";

import {
  Backdrop,
  Box,
  Divider,
  Drawer,
  Grid,
  Hidden,
  IconButton,
  Tooltip,
  Typography,
} from "@material-ui/core";

import LockIcon from "@material-ui/icons/Lock";
import LockOpenIcon from "@material-ui/icons/LockOpen";
import MapIcon from "@material-ui/icons/Map";

// A global that holds our windows, for use see components/Window.js
document.windows = [];

const DRAWER_WIDTH = 250;

const styles = (theme) => {
  return {
    map: {
      zIndex: 1,
      position: "absolute",
      left: 0,
      right: 0,
      bottom: 0,
      top: 0,
    },
    flexBox: {
      position: "absolute",
      left: 0,
      right: 0,
      bottom: 0,
      top: 0,
      padding: theme.spacing(2),
      display: "flex",
      flexDirection: "column",
      pointerEvents: "none",
    },
    windowsContainer: {
      position: "absolute",
      left: 0,
      right: 0,
      bottom: 0,
      top: 0,
    },
    pointerEventsOnChildren: {
      "& > *": {
        pointerEvents: "auto",
      },
    },
    header: {
      zIndex: theme.zIndex.appBar,
      maxHeight: theme.spacing(8),
      display: "flex",
      justifyContent: "space-between",
      alignItems: "flex-start",
      "& > *": {
        marginBottom: theme.spacing(2),
      },
      [theme.breakpoints.down("xs")]: {
        zIndex: 3,
        marginLeft: -theme.spacing(2),
        marginRight: -theme.spacing(2),
        marginTop: -theme.spacing(2),
        maxHeight: theme.spacing(6),
        boxShadow: theme.shadows[3],
        backgroundColor: theme.palette.background.default,
      },
    },
    main: {
      zIndex: 2,
      flex: 1,
      display: "flex",
    },
    leftColumn: {
      flex: 1,
    },
    rightColumn: {
      paddingLeft: theme.spacing(2),
      paddingRight: theme.spacing(2),
    },
    controlsColumn: {
      display: "flex",
      flexDirection: "column",
      [theme.breakpoints.down("xs")]: {
        marginTop: theme.spacing(2),
      },
    },
    footer: {
      zIndex: 3,
      display: "flex",
      justifyContent: "flex-end",
      height: 25,
      "& > *": {
        marginLeft: theme.spacing(1),
      },
    },
    drawerBackground: {
      width: DRAWER_WIDTH,
      backgroundColor: theme.palette.background.default,
    },
    drawerHeader: {
      display: "flex",
      alignItems: "center",
      padding: theme.spacing(0, 2),
      ...theme.mixins.toolbar,
      justifyContent: "space-between",
      backgroundColor: theme.palette.background.paper,
    },
    drawerContent: {
      backgroundColor: theme.palette.background.paper,
      overflow: "auto",
    },
    logoBox: {
      padding: theme.spacing(1, 2),
      height: theme.spacing(6),
    },
    logo: {
      height: theme.spacing(4),
    },
    drawerGrid: {
      padding: theme.spacing(0, 2),
      backgroundColor: theme.palette.background.paper,
      minHeight: theme.spacing(6),
    },
    drawerLiveContent: {
<<<<<<< HEAD
      backgroundColor: "#fff",
=======
      backgroundColor: theme.palette.background.default,
>>>>>>> cf02cd34
    },
    backdrop: {
      zIndex: theme.zIndex.drawer - 1, // Carefully selected to be above Window but below Drawer
    },
    widgetItem: {
      width: "220px",
    },
    // IMPORTANT: shiftedLeft definition must be the last one, as styles are applied in that order via JSS
    shiftedLeft: {
      left: DRAWER_WIDTH,
    },
  };
};

/**
 * The main React Component of Hajk. Rendered by index.js.
 *
 * @class App
 * @extends {React.PureComponent}
 */
class App extends React.PureComponent {
  static propTypes = {
    /** List of plugins that has been activated in this instance of Hajk */
    activeTools: PropTypes.array.isRequired,
    /** CSS class declarations used in this component */
    classes: PropTypes.object.isRequired,
    /** Contains activeMap, layersConfig as well as objects that hold appConfig and mapConfig*/
    config: PropTypes.object.isRequired,
  };

  constructor(props) {
    super(props);

    const drawerPermanentFromLocalStorage =
      window.localStorage.getItem("drawerPermanent") !== null
        ? window.localStorage.getItem("drawerPermanent") === "true"
          ? true
          : false
        : null;

    const activeDrawerContentFromLocalStorage =
      window.localStorage.getItem("activeDrawerContent") !== null
        ? window.localStorage.getItem("activeDrawerContent")
        : null;

    this.state = {
      alert: false,
      drawerButtons: [],
      loading: false,
      mapClickDataResult: {},

      // Drawer-related states
      //If on a mobile device, and a config property for if the drawer should initially be open is set, base the drawer state on this.
      //Otherwise if cookie for "drawerPermanent" is not null, use it to control Drawer visibility,
      //If there a no cookie settings, use the config drawVisible setting.
      //Finally, don't show the drawer.

      drawerVisible:
        isMobile && props.config.mapConfig.map.drawerVisibleMobile !== undefined
          ? props.config.mapConfig.map.drawerVisibleMobile
          : drawerPermanentFromLocalStorage !== null
          ? drawerPermanentFromLocalStorage
          : props.config.mapConfig.map.drawerVisible || false,

      // If on a mobile device, the drawer should never be permanent.
      // If not on mobile, if cookie is not null, use it to show/hide Drawer.
      // If cookie is not null, use it to show/hide Drawer.
      // If cookie however is null, fall back to the values from config.
      // Finally, fall back to "false" if no cookie or config is found.
      drawerPermanent: isMobile
        ? false
        : drawerPermanentFromLocalStorage !== null
        ? drawerPermanentFromLocalStorage
        : (props.config.mapConfig.map.drawerVisible &&
            props.config.mapConfig.map.drawerPermanent) ||
          false,

      //First check the cookie for activeDrawerContent
      //If cookie is not null, use it set the drawer content.
      //If cookie is null, fall back to the values from config,
      //Finally, fall back to 'plugins', the standard tools panel.
      //This fall back avoids rendering an empty drawer in the case that draw is set to visible but there is no drawer content in local storage.
      activeDrawerContent:
        activeDrawerContentFromLocalStorage !== null
          ? activeDrawerContentFromLocalStorage
          : props.config.mapConfig.map.activeDrawerOnStart || "plugins",

      drawerMouseOverLock: false,
    };
    this.globalObserver = new Observer();
    this.appModel = new AppModel(props.config, this.globalObserver);
  }

  componentDidMount() {
    var promises = this.appModel
      .createMap()
      .addSearchModel()
      .addLayers()
      .loadPlugins(this.props.activeTools);
    Promise.all(promises).then(() => {
      this.setState(
        {
          tools: this.appModel.getPlugins(),
        },
        () => {
          // If there's at least one plugin that renders in the Drawer Map Tools List,
          // tell the Drawer to add a toggle button for the map tools
          this.appModel.getDrawerPlugins().length > 0 &&
            this.globalObserver.publish("core.addDrawerToggleButton", {
              value: "plugins",
              ButtonIcon: MapIcon,
              caption: "Kartverktyg",
              drawerTitle: "Kartverktyg",
              order: 0,
              renderDrawerContent: function () {
                return null; // Nothing specific should be rendered - this is a special case!
              },
            });

          // Tell everyone that we're done loading (in case someone listens)
          this.globalObserver.publish("core.appLoaded");
        }
      );
    });
    this.bindHandlers();
  }

  componentDidCatch(error) {}

  bindHandlers() {
    this.globalObserver.subscribe("core.mapClick", (results) => {
      this.appModel.highlight(false);
      this.setState({
        mapClickDataResult: results,
      });
    });

    this.globalObserver.subscribe("core.alert", (message) => {
      this.setState({
        alert: true,
        alertMessage: message,
      });
    });

    this.globalObserver.subscribe("core.hideDrawer", () => {
      // If Drawer is currently permanent,
      // flip the permanent toggle. Please note that
      // this will do some fixes, flip the state value
      // and, finally, invoke this function (core.hideDrawer) again
      // (but with new value for drawerPermanent this time!).
      if (this.state.drawerPermanent) {
        this.togglePermanent();
      } else {
        this.setState({ drawerVisible: false });

        // Also, tell the Drawer Buttons Component to unset active button
        this.globalObserver.publish("core.unsetActiveButton");
      }
    });

    this.globalObserver.subscribe("core.onlyHideDrawerIfNeeded", () => {
      // Invoked when user clicks any of the Plugin buttons in Drawer,
      // this is needed as we don't want to toggle the Drawer in this
      // case, but only hide it IF it's not permanent.
      // This differs from the "normal" hideDrawer event, that will
      // ensure that Drawer is hidden - no matter the permanent state -
      // as it will first flip the drawerPermanent value (if needed), prior
      // to closing.
      if (this.state.drawerPermanent === false) {
        this.setState({ drawerVisible: false });
        // Also, tell the Drawer Buttons Component to unset active button
        this.globalObserver.publish("core.unsetActiveButton");
      }
    });

    this.globalObserver.subscribe("core.drawerContentChanged", (v) => {
      if (v !== null) {
        this.setState({ drawerVisible: true, activeDrawerContent: v });
      } else {
        this.globalObserver.publish("core.hideDrawer");
      }
    });

    this.globalObserver.subscribe("core.addDrawerToggleButton", (button) => {
      const newState = [...this.state.drawerButtons, button];
      this.setState({ drawerButtons: newState });
    });

    /**
     * TODO: Implement correctly a way to remove features from map click
     * results when layer visibility is changed. The current implementation
     * has problems with group layers: if we have a group layer and toggle
     * its visibility, the features are not removed from infoclick window.
     */
    // this.appModel
    //   .getMap()
    //   .getLayers()
    //   .getArray()
    //   .forEach((layer) => {
    //     layer.on("change:visible", (e) => {
    //       const layer = e.target;
    //       if (Array.isArray(this.state.mapClickDataResult.features)) {
    //         this.state.mapClickDataResult.features.forEach((feature) => {
    //           if (feature.layer === layer) {
    //             const o = { ...this.state.mapClickDataResult };
    //             o.features = o.features.filter((f) => f !== feature);
    //             this.setState({
    //               mapClickDataResult: o,
    //             });
    //           }
    //         });
    //       }
    //     });
    //   });

    // TODO: More plugins could use this - currently only SNap helper registers though
    this.appModel
      .getMap()
      .getLayers()
      .getArray()
      .forEach((layer) => {
        layer.on("change:visible", (e) => {
          this.globalObserver.publish("core.layerVisibilityChanged", e);
        });
      });
  }

  renderInfoclickWindow() {
    // Check if admin wants Infoclick to be active
    const infoclickOptions = this.props.config.mapConfig.tools.find(
      (t) => t.type === "infoclick"
    )?.options;

    // The 'open' prop, below, will control whether the Window is
    // currently visible or not. The 'open' property itself
    // depends on whether there are Features to display or not.
    //
    // That, in turn, depends on what's in the current state of 'mapClickDataResult'.
    //
    // It will be changed each time user clicks on map (as we have it registered
    // like that in Click.js), so we can be confident that __after each user
    // click we do have the most current results in our state__.
    //
    // Note however that which layers are included is controlled by
    // __layer visibility at the time the click event happens!__
    //
    // As soon as user starts to show/hide layers __after__ the click, our
    // 'mapClickDataResult' may contain results from hidden layers (or not
    // contain results from layers activated after the click occurred).
    //
    // This may or may not be a bug (depending on how we see it), and may
    // be fixed in the future.

    return (
      infoclickOptions !== undefined && (
        <Window
          open={this.state.mapClickDataResult?.features?.length > 0} // Will show window only if there are any features to show
          globalObserver={this.globalObserver}
          title={infoclickOptions.title || "Infoclick"}
          position={infoclickOptions.position || "right"}
          mode="window"
          width={infoclickOptions.width || 400}
          height={infoclickOptions.height || 300}
          features={this.state.mapClickDataResult?.features}
          map={this.appModel.getMap()}
          onDisplay={(feature) => {
            this.appModel.highlight(feature);
          }}
          onClose={() => {
            this.appModel.highlight(false);
            this.setState({
              mapClickDataResult: undefined,
            });
          }}
        />
      )
    );
  }

  /**
   * Flip the @this.state.drawerPermanent switch, then preform some
   * more work to ensure the OpenLayers canvas has the correct
   * canvas size.
   *
   * @memberof App
   */
  togglePermanent = (e) => {
    this.setState({ drawerPermanent: !this.state.drawerPermanent }, () => {
      // Viewport size has changed, hence we must tell OL
      // to refresh canvas size.
      this.appModel.getMap().updateSize();

      // If Drawer has been "(un)permanented", our #windows-container size has changed.
      // To ensure that our Windows still are inside the container, we dispach an
      // event that all Windows subscribe to.
      this.globalObserver.publish("core.drawerToggled");

      // Save current state of drawerPermanent to LocalStorage, so app reloads to same state
      window.localStorage.setItem(
        "drawerPermanent",
        this.state.drawerPermanent
      );

      // If user clicked on Toggle Permanent and the result is,
      // that this.state.drawerPermanent===false, this means that we
      // have exited the permanent mode. In this case, we also
      // want to ensure that Drawer is hidden (otherwise we would
      // just "un-permanent" the Drawer, but it would still be visible).
      this.state.drawerPermanent === false &&
        this.globalObserver.publish("core.hideDrawer");
    });
  };

  handleMouseEnter = (e) => {
    this.setState({ drawerMouseOverLock: true });
  };

  handleMouseLeave = (e) => {
    this.setState({ drawerMouseOverLock: false });
  };

  // Method below renders the **old** Search plugin. See below for the current implementation.
  renderSearchPlugin() {
    const searchPlugin = this.appModel.plugins.search;
    // Renders the configured search plugin (if one is configured)
    return searchPlugin ? (
      <searchPlugin.component
        map={searchPlugin.map}
        app={searchPlugin.app}
        options={searchPlugin.options}
      />
    ) : null;
  }

  renderSearchComponent() {
    // FIXME: We should get config from somewhere else now when Search is part of Core
    if (this.appModel.plugins.search) {
      return (
        <Search
          map={this.appModel.getMap()}
          app={this}
          options={this.appModel.plugins.search.options} // FIXME: We should get config from somewhere else now when Search is part of Core
        />
      );
    } else {
      return null;
    }
  }

  renderInformationPlugin() {
    const c = this.appModel.config.mapConfig.tools.find(
      (t) => t.type === "information"
    );

    return (
      c !== undefined &&
      c.hasOwnProperty("options") && <Information options={c.options} />
    );
  }

  isString(s) {
    return s instanceof String || typeof s === "string";
  }

  renderDrawerHeader = () => {
    const { classes, config } = this.props;
    const drawerTitle = this.state.drawerButtons.find(
      (db) => db.value === this.state.activeDrawerContent
    )?.drawerTitle;

    return (
      <>
        <Box className={classes.logoBox}>
          <img
            alt="Logo"
            src={config.mapConfig.map.logo}
            className={classes.logo}
          />
        </Box>
        <Divider />
        <Grid
          className={classes.drawerGrid}
          item
          container
          direction="row"
          justify="space-between"
          alignItems="center"
        >
          <Grid item>
            <Typography variant="button">{drawerTitle}</Typography>
          </Grid>
          {/** Hide Lock button in mobile mode - there's not screen estate to permanently lock Drawer on mobile viewports*/}
          <Grid item>
            <Hidden smDown>
              <Tooltip
                title={
                  (this.state.drawerPermanent ? "Lås upp" : "Lås fast") +
                  " verktygspanelen"
                }
              >
                <IconButton
                  aria-label="pin"
                  onClick={this.togglePermanent}
                  onMouseEnter={this.handleMouseEnter}
                  onMouseLeave={this.handleMouseLeave}
                >
                  {this.state.drawerPermanent ? (
                    this.state.drawerMouseOverLock ? (
                      <LockOpenIcon />
                    ) : (
                      <LockIcon />
                    )
                  ) : this.state.drawerMouseOverLock ? (
                    <LockIcon />
                  ) : (
                    <LockOpenIcon />
                  )}
                </IconButton>
              </Tooltip>
            </Hidden>
          </Grid>
        </Grid>
      </>
    );
  };

  renderAllDrawerContent = () => {
    const { classes } = this.props;

    return (
      <div id="drawer-content" className={classes.drawerContent}>
        <Box
          key="plugins"
          display={
            this.state.activeDrawerContent === "plugins" ? "unset" : "none"
          }
        >
          <div id="plugin-buttons" />
        </Box>
        {this.state.drawerButtons.map((db) => {
          return (
            <Box
              key={db.value}
              display={
                this.state.activeDrawerContent === db.value ? "unset" : "none"
              }
            >
              {db.renderDrawerContent()}
            </Box>
          );
        })}
      </div>
    );
  };

  render() {
    const { classes, config } = this.props;

    // If clean===true, some components won't be rendered below
    const clean = config.mapConfig.map.clean;
    const showCookieNotice =
      config.mapConfig.map.showCookieNotice !== undefined
        ? config.mapConfig.map.showCookieNotice
        : true;

    const defaultCookieNoticeMessage = this.isString(
      this.props.config.mapConfig.map.defaultCookieNoticeMessage
    )
      ? this.props.config.mapConfig.map.defaultCookieNoticeMessage
      : undefined;

    const defaultCookieNoticeUrl = this.isString(
      this.props.config.mapConfig.map.defaultCookieNoticeUrl
    )
      ? this.props.config.mapConfig.map.defaultCookieNoticeUrl
      : undefined;

    return (
      <SnackbarProvider
        maxSnack={3}
        anchorOrigin={{
          vertical: "top",
          horizontal: "center",
        }}
      >
        <>
          {this.props.config.appConfig?.announcements &&
            Array.isArray(this.props.config.appConfig.announcements) &&
            this.props.config.appConfig.announcements.length > 0 && (
              <Announcement
                announcements={this.props.config.appConfig.announcements}
                currentMap={this.props.config.activeMap}
              />
            )}
          {clean === false && showCookieNotice && (
            <CookieNotice
              globalObserver={this.globalObserver}
              defaultCookieNoticeMessage={defaultCookieNoticeMessage}
              defaultCookieNoticeUrl={defaultCookieNoticeUrl}
            />
          )}
          <Alert
            open={this.state.alert}
            message={this.state.alertMessage}
            parent={this}
            title="Meddelande"
          />
          <div
            id="appBox"
            className={cslx(classes.flexBox, {
              [classes.shiftedLeft]:
                this.state.drawerPermanent && clean === false,
            })}
          >
            <header
              id="header"
              className={cslx(classes.header, classes.pointerEventsOnChildren)}
            >
              {clean === false && (
                <DrawerToggleButtons
                  drawerButtons={this.state.drawerButtons}
                  globalObserver={this.globalObserver}
                  initialActiveButton={
                    this.state.drawerVisible
                      ? this.state.activeDrawerContent
                      : null
                  }
                />
              )}
              {clean === false && this.renderSearchComponent()}
            </header>
            <main className={classes.main}>
              <div
                id="left-column"
                className={cslx(
                  classes.leftColumn,
                  classes.pointerEventsOnChildren
                )}
              ></div>
              <div
                id="right-column"
                className={cslx(
                  classes.rightColumn,
                  classes.pointerEventsOnChildren
                )}
              ></div>

              <div
                id="controls-column"
                className={cslx(
                  classes.controlsColumn,
                  classes.pointerEventsOnChildren
                )}
              >
                <Zoom map={this.appModel.getMap()} />
                <div id="plugin-control-buttons"></div>
                <Rotate map={this.appModel.getMap()} />
                {clean === false && <MapSwitcher appModel={this.appModel} />}
                {clean === false && <MapCleaner appModel={this.appModel} />}
                {clean === false && <PresetLinks appModel={this.appModel} />}
                {clean === false && this.renderInformationPlugin()}
                {clean === true && (
                  <MapResetter
                    mapConfig={this.appModel.config.mapConfig}
                    map={this.appModel.getMap()}
                  />
                )}
              </div>
            </main>
            <footer
              className={cslx(classes.footer, classes.pointerEventsOnChildren)}
            >
              <ScaleLine map={this.appModel.getMap()} />
              <Attribution map={this.appModel.getMap()} />
            </footer>
          </div>
          <div
            id="map"
            className={cslx(classes.map, {
              [classes.shiftedLeft]:
                this.state.drawerPermanent && clean === false,
            })}
          ></div>
          <div
            id="windows-container"
            className={cslx(
              classes.pointerEventsOnChildren,
              classes.windowsContainer,
              {
                [classes.shiftedLeft]:
                  this.state.drawerPermanent && clean === false,
              }
            )}
          >
            {this.renderInfoclickWindow()}
            <PluginWindows
              plugins={this.appModel.getBothDrawerAndWidgetPlugins()}
            />
          </div>
          {clean !== true && ( // NB: Special case here, important with !== true, because there is an edge-case where clean===undefined, and we don't want to match on that!
            <Drawer
              open={this.state.drawerVisible}
              // NB: we can't simply toggle between permanent|temporary,
              // as the temporary mode unmounts element from DOM and
              // re-mounts it the next time, so we would re-rendering
              // our plugins all the time.
              variant="persistent"
              classes={{
                paper: classes.drawerBackground,
              }}
            >
              {this.renderDrawerHeader()}
              <Divider />
              {this.renderAllDrawerContent()}
            </Drawer>
          )}
          {clean === false && (
            <Backdrop
              open={this.state.drawerVisible && !this.state.drawerPermanent}
              className={classes.backdrop}
              onClick={(e) => {
                this.globalObserver.publish("core.hideDrawer");
              }}
            />
          )}
          {clean === false && (
            <Introduction
              experimentalIntroductionEnabled={
                this.appModel.config.appConfig.experimentalIntroductionEnabled
              }
              experimentalIntroductionSteps={
                this.appModel.config.appConfig.experimentalIntroductionSteps
              }
              globalObserver={this.globalObserver}
            />
          )}
        </>
      </SnackbarProvider>
    );
  }
}

export default withStyles(styles)(App);<|MERGE_RESOLUTION|>--- conflicted
+++ resolved
@@ -160,11 +160,7 @@
       minHeight: theme.spacing(6),
     },
     drawerLiveContent: {
-<<<<<<< HEAD
-      backgroundColor: "#fff",
-=======
       backgroundColor: theme.palette.background.default,
->>>>>>> cf02cd34
     },
     backdrop: {
       zIndex: theme.zIndex.drawer - 1, // Carefully selected to be above Window but below Drawer
