import React from "react";

import PropTypes from "prop-types";
import { withStyles } from "@material-ui/core/styles";
import cslx from "clsx";
import { SnackbarProvider } from "notistack";
import Observer from "react-event-observer";
import { isMobile } from "../utils/IsMobile";
import SrShortcuts from "../components/SrShortcuts/SrShortcuts";
import AppModel from "../models/AppModel.js";

import Window from "./Window.js";
import CookieNotice from "./CookieNotice";
import Introduction from "./Introduction";
import Announcement from "./Announcement/Announcement";
import Alert from "./Alert";
import PluginWindows from "./PluginWindows";

import Search from "./Search/Search.js";

import Zoom from "../controls/Zoom";
import Rotate from "../controls/Rotate";
import ScaleLine from "../controls/ScaleLine";
import Attribution from "../controls/Attribution.js";
import MapCleaner from "../controls/MapCleaner";
import MapResetter from "../controls/MapResetter";
import MapSwitcher from "../controls/MapSwitcher";
import Information from "../controls/Information";
import PresetLinks from "../controls/PresetLinks";

import DrawerToggleButtons from "../components/Drawer/DrawerToggleButtons";

import {
  Box,
  Divider,
  Drawer,
  Grid,
  Hidden,
  IconButton,
  Tooltip,
  Typography
} from "@material-ui/core";

import LockIcon from "@material-ui/icons/Lock";
import LockOpenIcon from "@material-ui/icons/LockOpen";
import MapIcon from "@material-ui/icons/Map";
import ThemeToggler from "../controls/ThemeToggler";

// A global that holds our windows, for use see components/Window.js
document.windows = [];

const DRAWER_WIDTH = 250;

const styles = theme => {
  return {
    map: {
      zIndex: 1,
      position: "absolute",
      left: 0,
      right: 0,
      bottom: 0,
      top: 0
    },
    flexBox: {
      position: "absolute",
      left: 0,
      right: 0,
      bottom: 0,
      top: 0,
      padding: theme.spacing(2),
      display: "flex",
      flexDirection: "column",
      pointerEvents: "none"
    },
    windowsContainer: {
      position: "absolute",
      left: 0,
      right: 0,
      bottom: 0,
      top: 0
    },
    pointerEventsOnChildren: {
      "& > *": {
        pointerEvents: "auto"
      }
    },
    header: {
      zIndex: theme.zIndex.appBar,
      maxHeight: theme.spacing(8),
      display: "flex",
      justifyContent: "space-between",
      alignItems: "flex-start",
      "& > *": {
        marginBottom: theme.spacing(2)
      },
      [theme.breakpoints.down("xs")]: {
        zIndex: 3,
        marginLeft: -theme.spacing(2),
        marginRight: -theme.spacing(2),
        marginTop: -theme.spacing(2),
        maxHeight: theme.spacing(6),
        boxShadow: theme.shadows[3],
<<<<<<< HEAD
        backgroundColor: theme.palette.background.default
      }
=======
        backgroundColor: theme.palette.background.paper,
      },
>>>>>>> 76f9858d
    },
    main: {
      zIndex: 2,
      flex: 1,
      display: "flex"
    },
    leftColumn: {
      flex: 1
    },
    rightColumn: {
      paddingLeft: theme.spacing(2),
      paddingRight: theme.spacing(2)
    },
    controlsColumn: {
      display: "flex",
      flexDirection: "column",
      [theme.breakpoints.down("xs")]: {
        marginTop: theme.spacing(2)
      }
    },
    footer: {
      zIndex: 3,
      display: "flex",
      justifyContent: "flex-end",
      height: 25,
      "& > *": {
        marginLeft: theme.spacing(1)
      }
    },
    drawerBackground: {
      width: DRAWER_WIDTH,
      backgroundColor: theme.palette.background.default
    },
    drawerHeader: {
      display: "flex",
      alignItems: "center",
      padding: theme.spacing(0, 2),
      ...theme.mixins.toolbar,
      justifyContent: "space-between",
      backgroundColor: theme.palette.background.paper
    },
    drawerContent: {
      backgroundColor: theme.palette.background.paper,
      overflow: "auto"
    },
    logoBox: {
      padding: theme.spacing(1, 2),
      height: theme.spacing(6)
    },
    logo: {
      height: theme.spacing(4)
    },
    drawerGrid: {
      padding: theme.spacing(0, 2),
<<<<<<< HEAD
      backgroundColor: "#fff",
      minHeight: theme.spacing(6)
    },
    backdrop: {
      zIndex: theme.zIndex.drawer - 1 // Carefully selected to be above Window but below Drawer
=======
      backgroundColor: theme.palette.background.paper,
      minHeight: theme.spacing(6),
    },
    drawerLiveContent: {
      backgroundColor: theme.palette.background.default,
>>>>>>> 76f9858d
    },
    widgetItem: {
      width: "220px"
    },
    // IMPORTANT: shiftedLeft definition must be the last one, as styles are applied in that order via JSS
    shiftedLeft: {
      left: DRAWER_WIDTH
    }
  };
};

/**
 * The main React Component of Hajk. Rendered by index.js.
 *
 * @class App
 * @extends {React.PureComponent}
 */
class App extends React.PureComponent {
  static propTypes = {
    /** List of plugins that has been activated in this instance of Hajk */
    activeTools: PropTypes.array.isRequired,
    /** CSS class declarations used in this component */
    classes: PropTypes.object.isRequired,
    /** Contains activeMap, layersConfig as well as objects that hold appConfig and mapConfig*/
    config: PropTypes.object.isRequired
  };

  constructor(props) {
    super(props);

    const drawerPermanentFromLocalStorage =
      window.localStorage.getItem("drawerPermanent") !== null
        ? window.localStorage.getItem("drawerPermanent") === "true"
          ? true
          : false
        : null;

    const activeDrawerContentFromLocalStorage =
      window.localStorage.getItem("activeDrawerContent") !== null
        ? window.localStorage.getItem("activeDrawerContent")
        : null;

    this.state = {
      alert: false,
      drawerButtons: [],
      loading: false,
      mapClickDataResult: {},

      // Drawer-related states
      //If on a mobile device, and a config property for if the drawer should initially be open is set, base the drawer state on this.
      //Otherwise if cookie for "drawerPermanent" is not null, use it to control Drawer visibility,
      //If there a no cookie settings, use the config drawVisible setting.
      //Finally, don't show the drawer.

      drawerVisible:
        isMobile && props.config.mapConfig.map.drawerVisibleMobile !== undefined
          ? props.config.mapConfig.map.drawerVisibleMobile
          : drawerPermanentFromLocalStorage !== null
          ? drawerPermanentFromLocalStorage
          : props.config.mapConfig.map.drawerVisible || false,

      // If on a mobile device, the drawer should never be permanent.
      // If not on mobile, if cookie is not null, use it to show/hide Drawer.
      // If cookie is not null, use it to show/hide Drawer.
      // If cookie however is null, fall back to the values from config.
      // Finally, fall back to "false" if no cookie or config is found.
<<<<<<< HEAD
      drawerPermanent:
        drawerPermanentFromLocalStorage !== null
          ? drawerPermanentFromLocalStorage
          : (props.config.mapConfig.map.drawerVisible &&
              props.config.mapConfig.map.drawerPermanent) ||
            false,
      activeDrawerContent: activeDrawerContentFromLocalStorage,
      drawerMouseOverLock: false
=======
      drawerPermanent: isMobile
        ? false
        : drawerPermanentFromLocalStorage !== null
        ? drawerPermanentFromLocalStorage
        : (props.config.mapConfig.map.drawerVisible &&
            props.config.mapConfig.map.drawerPermanent) ||
          false,

      //First check the cookie for activeDrawerContent
      //If cookie is not null, use it set the drawer content.
      //If cookie is null, fall back to the values from config,
      //Finally, fall back to 'plugins', the standard tools panel.
      //This fall back avoids rendering an empty drawer in the case that draw is set to visible but there is no drawer content in local storage.
      activeDrawerContent:
        activeDrawerContentFromLocalStorage !== null
          ? activeDrawerContentFromLocalStorage
          : props.config.mapConfig.map.activeDrawerOnStart || "plugins",

      drawerMouseOverLock: false,
>>>>>>> 76f9858d
    };
    this.globalObserver = new Observer();
    this.appModel = new AppModel(props.config, this.globalObserver);
  }

  componentDidMount() {
    var promises = this.appModel
      .createMap()
      .addSearchModel()
      .addLayers()
      .loadPlugins(this.props.activeTools);
    Promise.all(promises).then(() => {
      this.setState(
        {
          tools: this.appModel.getPlugins()
        },
        () => {
          // If there's at least one plugin that renders in the Drawer Map Tools List,
          // tell the Drawer to add a toggle button for the map tools
          this.appModel.getDrawerPlugins().length > 0 &&
            this.globalObserver.publish("core.addDrawerToggleButton", {
              value: "plugins",
              ButtonIcon: MapIcon,
              caption: "Kartverktyg",
              drawerTitle: "Kartverktyg",
              order: 0,
              renderDrawerContent: function() {
                return null; // Nothing specific should be rendered - this is a special case!
              }
            });

          // Tell everyone that we're done loading (in case someone listens)
          this.globalObserver.publish("core.appLoaded");
        }
      );
    });
    this.bindHandlers();
  }

  componentDidCatch(error) {}

  bindHandlers() {
<<<<<<< HEAD
    this.globalObserver.subscribe("core.mapClick", results => {
=======
    this.globalObserver.subscribe("infoClick.mapClick", (results) => {
>>>>>>> 76f9858d
      this.appModel.highlight(false);
      this.setState({
        mapClickDataResult: results
      });
    });

    this.globalObserver.subscribe("core.alert", message => {
      this.setState({
        alert: true,
        alertMessage: message
      });
    });

    this.globalObserver.subscribe("core.hideDrawer", () => {
      // If Drawer is currently permanent,
      // flip the permanent toggle. Please note that
      // this will do some fixes, flip the state value
      // and, finally, invoke this function (core.hideDrawer) again
      // (but with new value for drawerPermanent this time!).
      if (this.state.drawerPermanent) {
        this.togglePermanent();
      } else {
        this.setState({ drawerVisible: false });

        // Also, tell the Drawer Buttons Component to unset active button
        this.globalObserver.publish("core.unsetActiveButton");
      }
    });

    this.globalObserver.subscribe("core.onlyHideDrawerIfNeeded", () => {
      // Invoked when user clicks any of the Plugin buttons in Drawer,
      // this is needed as we don't want to toggle the Drawer in this
      // case, but only hide it IF it's not permanent.
      // This differs from the "normal" hideDrawer event, that will
      // ensure that Drawer is hidden - no matter the permanent state -
      // as it will first flip the drawerPermanent value (if needed), prior
      // to closing.
      if (this.state.drawerPermanent === false) {
        this.setState({ drawerVisible: false });
        // Also, tell the Drawer Buttons Component to unset active button
        this.globalObserver.publish("core.unsetActiveButton");
      }
    });

    this.globalObserver.subscribe("core.drawerContentChanged", v => {
      if (v !== null) {
        this.setState({ drawerVisible: true, activeDrawerContent: v });
      } else {
        this.globalObserver.publish("core.hideDrawer");
      }
    });

    this.globalObserver.subscribe("core.addDrawerToggleButton", button => {
      const newState = [...this.state.drawerButtons, button];
      this.setState({ drawerButtons: newState });
    });

    /**
     * TODO: Implement correctly a way to remove features from map click
     * results when layer visibility is changed. The current implementation
     * has problems with group layers: if we have a group layer and toggle
     * its visibility, the features are not removed from infoclick window.
     */
    // this.appModel
    //   .getMap()
    //   .getLayers()
    //   .getArray()
    //   .forEach((layer) => {
    //     layer.on("change:visible", (e) => {
    //       const layer = e.target;
    //       if (Array.isArray(this.state.mapClickDataResult.features)) {
    //         this.state.mapClickDataResult.features.forEach((feature) => {
    //           if (feature.layer === layer) {
    //             const o = { ...this.state.mapClickDataResult };
    //             o.features = o.features.filter((f) => f !== feature);
    //             this.setState({
    //               mapClickDataResult: o,
    //             });
    //           }
    //         });
    //       }
    //     });
    //   });

    // TODO: More plugins could use this - currently only Snap helper registers though
    this.appModel
      .getMap()
      .getLayers()
      .getArray()
      .forEach(layer => {
        layer.on("change:visible", e => {
          this.globalObserver.publish("core.layerVisibilityChanged", e);
        });
      });
  }

  renderInfoclickWindow() {
    // Check if admin wants Infoclick to be active
    const infoclickOptions = this.props.config.mapConfig.tools.find(
      t => t.type === "infoclick"
    )?.options;

    // The 'open' prop, below, will control whether the Window is
    // currently visible or not. The 'open' property itself
    // depends on whether there are Features to display or not.
    //
    // That, in turn, depends on what's in the current state of 'mapClickDataResult'.
    //
    // It will be changed each time user clicks on map (as we have it registered
    // like that in Click.js), so we can be confident that __after each user
    // click we do have the most current results in our state__.
    //
    // Note however that which layers are included is controlled by
    // __layer visibility at the time the click event happens!__
    //
    // As soon as user starts to show/hide layers __after__ the click, our
    // 'mapClickDataResult' may contain results from hidden layers (or not
    // contain results from layers activated after the click occurred).
    //
    // This may or may not be a bug (depending on how we see it), and may
    // be fixed in the future.

    return (
      infoclickOptions !== undefined && (
        <Window
          open={this.state.mapClickDataResult?.features?.length > 0} // Will show window only if there are any features to show
          globalObserver={this.globalObserver}
          title={infoclickOptions.title || "Infoclick"}
          position={infoclickOptions.position || "right"}
          mode="window"
          width={infoclickOptions.width || 400}
          height={infoclickOptions.height || 300}
          features={this.state.mapClickDataResult?.features}
          map={this.appModel.getMap()}
          onDisplay={feature => {
            this.appModel.highlight(feature);
          }}
          onClose={() => {
            this.appModel.highlight(false);
            this.setState({
              mapClickDataResult: undefined
            });
          }}
        />
      )
    );
  }

  /**
   * Flip the @this.state.drawerPermanent switch, then preform some
   * more work to ensure the OpenLayers canvas has the correct
   * canvas size.
   *
   * @memberof App
   */
  togglePermanent = e => {
    this.setState({ drawerPermanent: !this.state.drawerPermanent }, () => {
      // Viewport size has changed, hence we must tell OL
      // to refresh canvas size.
      this.appModel.getMap().updateSize();

      // If Drawer has been "(un)permanented", our #windows-container size has changed.
      // To ensure that our Windows still are inside the container, we dispach an
      // event that all Windows subscribe to.
      this.globalObserver.publish("core.drawerToggled");

      // Save current state of drawerPermanent to LocalStorage, so app reloads to same state
      window.localStorage.setItem(
        "drawerPermanent",
        this.state.drawerPermanent
      );

      // If user clicked on Toggle Permanent and the result is,
      // that this.state.drawerPermanent===false, this means that we
      // have exited the permanent mode. In this case, we also
      // want to ensure that Drawer is hidden (otherwise we would
      // just "un-permanent" the Drawer, but it would still be visible).
      this.state.drawerPermanent === false &&
        this.globalObserver.publish("core.hideDrawer");
    });
  };

  handleMouseEnter = e => {
    this.setState({ drawerMouseOverLock: true });
  };

  handleMouseLeave = e => {
    this.setState({ drawerMouseOverLock: false });
  };

  renderSearchComponent() {
    // FIXME: We should get config from somewhere else now when Search is part of Core
    if (this.appModel.plugins.search) {
      return (
        <Search
          map={this.appModel.getMap()}
          app={this}
          options={this.appModel.plugins.search.options} // FIXME: We should get config from somewhere else now when Search is part of Core
        />
      );
    } else {
      return null;
    }
  }

  renderInformationPlugin() {
    const c = this.appModel.config.mapConfig.tools.find(
      t => t.type === "information"
    );

    return (
      c !== undefined &&
      c.hasOwnProperty("options") && <Information options={c.options} />
    );
  }

  isString(s) {
    return s instanceof String || typeof s === "string";
  }

  renderDrawerHeader = () => {
    const { classes, config } = this.props;
<<<<<<< HEAD
    const caption = this.state.drawerButtons.find(
      db => db.value === this.state.activeDrawerContent
    )?.caption;
=======
    const drawerTitle = this.state.drawerButtons.find(
      (db) => db.value === this.state.activeDrawerContent
    )?.drawerTitle;

    // We need to be able to grab different logos depending
    // on light/dark mode theme
    const logoUrl =
      (this.props.theme.palette.type === "light" // If light theme active…
        ? config.mapConfig.map.logoLight // …grab light logo,
        : config.mapConfig.map.logoDark) || // …else grab dark logo.
      config.mapConfig.map.logo || // If neither was set, try to see if we have the legacy admin parameter.
      "logo.png"; // If we didn't have this either, fallback to hard-coded value.
>>>>>>> 76f9858d

    return (
      <>
        <Box className={classes.logoBox}>
          <img alt="" src={logoUrl} className={classes.logo} />
        </Box>
        <Divider />
        <Grid
          className={classes.drawerGrid}
          item
          container
          direction="row"
          justify="space-between"
          alignItems="center"
        >
          <Grid item>
            <Typography variant="button">{drawerTitle}</Typography>
          </Grid>
          {/** Hide Lock button in mobile mode - there's not screen estate to permanently lock Drawer on mobile viewports*/}
          <Grid item>
            <Hidden smDown>
              <Tooltip
                title={
                  (this.state.drawerPermanent ? "Lås upp" : "Lås fast") +
                  " verktygspanelen"
                }
              >
                <IconButton
                  onClick={this.togglePermanent}
                  onMouseEnter={this.handleMouseEnter}
                  onMouseLeave={this.handleMouseLeave}
                >
                  {this.state.drawerPermanent ? (
                    this.state.drawerMouseOverLock ? (
                      <LockOpenIcon />
                    ) : (
                      <LockIcon />
                    )
                  ) : this.state.drawerMouseOverLock ? (
                    <LockIcon />
                  ) : (
                    <LockOpenIcon />
                  )}
                </IconButton>
              </Tooltip>
            </Hidden>
          </Grid>
        </Grid>
      </>
    );
  };

  renderAllDrawerContent = () => {
    const { classes } = this.props;

    return (
      <div id="drawer-content" className={classes.drawerContent}>
        <Box
          key="plugins"
          display={
            this.state.activeDrawerContent === "plugins" ? "unset" : "none"
          }
        >
          <nav role="navigation" id="plugin-buttons" />
        </Box>
        {this.state.drawerButtons.map(db => {
          return (
            <Box
              key={db.value}
              display={
                this.state.activeDrawerContent === db.value ? "unset" : "none"
              }
            >
              {db.renderDrawerContent()}
            </Box>
          );
        })}
      </div>
    );
  };

  render() {
    const { classes, config } = this.props;

    // If clean===true, some components won't be rendered below
    const clean = config.mapConfig.map.clean;
    const showCookieNotice =
      config.mapConfig.map.showCookieNotice !== undefined
        ? config.mapConfig.map.showCookieNotice
        : true;

    const defaultCookieNoticeMessage = this.isString(
      this.props.config.mapConfig.map.defaultCookieNoticeMessage
    )
      ? this.props.config.mapConfig.map.defaultCookieNoticeMessage
      : undefined;

    const defaultCookieNoticeUrl = this.isString(
      this.props.config.mapConfig.map.defaultCookieNoticeUrl
    )
      ? this.props.config.mapConfig.map.defaultCookieNoticeUrl
      : undefined;

    return (
      <SnackbarProvider
        maxSnack={3}
        anchorOrigin={{
          vertical: "top",
          horizontal: "center"
        }}
      >
        <>
          {this.props.config.appConfig?.announcements &&
            Array.isArray(this.props.config.appConfig.announcements) &&
            this.props.config.appConfig.announcements.length > 0 && (
              <Announcement
                announcements={this.props.config.appConfig.announcements}
                currentMap={this.props.config.activeMap}
              />
            )}
          {clean === false && showCookieNotice && (
            <CookieNotice
              globalObserver={this.globalObserver}
              defaultCookieNoticeMessage={defaultCookieNoticeMessage}
              defaultCookieNoticeUrl={defaultCookieNoticeUrl}
            />
          )}
          <Alert
            open={this.state.alert}
            message={this.state.alertMessage}
            parent={this}
            title="Meddelande"
          />
          <SrShortcuts globalObserver={this.globalObserver}></SrShortcuts>
          <div
            id="appBox"
            className={cslx(classes.flexBox, {
              [classes.shiftedLeft]:
                this.state.drawerPermanent && clean === false
            })}
          >
            <header
              id="header"
              className={cslx(classes.header, classes.pointerEventsOnChildren)}
            >
              {clean === false && (
                <DrawerToggleButtons
                  drawerButtons={this.state.drawerButtons}
                  globalObserver={this.globalObserver}
                  initialActiveButton={
                    this.state.drawerVisible
                      ? this.state.activeDrawerContent
                      : null
                  }
                />
              )}
              {/* Render Search even if clean === false: Search contains logic to handle clean inside the component. */}
              {this.renderSearchComponent()}
            </header>
            <main className={classes.main}>
              <div
                id="left-column"
                className={cslx(
                  classes.leftColumn,
                  classes.pointerEventsOnChildren
                )}
              ></div>
              <div
                id="right-column"
                className={cslx(
                  classes.rightColumn,
                  classes.pointerEventsOnChildren
                )}
              ></div>

              <div
                id="controls-column"
                className={cslx(
                  classes.controlsColumn,
                  classes.pointerEventsOnChildren
                )}
              >
                <Zoom map={this.appModel.getMap()} />
                <div id="plugin-control-buttons"></div>
                <Rotate map={this.appModel.getMap()} />
                {clean === false && <MapSwitcher appModel={this.appModel} />}
                {clean === false && <MapCleaner appModel={this.appModel} />}
                {clean === false && <PresetLinks appModel={this.appModel} />}
                {clean === false && (
                  <ThemeToggler
                    showThemeToggler={
                      this.appModel.config.mapConfig.map.showThemeToggler
                    }
                    toggleMUITheme={this.props.toggleMUITheme}
                  />
                )}
                {clean === false && this.renderInformationPlugin()}
                {clean === true && (
                  <MapResetter
                    mapConfig={this.appModel.config.mapConfig}
                    map={this.appModel.getMap()}
                  />
                )}
              </div>
            </main>
            <footer
              className={cslx(classes.footer, classes.pointerEventsOnChildren)}
            >
              <ScaleLine map={this.appModel.getMap()} />
              <Attribution map={this.appModel.getMap()} />
            </footer>
          </div>
          <div
            id="map"
            role="application"
            className={cslx(classes.map, {
              [classes.shiftedLeft]:
                this.state.drawerPermanent && clean === false
            })}
          ></div>
          <div
            id="windows-container"
            className={cslx(
              classes.pointerEventsOnChildren,
              classes.windowsContainer,
              {
                [classes.shiftedLeft]:
                  this.state.drawerPermanent && clean === false
              }
            )}
          >
            {this.renderInfoclickWindow()}
            <PluginWindows
              plugins={this.appModel.getBothDrawerAndWidgetPlugins()}
            />
          </div>
          {clean !== true && ( // NB: Special case here, important with !== true, because there is an edge-case where clean===undefined, and we don't want to match on that!
            <Drawer
              open={this.state.drawerVisible}
              ModalProps={{
                hideBackdrop: this.state.drawerPermanent, //Don't show backdrop if drawer is permanent
                disableEnforceFocus: true, //Dont enforce focus to be able to handle elements underneath modal
                onEscapeKeyDown: () => {
                  this.globalObserver.publish("core.hideDrawer");
                },
                style: {
                  //Needs to be set to be able to handle elements underneath modal
                  position: this.state.drawerPermanent ? "initial" : "fixed",
                },
                keepMounted: true, //Ensure we dont have to render plugins more than once - UnMounting every time is slow
                onBackdropClick: () => {
                  this.globalObserver.publish("core.hideDrawer");
                },
              }}
              variant="temporary"
              classes={{
                paper: classes.drawerBackground
              }}
            >
              {this.renderDrawerHeader()}
              <Divider />
              {this.renderAllDrawerContent()}
            </Drawer>
          )}
          {clean === false && (
<<<<<<< HEAD
            <Backdrop
              open={this.state.drawerVisible && !this.state.drawerPermanent}
              className={classes.backdrop}
              onClick={e => {
                this.globalObserver.publish("core.hideDrawer");
              }}
            />
          )}
          {clean === false && (
=======
>>>>>>> 76f9858d
            <Introduction
              experimentalIntroductionEnabled={
                this.appModel.config.appConfig.experimentalIntroductionEnabled
              }
              experimentalIntroductionSteps={
                this.appModel.config.appConfig.experimentalIntroductionSteps
              }
              globalObserver={this.globalObserver}
            />
          )}
        </>
      </SnackbarProvider>
    );
  }
}

export default withStyles(styles)(App);<|MERGE_RESOLUTION|>--- conflicted
+++ resolved
@@ -38,7 +38,7 @@
   Hidden,
   IconButton,
   Tooltip,
-  Typography
+  Typography,
 } from "@material-ui/core";
 
 import LockIcon from "@material-ui/icons/Lock";
@@ -51,7 +51,7 @@
 
 const DRAWER_WIDTH = 250;
 
-const styles = theme => {
+const styles = (theme) => {
   return {
     map: {
       zIndex: 1,
@@ -59,7 +59,7 @@
       left: 0,
       right: 0,
       bottom: 0,
-      top: 0
+      top: 0,
     },
     flexBox: {
       position: "absolute",
@@ -70,19 +70,19 @@
       padding: theme.spacing(2),
       display: "flex",
       flexDirection: "column",
-      pointerEvents: "none"
+      pointerEvents: "none",
     },
     windowsContainer: {
       position: "absolute",
       left: 0,
       right: 0,
       bottom: 0,
-      top: 0
+      top: 0,
     },
     pointerEventsOnChildren: {
       "& > *": {
-        pointerEvents: "auto"
-      }
+        pointerEvents: "auto",
+      },
     },
     header: {
       zIndex: theme.zIndex.appBar,
@@ -91,7 +91,7 @@
       justifyContent: "space-between",
       alignItems: "flex-start",
       "& > *": {
-        marginBottom: theme.spacing(2)
+        marginBottom: theme.spacing(2),
       },
       [theme.breakpoints.down("xs")]: {
         zIndex: 3,
@@ -100,32 +100,27 @@
         marginTop: -theme.spacing(2),
         maxHeight: theme.spacing(6),
         boxShadow: theme.shadows[3],
-<<<<<<< HEAD
-        backgroundColor: theme.palette.background.default
-      }
-=======
         backgroundColor: theme.palette.background.paper,
       },
->>>>>>> 76f9858d
     },
     main: {
       zIndex: 2,
       flex: 1,
-      display: "flex"
+      display: "flex",
     },
     leftColumn: {
-      flex: 1
+      flex: 1,
     },
     rightColumn: {
       paddingLeft: theme.spacing(2),
-      paddingRight: theme.spacing(2)
+      paddingRight: theme.spacing(2),
     },
     controlsColumn: {
       display: "flex",
       flexDirection: "column",
       [theme.breakpoints.down("xs")]: {
-        marginTop: theme.spacing(2)
-      }
+        marginTop: theme.spacing(2),
+      },
     },
     footer: {
       zIndex: 3,
@@ -133,12 +128,12 @@
       justifyContent: "flex-end",
       height: 25,
       "& > *": {
-        marginLeft: theme.spacing(1)
-      }
+        marginLeft: theme.spacing(1),
+      },
     },
     drawerBackground: {
       width: DRAWER_WIDTH,
-      backgroundColor: theme.palette.background.default
+      backgroundColor: theme.palette.background.default,
     },
     drawerHeader: {
       display: "flex",
@@ -146,42 +141,34 @@
       padding: theme.spacing(0, 2),
       ...theme.mixins.toolbar,
       justifyContent: "space-between",
-      backgroundColor: theme.palette.background.paper
+      backgroundColor: theme.palette.background.paper,
     },
     drawerContent: {
       backgroundColor: theme.palette.background.paper,
-      overflow: "auto"
+      overflow: "auto",
     },
     logoBox: {
       padding: theme.spacing(1, 2),
-      height: theme.spacing(6)
+      height: theme.spacing(6),
     },
     logo: {
-      height: theme.spacing(4)
+      height: theme.spacing(4),
     },
     drawerGrid: {
       padding: theme.spacing(0, 2),
-<<<<<<< HEAD
-      backgroundColor: "#fff",
-      minHeight: theme.spacing(6)
-    },
-    backdrop: {
-      zIndex: theme.zIndex.drawer - 1 // Carefully selected to be above Window but below Drawer
-=======
       backgroundColor: theme.palette.background.paper,
       minHeight: theme.spacing(6),
     },
     drawerLiveContent: {
       backgroundColor: theme.palette.background.default,
->>>>>>> 76f9858d
     },
     widgetItem: {
-      width: "220px"
+      width: "220px",
     },
     // IMPORTANT: shiftedLeft definition must be the last one, as styles are applied in that order via JSS
     shiftedLeft: {
-      left: DRAWER_WIDTH
-    }
+      left: DRAWER_WIDTH,
+    },
   };
 };
 
@@ -198,7 +185,7 @@
     /** CSS class declarations used in this component */
     classes: PropTypes.object.isRequired,
     /** Contains activeMap, layersConfig as well as objects that hold appConfig and mapConfig*/
-    config: PropTypes.object.isRequired
+    config: PropTypes.object.isRequired,
   };
 
   constructor(props) {
@@ -240,16 +227,6 @@
       // If cookie is not null, use it to show/hide Drawer.
       // If cookie however is null, fall back to the values from config.
       // Finally, fall back to "false" if no cookie or config is found.
-<<<<<<< HEAD
-      drawerPermanent:
-        drawerPermanentFromLocalStorage !== null
-          ? drawerPermanentFromLocalStorage
-          : (props.config.mapConfig.map.drawerVisible &&
-              props.config.mapConfig.map.drawerPermanent) ||
-            false,
-      activeDrawerContent: activeDrawerContentFromLocalStorage,
-      drawerMouseOverLock: false
-=======
       drawerPermanent: isMobile
         ? false
         : drawerPermanentFromLocalStorage !== null
@@ -269,7 +246,6 @@
           : props.config.mapConfig.map.activeDrawerOnStart || "plugins",
 
       drawerMouseOverLock: false,
->>>>>>> 76f9858d
     };
     this.globalObserver = new Observer();
     this.appModel = new AppModel(props.config, this.globalObserver);
@@ -284,7 +260,7 @@
     Promise.all(promises).then(() => {
       this.setState(
         {
-          tools: this.appModel.getPlugins()
+          tools: this.appModel.getPlugins(),
         },
         () => {
           // If there's at least one plugin that renders in the Drawer Map Tools List,
@@ -296,9 +272,9 @@
               caption: "Kartverktyg",
               drawerTitle: "Kartverktyg",
               order: 0,
-              renderDrawerContent: function() {
+              renderDrawerContent: function () {
                 return null; // Nothing specific should be rendered - this is a special case!
-              }
+              },
             });
 
           // Tell everyone that we're done loading (in case someone listens)
@@ -312,21 +288,17 @@
   componentDidCatch(error) {}
 
   bindHandlers() {
-<<<<<<< HEAD
-    this.globalObserver.subscribe("core.mapClick", results => {
-=======
     this.globalObserver.subscribe("infoClick.mapClick", (results) => {
->>>>>>> 76f9858d
       this.appModel.highlight(false);
       this.setState({
-        mapClickDataResult: results
+        mapClickDataResult: results,
       });
     });
 
-    this.globalObserver.subscribe("core.alert", message => {
+    this.globalObserver.subscribe("core.alert", (message) => {
       this.setState({
         alert: true,
-        alertMessage: message
+        alertMessage: message,
       });
     });
 
@@ -361,7 +333,7 @@
       }
     });
 
-    this.globalObserver.subscribe("core.drawerContentChanged", v => {
+    this.globalObserver.subscribe("core.drawerContentChanged", (v) => {
       if (v !== null) {
         this.setState({ drawerVisible: true, activeDrawerContent: v });
       } else {
@@ -369,7 +341,7 @@
       }
     });
 
-    this.globalObserver.subscribe("core.addDrawerToggleButton", button => {
+    this.globalObserver.subscribe("core.addDrawerToggleButton", (button) => {
       const newState = [...this.state.drawerButtons, button];
       this.setState({ drawerButtons: newState });
     });
@@ -406,8 +378,8 @@
       .getMap()
       .getLayers()
       .getArray()
-      .forEach(layer => {
-        layer.on("change:visible", e => {
+      .forEach((layer) => {
+        layer.on("change:visible", (e) => {
           this.globalObserver.publish("core.layerVisibilityChanged", e);
         });
       });
@@ -416,7 +388,7 @@
   renderInfoclickWindow() {
     // Check if admin wants Infoclick to be active
     const infoclickOptions = this.props.config.mapConfig.tools.find(
-      t => t.type === "infoclick"
+      (t) => t.type === "infoclick"
     )?.options;
 
     // The 'open' prop, below, will control whether the Window is
@@ -451,13 +423,13 @@
           height={infoclickOptions.height || 300}
           features={this.state.mapClickDataResult?.features}
           map={this.appModel.getMap()}
-          onDisplay={feature => {
+          onDisplay={(feature) => {
             this.appModel.highlight(feature);
           }}
           onClose={() => {
             this.appModel.highlight(false);
             this.setState({
-              mapClickDataResult: undefined
+              mapClickDataResult: undefined,
             });
           }}
         />
@@ -472,7 +444,7 @@
    *
    * @memberof App
    */
-  togglePermanent = e => {
+  togglePermanent = (e) => {
     this.setState({ drawerPermanent: !this.state.drawerPermanent }, () => {
       // Viewport size has changed, hence we must tell OL
       // to refresh canvas size.
@@ -499,11 +471,11 @@
     });
   };
 
-  handleMouseEnter = e => {
+  handleMouseEnter = (e) => {
     this.setState({ drawerMouseOverLock: true });
   };
 
-  handleMouseLeave = e => {
+  handleMouseLeave = (e) => {
     this.setState({ drawerMouseOverLock: false });
   };
 
@@ -524,7 +496,7 @@
 
   renderInformationPlugin() {
     const c = this.appModel.config.mapConfig.tools.find(
-      t => t.type === "information"
+      (t) => t.type === "information"
     );
 
     return (
@@ -539,11 +511,6 @@
 
   renderDrawerHeader = () => {
     const { classes, config } = this.props;
-<<<<<<< HEAD
-    const caption = this.state.drawerButtons.find(
-      db => db.value === this.state.activeDrawerContent
-    )?.caption;
-=======
     const drawerTitle = this.state.drawerButtons.find(
       (db) => db.value === this.state.activeDrawerContent
     )?.drawerTitle;
@@ -556,7 +523,6 @@
         : config.mapConfig.map.logoDark) || // …else grab dark logo.
       config.mapConfig.map.logo || // If neither was set, try to see if we have the legacy admin parameter.
       "logo.png"; // If we didn't have this either, fallback to hard-coded value.
->>>>>>> 76f9858d
 
     return (
       <>
@@ -622,7 +588,7 @@
         >
           <nav role="navigation" id="plugin-buttons" />
         </Box>
-        {this.state.drawerButtons.map(db => {
+        {this.state.drawerButtons.map((db) => {
           return (
             <Box
               key={db.value}
@@ -665,7 +631,7 @@
         maxSnack={3}
         anchorOrigin={{
           vertical: "top",
-          horizontal: "center"
+          horizontal: "center",
         }}
       >
         <>
@@ -695,7 +661,7 @@
             id="appBox"
             className={cslx(classes.flexBox, {
               [classes.shiftedLeft]:
-                this.state.drawerPermanent && clean === false
+                this.state.drawerPermanent && clean === false,
             })}
           >
             <header
@@ -774,7 +740,7 @@
             role="application"
             className={cslx(classes.map, {
               [classes.shiftedLeft]:
-                this.state.drawerPermanent && clean === false
+                this.state.drawerPermanent && clean === false,
             })}
           ></div>
           <div
@@ -784,7 +750,7 @@
               classes.windowsContainer,
               {
                 [classes.shiftedLeft]:
-                  this.state.drawerPermanent && clean === false
+                  this.state.drawerPermanent && clean === false,
               }
             )}
           >
@@ -813,7 +779,7 @@
               }}
               variant="temporary"
               classes={{
-                paper: classes.drawerBackground
+                paper: classes.drawerBackground,
               }}
             >
               {this.renderDrawerHeader()}
@@ -822,18 +788,6 @@
             </Drawer>
           )}
           {clean === false && (
-<<<<<<< HEAD
-            <Backdrop
-              open={this.state.drawerVisible && !this.state.drawerPermanent}
-              className={classes.backdrop}
-              onClick={e => {
-                this.globalObserver.publish("core.hideDrawer");
-              }}
-            />
-          )}
-          {clean === false && (
-=======
->>>>>>> 76f9858d
             <Introduction
               experimentalIntroductionEnabled={
                 this.appModel.config.appConfig.experimentalIntroductionEnabled
