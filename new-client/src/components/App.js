--- conflicted
+++ resolved
@@ -90,7 +90,6 @@
   renderWidgets(target) {
     if (this.state.tools) {
       return this.state.tools
-<<<<<<< HEAD
         .filter(tool => tool.options.target === target)
         .map((tool, i) => {            
           if (tool.type === "layerswitcher" && !tool.options.active) {
@@ -101,13 +100,6 @@
                 <tool.component tool={tool}></tool.component>
               </div>
             );
-=======
-        .filter(tool => tool.options.target !== "toolbar")
-        .map((tool, i) => {
-          console.log("Will render this to Widgets:", tool);
-
-          return <tool.component key={i} tool={tool} />;
->>>>>>> 69d5c2a6
         });
     } else {
       return null;
@@ -123,7 +115,6 @@
           <Popup
             mapClickDataResult={this.state.mapClickDataResult}
             map={this.appModel.getMap()}
-<<<<<<< HEAD
           />     
           <div className="widgets top-left">
             {this.renderWidgets("top-left")}
@@ -138,11 +129,6 @@
             {this.renderWidgets("bottom-right")}
           </div>          
         </div>
-=======
-          />
-          <div id="widgets">{this.renderWidgets()}</div>
-        </main>
->>>>>>> 69d5c2a6
       </MuiThemeProvider>
     );
   }
