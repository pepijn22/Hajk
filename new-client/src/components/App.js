--- conflicted
+++ resolved
@@ -37,14 +37,7 @@
   Hidden,
   IconButton,
   Tooltip,
-<<<<<<< HEAD
-  Fab,
-  Typography,
-  Grid,
-  Box
-=======
   Typography
->>>>>>> 8a9c2e87
 } from "@material-ui/core";
 
 import LockIcon from "@material-ui/icons/Lock";
@@ -137,14 +130,6 @@
         marginLeft: theme.spacing(1)
       }
     },
-<<<<<<< HEAD
-    drawerPaper: {
-      width: DRAWER_WIDTH,
-      backgroundColor: "#f9f9f9"
-    },
-    logoBox: {
-      padding: theme.spacing(1, 2)
-=======
     drawerBackground: {
       width: DRAWER_WIDTH,
       backgroundColor: theme.palette.background.default
@@ -164,7 +149,6 @@
     logoBox: {
       padding: theme.spacing(1, 2),
       height: theme.spacing(6)
->>>>>>> 8a9c2e87
     },
     logo: {
       height: theme.spacing(4)
@@ -733,72 +717,12 @@
             // our plugins all the time.
             variant="persistent"
             classes={{
-<<<<<<< HEAD
-              paper: classes.drawerPaper
-            }}
-          >
-            <Box className={classes.logoBox}>
-              <img
-                alt="Logo"
-                src={config.mapConfig.map.logo}
-                className={classes.logo}
-              />
-            </Box>
-            <Divider />
-            <Grid
-              className={classes.drawerGrid}
-              item
-              container
-              direction="row"
-              justify="space-between"
-              alignItems="center"
-            >
-              <Grid item>
-                <Typography variant="button">Kartverktyg</Typography>
-              </Grid>
-              {/** Hide Lock button in mobile mode - there's not screen estate to permanently lock Drawer on mobile viewports*/}
-              <Grid item>
-                <Hidden smDown>
-                  <Tooltip
-                    title={
-                      (this.state.drawerPermanent ? "Lås upp" : "Lås fast") +
-                      " verktygspanelen"
-                    }
-                  >
-                    <IconButton
-                      aria-label="pin"
-                      onClick={this.togglePermanent}
-                      onMouseEnter={this.handleMouseEnter}
-                      onMouseLeave={this.handleMouseLeave}
-                    >
-                      {this.state.drawerPermanent ? (
-                        this.state.drawerMouseOverLock ? (
-                          <LockOpenIcon />
-                        ) : (
-                          <LockIcon />
-                        )
-                      ) : this.state.drawerMouseOverLock ? (
-                        <LockIcon />
-                      ) : (
-                        <LockOpenIcon />
-                      )}
-                    </IconButton>
-                  </Tooltip>
-                </Hidden>
-              </Grid>
-            </Grid>
-            <Divider />
-            <div id="drawer-live-content" className={classes.drawerLiveContent}>
-              <div id="plugin-buttons" />
-            </div>
-=======
               paper: classes.drawerBackground
             }}
           >
             {this.renderDrawerHeader()}
             <Divider />
             {this.renderAllDrawerContent()}
->>>>>>> 8a9c2e87
           </Drawer>
           <Backdrop
             open={this.state.drawerVisible && !this.state.drawerPermanent}
