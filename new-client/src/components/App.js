--- conflicted
+++ resolved
@@ -39,7 +39,7 @@
   Hidden,
   IconButton,
   Tooltip,
-  Typography
+  Typography,
 } from "@material-ui/core";
 
 import LockIcon from "@material-ui/icons/Lock";
@@ -51,7 +51,7 @@
 
 const DRAWER_WIDTH = 250;
 
-const styles = theme => {
+const styles = (theme) => {
   return {
     map: {
       zIndex: 1,
@@ -59,7 +59,7 @@
       left: 0,
       right: 0,
       bottom: 0,
-      top: 0
+      top: 0,
     },
     flexBox: {
       position: "absolute",
@@ -70,19 +70,19 @@
       padding: theme.spacing(2),
       display: "flex",
       flexDirection: "column",
-      pointerEvents: "none"
+      pointerEvents: "none",
     },
     windowsContainer: {
       position: "absolute",
       left: 0,
       right: 0,
       bottom: 0,
-      top: 0
+      top: 0,
     },
     pointerEventsOnChildren: {
       "& > *": {
-        pointerEvents: "auto"
-      }
+        pointerEvents: "auto",
+      },
     },
     header: {
       zIndex: theme.zIndex.appBar,
@@ -91,7 +91,7 @@
       justifyContent: "space-between",
       alignItems: "flex-start",
       "& > *": {
-        marginBottom: theme.spacing(2)
+        marginBottom: theme.spacing(2),
       },
       [theme.breakpoints.down("xs")]: {
         zIndex: 3,
@@ -100,28 +100,28 @@
         marginTop: -theme.spacing(2),
         maxHeight: theme.spacing(6),
         boxShadow: theme.shadows[3],
-        backgroundColor: theme.palette.background.default
-      }
+        backgroundColor: theme.palette.background.default,
+      },
     },
     main: {
       zIndex: 2,
       flex: 1,
-      display: "flex"
+      display: "flex",
     },
     leftColumn: {
-      flex: 1
+      flex: 1,
     },
     rightColumn: {
       paddingLeft: theme.spacing(2),
-      paddingRight: theme.spacing(2)
+      paddingRight: theme.spacing(2),
     },
     controlsColumn: {
       display: "flex",
       flexDirection: "column",
       marginTop: theme.spacing(7),
       [theme.breakpoints.down("xs")]: {
-        marginTop: theme.spacing(2)
-      }
+        marginTop: theme.spacing(2),
+      },
     },
     footer: {
       zIndex: 3,
@@ -129,12 +129,12 @@
       justifyContent: "flex-end",
       height: 25,
       "& > *": {
-        marginLeft: theme.spacing(1)
-      }
+        marginLeft: theme.spacing(1),
+      },
     },
     drawerBackground: {
       width: DRAWER_WIDTH,
-      backgroundColor: theme.palette.background.default
+      backgroundColor: theme.palette.background.default,
     },
     drawerHeader: {
       display: "flex",
@@ -142,37 +142,37 @@
       padding: theme.spacing(0, 2),
       ...theme.mixins.toolbar,
       justifyContent: "space-between",
-      backgroundColor: theme.palette.background.paper
+      backgroundColor: theme.palette.background.paper,
     },
     drawerContent: {
       backgroundColor: theme.palette.background.paper,
-      overflow: "auto"
+      overflow: "auto",
     },
     logoBox: {
       padding: theme.spacing(1, 2),
-      height: theme.spacing(6)
+      height: theme.spacing(6),
     },
     logo: {
-      height: theme.spacing(4)
+      height: theme.spacing(4),
     },
     drawerGrid: {
       padding: theme.spacing(0, 2),
       backgroundColor: "#fff",
-      minHeight: theme.spacing(6)
+      minHeight: theme.spacing(6),
     },
     drawerLiveContent: {
-      backgroundColor: "#fff"
+      backgroundColor: "#fff",
     },
     backdrop: {
-      zIndex: theme.zIndex.drawer - 1 // Carefully selected to be above Window but below Drawer
+      zIndex: theme.zIndex.drawer - 1, // Carefully selected to be above Window but below Drawer
     },
     widgetItem: {
-      width: "220px"
+      width: "220px",
     },
     // IMPORTANT: shiftedLeft definition must be the last one, as styles are applied in that order via JSS
     shiftedLeft: {
-      left: DRAWER_WIDTH
-    }
+      left: DRAWER_WIDTH,
+    },
   };
 };
 
@@ -189,7 +189,7 @@
     /** CSS class declarations used in this component */
     classes: PropTypes.object.isRequired,
     /** Contains activeMap, layersConfig as well as objects that hold appConfig and mapConfig*/
-    config: PropTypes.object.isRequired
+    config: PropTypes.object.isRequired,
   };
 
   constructor(props) {
@@ -231,16 +231,6 @@
       // If cookie is not null, use it to show/hide Drawer.
       // If cookie however is null, fall back to the values from config.
       // Finally, fall back to "false" if no cookie or config is found.
-<<<<<<< HEAD
-      drawerPermanent:
-        drawerPermanentFromLocalStorage !== null
-          ? drawerPermanentFromLocalStorage
-          : (props.config.mapConfig.map.drawerVisible &&
-              props.config.mapConfig.map.drawerPermanent) ||
-            false,
-      activeDrawerContent: activeDrawerContentFromLocalStorage,
-      drawerMouseOverLock: false
-=======
       drawerPermanent: isMobile
         ? false
         : drawerPermanentFromLocalStorage !== null
@@ -260,7 +250,6 @@
           : props.config.mapConfig.map.activeDrawerOnStart || "plugins",
 
       drawerMouseOverLock: false,
->>>>>>> 311e558b
     };
     this.globalObserver = new Observer();
     this.appModel = new AppModel(props.config, this.globalObserver);
@@ -275,7 +264,7 @@
     Promise.all(promises).then(() => {
       this.setState(
         {
-          tools: this.appModel.getPlugins()
+          tools: this.appModel.getPlugins(),
         },
         () => {
           // If there's at least one plugin that renders in the Drawer Map Tools List,
@@ -287,9 +276,9 @@
               caption: "Kartverktyg",
               drawerTitle: "Kartverktyg",
               order: 0,
-              renderDrawerContent: function() {
+              renderDrawerContent: function () {
                 return null; // Nothing specific should be rendered - this is a special case!
-              }
+              },
             });
 
           // Tell everyone that we're done loading (in case someone listens)
@@ -303,17 +292,17 @@
   componentDidCatch(error) {}
 
   bindHandlers() {
-    this.globalObserver.subscribe("core.mapClick", results => {
+    this.globalObserver.subscribe("core.mapClick", (results) => {
       this.appModel.highlight(false);
       this.setState({
-        mapClickDataResult: results
+        mapClickDataResult: results,
       });
     });
 
-    this.globalObserver.subscribe("core.alert", message => {
+    this.globalObserver.subscribe("core.alert", (message) => {
       this.setState({
         alert: true,
-        alertMessage: message
+        alertMessage: message,
       });
     });
 
@@ -348,7 +337,7 @@
       }
     });
 
-    this.globalObserver.subscribe("core.drawerContentChanged", v => {
+    this.globalObserver.subscribe("core.drawerContentChanged", (v) => {
       if (v !== null) {
         this.setState({ drawerVisible: true, activeDrawerContent: v });
       } else {
@@ -356,7 +345,7 @@
       }
     });
 
-    this.globalObserver.subscribe("core.addDrawerToggleButton", button => {
+    this.globalObserver.subscribe("core.addDrawerToggleButton", (button) => {
       const newState = [...this.state.drawerButtons, button];
       this.setState({ drawerButtons: newState });
     });
@@ -393,8 +382,8 @@
       .getMap()
       .getLayers()
       .getArray()
-      .forEach(layer => {
-        layer.on("change:visible", e => {
+      .forEach((layer) => {
+        layer.on("change:visible", (e) => {
           this.globalObserver.publish("core.layerVisibilityChanged", e);
         });
       });
@@ -403,7 +392,7 @@
   renderInfoclickWindow() {
     // Check if admin wants Infoclick to be active
     const infoclickOptions = this.props.config.mapConfig.tools.find(
-      t => t.type === "infoclick"
+      (t) => t.type === "infoclick"
     )?.options;
 
     // The 'open' prop, below, will control whether the Window is
@@ -438,13 +427,13 @@
           height={infoclickOptions.height || 300}
           features={this.state.mapClickDataResult?.features}
           map={this.appModel.getMap()}
-          onDisplay={feature => {
+          onDisplay={(feature) => {
             this.appModel.highlight(feature);
           }}
           onClose={() => {
             this.appModel.highlight(false);
             this.setState({
-              mapClickDataResult: undefined
+              mapClickDataResult: undefined,
             });
           }}
         />
@@ -459,7 +448,7 @@
    *
    * @memberof App
    */
-  togglePermanent = e => {
+  togglePermanent = (e) => {
     this.setState({ drawerPermanent: !this.state.drawerPermanent }, () => {
       // Viewport size has changed, hence we must tell OL
       // to refresh canvas size.
@@ -486,11 +475,11 @@
     });
   };
 
-  handleMouseEnter = e => {
+  handleMouseEnter = (e) => {
     this.setState({ drawerMouseOverLock: true });
   };
 
-  handleMouseLeave = e => {
+  handleMouseLeave = (e) => {
     this.setState({ drawerMouseOverLock: false });
   };
 
@@ -524,7 +513,7 @@
 
   renderInformationPlugin() {
     const c = this.appModel.config.mapConfig.tools.find(
-      t => t.type === "information"
+      (t) => t.type === "information"
     );
 
     return (
@@ -540,7 +529,7 @@
   renderDrawerHeader = () => {
     const { classes, config } = this.props;
     const drawerTitle = this.state.drawerButtons.find(
-      db => db.value === this.state.activeDrawerContent
+      (db) => db.value === this.state.activeDrawerContent
     )?.drawerTitle;
 
     return (
@@ -612,7 +601,7 @@
         >
           <div id="plugin-buttons" />
         </Box>
-        {this.state.drawerButtons.map(db => {
+        {this.state.drawerButtons.map((db) => {
           return (
             <Box
               key={db.value}
@@ -640,7 +629,7 @@
 
     const searchPlugins = [
       this.appModel.plugins.search,
-      this.appModel.plugins.vtsearch
+      this.appModel.plugins.vtsearch,
     ];
 
     const defaultCookieNoticeMessage = this.isString(
@@ -660,7 +649,7 @@
         maxSnack={3}
         anchorOrigin={{
           vertical: "top",
-          horizontal: "center"
+          horizontal: "center",
         }}
       >
         <>
@@ -689,7 +678,7 @@
             id="appBox"
             className={cslx(classes.flexBox, {
               [classes.shiftedLeft]:
-                this.state.drawerPermanent && clean === false
+                this.state.drawerPermanent && clean === false,
             })}
           >
             <header
@@ -758,7 +747,7 @@
             id="map"
             className={cslx(classes.map, {
               [classes.shiftedLeft]:
-                this.state.drawerPermanent && clean === false
+                this.state.drawerPermanent && clean === false,
             })}
           ></div>
           <div
@@ -768,7 +757,7 @@
               classes.windowsContainer,
               {
                 [classes.shiftedLeft]:
-                  this.state.drawerPermanent && clean === false
+                  this.state.drawerPermanent && clean === false,
               }
             )}
           >
@@ -786,7 +775,7 @@
               // our plugins all the time.
               variant="persistent"
               classes={{
-                paper: classes.drawerBackground
+                paper: classes.drawerBackground,
               }}
             >
               {this.renderDrawerHeader()}
@@ -798,7 +787,7 @@
             <Backdrop
               open={this.state.drawerVisible && !this.state.drawerPermanent}
               className={classes.backdrop}
-              onClick={e => {
+              onClick={(e) => {
                 this.globalObserver.publish("core.hideDrawer");
               }}
             />
