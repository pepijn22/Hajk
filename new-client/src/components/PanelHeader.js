import React, { Component } from "react";
import propTypes from "prop-types";
<<<<<<< HEAD
import { withStyles } from "@material-ui/core/styles";
import CloseIcon from "@material-ui/icons/Close";
import FullscreenIcon from "@material-ui/icons/Fullscreen";
import FullscreenExitIcon from "@material-ui/icons/FullscreenExit";
import AspectRatioIcon from "@material-ui/icons/AspectRatio";
import { Hidden, Typography, IconButton, Box } from "@material-ui/core";
import { withTranslation } from "react-i18next";
=======
import { styled } from "@mui/material/styles";
import CloseIcon from "@mui/icons-material/Close";
import FullscreenIcon from "@mui/icons-material/Fullscreen";
import FullscreenExitIcon from "@mui/icons-material/FullscreenExit";
import AspectRatioIcon from "@mui/icons-material/AspectRatio";
import { Hidden, Typography, IconButton, Box } from "@mui/material";
import { visuallyHidden } from "@mui/utils";
>>>>>>> af963bdc

const StyledHeader = styled("header")(({ mode, theme }) => ({
  padding: `${
    mode === "minimized" ? theme.spacing(0) : theme.spacing(1)
  } ${theme.spacing(2)}`,
  borderBottom: `4px solid ${theme.palette.primary.main}`,
  userSelect: "none",
  display: "flex",
  alignItems: "center",
  justifyContent: "space-between",
  minHeight: 46,
}));

class PanelHeader extends Component {
  static propTypes = {
    allowMaximizedWindow: propTypes.bool.isRequired,
    color: propTypes.string,
    mode: propTypes.oneOf(["window", "maximized", "minimized"]),
    onClose: propTypes.func.isRequired,
    onMaximize: propTypes.func.isRequired,
    onMinimize: propTypes.func.isRequired,
    title: propTypes.string.isRequired,
  };

  renderCustomHeaderButtons = () => {
    const { customHeaderButtons } = this.props;
    return customHeaderButtons.map((buttonInfo, index) => {
      const HeaderActionIcon = buttonInfo.icon.type;
      const description = buttonInfo.description;
      return (
        <IconButton
          key={index}
          onClick={buttonInfo.onClickCallback}
          size="small"
        >
          <span style={visuallyHidden}>{description}</span>
          <HeaderActionIcon />
        </IconButton>
      );
    });
  };

  shouldRenderCustomHeaderButtons = () => {
    const { customHeaderButtons } = this.props;
    return customHeaderButtons && customHeaderButtons.length > 0;
  };

  render() {
<<<<<<< HEAD
    const { allowMaximizedWindow, classes, mode, t } = this.props;
=======
    const { allowMaximizedWindow, mode } = this.props;
>>>>>>> af963bdc
    return (
      <StyledHeader
        style={{ borderColor: this.props.color }} // Allow for dynamic override of accent border color
        mode={this.props.mode}
      >
        <Typography component="h1" variant="button" align="left" noWrap={true}>
          {t(this.props.title)}
        </Typography>
        <Box display="flex" component="nav">
          {this.shouldRenderCustomHeaderButtons() &&
            this.renderCustomHeaderButtons()}
          {mode !== "maximized" && // If window isn't in fit screen mode currently…
            (mode === "minimized" ? ( // … but it's minimized…
              <IconButton size="small" onClick={this.props.onMaximize}>
<<<<<<< HEAD
                <Typography variant="srOnly">
                  {t("common.maximizeWindow")}
                </Typography>
=======
                <span style={visuallyHidden}>Maximera fönster</span>
>>>>>>> af963bdc
                <FullscreenIcon // …render the maximize icon.
                />
              </IconButton>
            ) : (
              // If it's already in "window" mode though, render the minimize icon.
              <IconButton size="small" onClick={this.props.onMinimize}>
<<<<<<< HEAD
                <Typography variant="srOnly">
                  {t("common.minimizeWindow")}
                </Typography>
=======
                <span style={visuallyHidden}>Minimera fönster</span>
>>>>>>> af963bdc
                <FullscreenExitIcon />
              </IconButton>
            ))}
          <Hidden smDown>
            {allowMaximizedWindow && ( // If we're not on mobile and config allows fit-to-screen…
              <IconButton size="small" onClick={this.props.onMaximize}>
<<<<<<< HEAD
                <Typography variant="srOnly">
                  {t("common.maximizeWindow")}
                </Typography>
=======
                <span style={visuallyHidden}>Maximera fönster</span>
>>>>>>> af963bdc
                <AspectRatioIcon // … render the action button. Note: it will remain the same…
                />
              </IconButton>
            )}
          </Hidden>
          <IconButton size="small" onClick={this.props.onClose}>
<<<<<<< HEAD
            <Typography variant="srOnly">{t("common.closeWindow")}</Typography>
=======
            <span style={visuallyHidden}>Stäng fönster</span>
>>>>>>> af963bdc
            <CloseIcon />
          </IconButton>
        </Box>
      </StyledHeader>
    );
  }
}

<<<<<<< HEAD
export default withTranslation()(withStyles(styles)(PanelHeader));
=======
export default PanelHeader;
>>>>>>> af963bdc
<|MERGE_RESOLUTION|>--- conflicted
+++ resolved
@@ -1,14 +1,5 @@
 import React, { Component } from "react";
 import propTypes from "prop-types";
-<<<<<<< HEAD
-import { withStyles } from "@material-ui/core/styles";
-import CloseIcon from "@material-ui/icons/Close";
-import FullscreenIcon from "@material-ui/icons/Fullscreen";
-import FullscreenExitIcon from "@material-ui/icons/FullscreenExit";
-import AspectRatioIcon from "@material-ui/icons/AspectRatio";
-import { Hidden, Typography, IconButton, Box } from "@material-ui/core";
-import { withTranslation } from "react-i18next";
-=======
 import { styled } from "@mui/material/styles";
 import CloseIcon from "@mui/icons-material/Close";
 import FullscreenIcon from "@mui/icons-material/Fullscreen";
@@ -16,7 +7,7 @@
 import AspectRatioIcon from "@mui/icons-material/AspectRatio";
 import { Hidden, Typography, IconButton, Box } from "@mui/material";
 import { visuallyHidden } from "@mui/utils";
->>>>>>> af963bdc
+import { withTranslation } from "react-i18next";
 
 const StyledHeader = styled("header")(({ mode, theme }) => ({
   padding: `${
@@ -65,11 +56,7 @@
   };
 
   render() {
-<<<<<<< HEAD
-    const { allowMaximizedWindow, classes, mode, t } = this.props;
-=======
-    const { allowMaximizedWindow, mode } = this.props;
->>>>>>> af963bdc
+    const { allowMaximizedWindow, mode, t } = this.props;
     return (
       <StyledHeader
         style={{ borderColor: this.props.color }} // Allow for dynamic override of accent border color
@@ -84,50 +71,28 @@
           {mode !== "maximized" && // If window isn't in fit screen mode currently…
             (mode === "minimized" ? ( // … but it's minimized…
               <IconButton size="small" onClick={this.props.onMaximize}>
-<<<<<<< HEAD
-                <Typography variant="srOnly">
-                  {t("common.maximizeWindow")}
-                </Typography>
-=======
-                <span style={visuallyHidden}>Maximera fönster</span>
->>>>>>> af963bdc
+                <span style={visuallyHidden}>{t("common.maximizeWindow")}</span>
                 <FullscreenIcon // …render the maximize icon.
                 />
               </IconButton>
             ) : (
               // If it's already in "window" mode though, render the minimize icon.
               <IconButton size="small" onClick={this.props.onMinimize}>
-<<<<<<< HEAD
-                <Typography variant="srOnly">
-                  {t("common.minimizeWindow")}
-                </Typography>
-=======
-                <span style={visuallyHidden}>Minimera fönster</span>
->>>>>>> af963bdc
+                <span style={visuallyHidden}>{t("common.minimizeWindow")}</span>
                 <FullscreenExitIcon />
               </IconButton>
             ))}
           <Hidden smDown>
             {allowMaximizedWindow && ( // If we're not on mobile and config allows fit-to-screen…
               <IconButton size="small" onClick={this.props.onMaximize}>
-<<<<<<< HEAD
-                <Typography variant="srOnly">
-                  {t("common.maximizeWindow")}
-                </Typography>
-=======
-                <span style={visuallyHidden}>Maximera fönster</span>
->>>>>>> af963bdc
+                <span style={visuallyHidden}>{t("common.maximizeWindow")}</span>
                 <AspectRatioIcon // … render the action button. Note: it will remain the same…
                 />
               </IconButton>
             )}
           </Hidden>
           <IconButton size="small" onClick={this.props.onClose}>
-<<<<<<< HEAD
-            <Typography variant="srOnly">{t("common.closeWindow")}</Typography>
-=======
-            <span style={visuallyHidden}>Stäng fönster</span>
->>>>>>> af963bdc
+            <span style={visuallyHidden}>{t("common.closeWindow")}</span>
             <CloseIcon />
           </IconButton>
         </Box>
@@ -136,8 +101,4 @@
   }
 }
 
-<<<<<<< HEAD
-export default withTranslation()(withStyles(styles)(PanelHeader));
-=======
-export default PanelHeader;
->>>>>>> af963bdc
+export default withTranslation()(PanelHeader);