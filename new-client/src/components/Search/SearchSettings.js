--- conflicted
+++ resolved
@@ -1,10 +1,4 @@
 import React from "react";
-<<<<<<< HEAD
-
-import { withStyles } from "@material-ui/core/styles";
-import { withTranslation } from "react-i18next";
-=======
->>>>>>> af963bdc
 import {
   Tooltip,
   Grid,
@@ -19,6 +13,7 @@
   Input,
 } from "@mui/material";
 import { styled } from "@mui/material/styles";
+import { withTranslation } from "react-i18next";
 
 const ChipsWrapper = styled("div")(({ theme }) => ({
   display: "flex",
@@ -37,12 +32,7 @@
   };
 
   render() {
-<<<<<<< HEAD
-    const { classes, searchOptions, searchSources, searchModel, t } =
-      this.props;
-=======
-    const { searchOptions, searchSources, searchModel } = this.props;
->>>>>>> af963bdc
+    const { searchOptions, searchSources, searchModel, t } = this.props;
     return (
       <Grid container spacing={2} direction="column">
         <Grid item xs>
@@ -52,12 +42,8 @@
             </FormLabel>
             <FormGroup>
               <Tooltip
-<<<<<<< HEAD
+                disableInteractive
                 title={t("core.search.settings.general.limitSources.toolTip")}
-=======
-                disableInteractive
-                title="Slå på för att välja vilka datakällor som sökningen kommer göras i. Om reglaget är i off-läget kommer sökningen att ske i alla tillgänliga sökkällor."
->>>>>>> af963bdc
               >
                 <FormControlLabel
                   label={t("core.search.settings.general.limitSources.title")}
@@ -150,12 +136,8 @@
             </FormLabel>
             <FormGroup>
               <Tooltip
-<<<<<<< HEAD
+                disableInteractive
                 title={t("core.search.settings.text.wildcardAtStart.toolTip")}
-=======
-                disableInteractive
-                title="Om aktivt kommer en sökning på 'väg' även ge träffar på exempelvis 'storväg'."
->>>>>>> af963bdc
               >
                 <FormControlLabel
                   label={t("core.search.settings.text.wildcardAtStart.title")}
@@ -174,12 +156,8 @@
                 />
               </Tooltip>
               <Tooltip
-<<<<<<< HEAD
+                disableInteractive
                 title={t("core.search.settings.text.wildcardAtEnd.toolTip")}
-=======
-                disableInteractive
-                title="Om aktivt kommer en sökning på 'väg' även ge träffar på exempelvis 'vägen'."
->>>>>>> af963bdc
               >
                 <FormControlLabel
                   label={t("core.search.settings.text.wildcardAtEnd.title")}
@@ -197,14 +175,10 @@
                   }
                 />
               </Tooltip>
-<<<<<<< HEAD
-              <Tooltip title={t("core.search.settings.text.matchCase.toolTip")}>
-=======
-              <Tooltip
-                disableInteractive
-                title="Om aktivt kommer en sökning på 'a' inte ge träffar på 'A'. Inaktivera för att söka oberoende av gemener/versaler."
-              >
->>>>>>> af963bdc
+              <Tooltip
+                disableInteractive
+                title={t("core.search.settings.text.matchCase.toolTip")}
+              >
                 <FormControlLabel
                   label={t("core.search.settings.text.matchCase.title")}
                   control={
@@ -232,12 +206,8 @@
             </FormLabel>
             <FormGroup>
               <Tooltip
-<<<<<<< HEAD
+                disableInteractive
                 title={t("core.search.settings.spatial.activeFilter.toolTip")}
-=======
-                disableInteractive
-                title="Om aktivt kommer hela objektet (exempelvis en fastigheten) behöva rymmas inom sökområdet för att komma med i resultatet. Om inaktivt räcker det att endast en liten del av objektet ryms inom, eller nuddar vid, sökområdet."
->>>>>>> af963bdc
               >
                 <FormControlLabel
                   label={t("core.search.settings.spatial.activeFilter.title")}
@@ -268,14 +238,10 @@
             </FormLabel>
             <FormGroup>
               <Tooltip
-<<<<<<< HEAD
+                disableInteractive
                 title={t(
                   "core.search.settings.resultsDisplay.mapLabels.toolTip"
                 )}
-=======
-                disableInteractive
-                title="Om aktivt kommer en etikett att visas i kartan intill det markerade sökresultatet"
->>>>>>> af963bdc
               >
                 <FormControlLabel
                   label={t(
@@ -303,8 +269,4 @@
   }
 }
 
-<<<<<<< HEAD
-export default withTranslation()(withStyles(styles)(SearchSettings));
-=======
-export default SearchSettings;
->>>>>>> af963bdc
+export default withTranslation()(SearchSettings);