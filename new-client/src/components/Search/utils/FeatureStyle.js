--- conflicted
+++ resolved
@@ -114,15 +114,11 @@
         scale: (isValidNumber(scale) ? scale : 1) * multiplier,
         src: markerImg?.length > 0 ? markerImg : defaultMarker,
       }),
-<<<<<<< HEAD
-      ...(type === "highlight" && { zIndex: 5002 }), // Highlight style should always stay on top of other labels
-=======
       ...(!type
         ? { zIndex: 990 } // "default" search result style on bottom
         : type === "selection"
         ? { zIndex: 995 } // "selected" search result above the default
         : { zIndex: 1000 }), // "highlighted" search result at the top
->>>>>>> b1199d14
       ...(this.#enableLabelOnHighlight && {
         text: new Text({
           textAlign: textAlign,
