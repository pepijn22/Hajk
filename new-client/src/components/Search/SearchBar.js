--- conflicted
+++ resolved
@@ -23,15 +23,11 @@
   useMediaQuery,
   Popper,
   Tooltip,
-<<<<<<< HEAD
-} from "@material-ui/core";
-import { withTranslation } from "react-i18next";
-=======
 } from "@mui/material";
 import { visuallyHidden } from "@mui/utils";
 import { styled } from "@mui/material/styles";
 import { Visibility, VisibilityOff } from "@mui/icons-material";
->>>>>>> af963bdc
+import { withTranslation } from "react-i18next";
 
 // A HOC that pipes isMobile to the children. See this as a proposed
 // solution. It is not pretty, but if we move this to a separate file
@@ -237,23 +233,11 @@
    * @returns {string} placeholder text
    */
   getPlaceholder = () => {
-<<<<<<< HEAD
-    // Due to I18N, we ignore the value of `props.options.searchBarPlaceholder`. If the value from
-    // `props.options.searchBarPlaceholder` is missing in the I18N translation files the users might
-    // experience strange behavior when switching languages.
-    const { searchActive, t } = this.props;
-    // Depending on which search tool that is active we want different placeholders in the search bar.
-    // If the draw or select tool is active...
-    return searchActive === "selectSearch" || searchActive === "draw"
-      ? t("core.search.searchBar.placeHolders.objectSearch") // we want a text telling the user that they are searching with an object in the map...
-      : searchActive === "extentSearch"
-      ? t("core.search.searchBar.placeHolders.extentSearch") // and if the extent tool is active we want to tell the user that they are searching in the entire extent...
-      : this.props.t("core.search.searchBar.placeHolders.defaultSearch"); // otherwise we fall back on the standard placeHolder.
-=======
     const {
       options,
       searchActive,
       searchOptions: { searchInVisibleLayers },
+      t,
     } = this.props;
 
     const labelPostfix = searchInVisibleLayers
@@ -267,7 +251,6 @@
       : options.searchBarPlaceholder
       ? `${options.searchBarPlaceholder}${labelPostfix}`
       : `Sök${labelPostfix}`;
->>>>>>> af963bdc
   };
 
   renderSearchResultList = () => {
@@ -396,44 +379,31 @@
       handleOnClickOrKeyboardSearch,
       setSearchSources,
       failedWFSFetchMessage,
-<<<<<<< HEAD
       t,
-=======
       isMobile,
->>>>>>> af963bdc
     } = this.props;
     const disableUnderline = isMobile ? { disableUnderline: true } : null;
     const showFailedWFSMessage =
       failedWFSFetchMessage.length > 0 && showSearchResults;
 
     const expandMessage = resultPanelCollapsed
-<<<<<<< HEAD
       ? t("core.search.searchBar.expandButton.collapsed")
       : t("core.search.searchBar.expandButton.open");
-=======
-      ? "Visa lista med sökresultat"
-      : "Dölj lista med sökresultat";
 
     const toggleResultsLayerVisibilityMessage = this.state.resultsLayerVisible
       ? "Dölj sökresultat i kartan"
       : "Visa sökresultat i kartan";
 
->>>>>>> af963bdc
     const placeholder = this.getPlaceholder();
     return (
       <TextField
         {...params}
-<<<<<<< HEAD
         label={
-          <Typography variant="srOnly">
+          <span style={visuallyHidden}>
             {t("core.search.searchBar.srText")}
-          </Typography>
+          </span>
         }
-        variant={width === "xs" ? "standard" : "outlined"}
-=======
-        label={<span style={visuallyHidden}>Sök i webbplatsens innehåll</span>}
         variant={isMobile ? "standard" : "outlined"}
->>>>>>> af963bdc
         placeholder={placeholder}
         onKeyPress={handleSearchBarKeyPress}
         InputLabelProps={{ shrink: true }}
@@ -449,24 +419,17 @@
               {showFailedWFSMessage &&
                 this.renderFailedWFSFetchWarning(failedWFSFetchMessage)}
               {!showSearchResults ? (
-<<<<<<< HEAD
                 <Tooltip
+                  disableInteractive
                   title={t("core.search.searchBar.searchButton.toolTip")}
                 >
-=======
-                <Tooltip disableInteractive title="Utför sökning">
->>>>>>> af963bdc
                   <IconButton
                     size="small"
                     onClick={handleOnClickOrKeyboardSearch}
                   >
-<<<<<<< HEAD
-                    <Typography variant="srOnly">
+                    <span style={visuallyHidden}>
                       {t("core.search.searchBar.searchButton.srText")}
-                    </Typography>
-=======
-                    <span style={visuallyHidden}>Utför sökning</span>
->>>>>>> af963bdc
+                    </span>
                     <SearchIcon />
                   </IconButton>
                 </Tooltip>
@@ -514,17 +477,14 @@
               {searchString.length > 0 ||
               showSearchResults ||
               searchActive !== "" ? (
-<<<<<<< HEAD
-                <Tooltip title={t("core.search.searchBar.clearButton.toolTip")}>
+                <Tooltip
+                  disableInteractive
+                  title={t("core.search.searchBar.clearButton.toolTip")}
+                >
                   <IconButton onClick={handleOnClear} size="small">
-                    <Typography variant="srOnly">
+                    <span style={visuallyHidden}>
                       {t("core.search.searchBar.clearButton.srText")}
-                    </Typography>
-=======
-                <Tooltip disableInteractive title="Rensa sökning">
-                  <IconButton onClick={handleOnClear} size="small">
-                    <span style={visuallyHidden}>Rensa sökning</span>
->>>>>>> af963bdc
+                    </span>
                     <ClearIcon />
                   </IconButton>
                 </Tooltip>
@@ -563,10 +523,4 @@
   }
 }
 
-<<<<<<< HEAD
-export default withTranslation()(
-  withStyles(styles)(withTheme(withWidth()(SearchBar)))
-);
-=======
-export default withIsMobile()(SearchBar);
->>>>>>> af963bdc
+export default withTranslation()(withIsMobile()(SearchBar));