--- conflicted
+++ resolved
@@ -1,16 +1,9 @@
 import React from "react";
-<<<<<<< HEAD
-import { withStyles } from "@material-ui/core/styles";
-import { withTranslation } from "react-i18next";
-import { Checkbox, Typography, Tooltip, Grid } from "@material-ui/core";
-import StarIcon from "@material-ui/icons/Star";
-import StarBorderIcon from "@material-ui/icons/StarBorder";
-=======
 import { Checkbox, Typography, Tooltip, Grid } from "@mui/material";
 import StarIcon from "@mui/icons-material/Star";
 import StarBorderIcon from "@mui/icons-material/StarBorder";
 import { styled } from "@mui/material/styles";
->>>>>>> af963bdc
+import { withTranslation } from "react-i18next";
 
 const IconWrapper = styled("div")(({ theme }) => ({
   display: "flex",
@@ -111,10 +104,4 @@
     }
   }
 }
-<<<<<<< HEAD
-export default withTranslation()(
-  withStyles(styles)(SearchResultsDatasetFeature)
-);
-=======
-export default SearchResultsDatasetFeature;
->>>>>>> af963bdc
+export default withTranslation()(SearchResultsDatasetFeature);