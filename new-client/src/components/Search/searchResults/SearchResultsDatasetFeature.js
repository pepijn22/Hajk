--- conflicted
+++ resolved
@@ -66,12 +66,7 @@
   };
 
   render() {
-<<<<<<< HEAD
-    const { feature, featureTitle, shouldRenderSelectedCollection } =
-      this.props;
-=======
-    const { feature, classes, shouldRenderSelectedCollection } = this.props;
->>>>>>> 6208002f
+    const { feature, shouldRenderSelectedCollection } = this.props;
     const shouldRenderCheckbox =
       feature.getGeometry() && shouldRenderSelectedCollection;
     if (feature.featureTitle.length > 0) {
@@ -81,15 +76,9 @@
             ? this.renderShowInMapCheckbox()
             : this.renderOriginBasedIcon()}
           <Grid item xs={9}>
-<<<<<<< HEAD
             <StyledTypography noWrap align="left">
-              {featureTitle}
+              {feature.featureTitle}
             </StyledTypography>
-=======
-            <Typography noWrap align="left" className={classes.typography}>
-              {feature.featureTitle}
-            </Typography>
->>>>>>> 6208002f
           </Grid>
           <Grid item xs={1}></Grid>
         </GridRoot>
