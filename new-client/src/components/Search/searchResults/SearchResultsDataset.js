--- conflicted
+++ resolved
@@ -159,12 +159,7 @@
             return (
               <StyledListItem
                 disableTouchRipple
-<<<<<<< HEAD
-                key={f.id}
-=======
-                className={classes.featureListItem}
                 key={f.getId()}
->>>>>>> bff3e67b
                 divider
                 button
                 onClick={() => {
