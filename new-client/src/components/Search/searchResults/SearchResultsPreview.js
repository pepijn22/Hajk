import React from "react";
<<<<<<< HEAD
import { withStyles } from "@material-ui/core/styles";
import { withTranslation } from "react-i18next";
import { Grid, Popover, Typography, fade } from "@material-ui/core";
=======
import { Grid, Popover, Typography, alpha } from "@mui/material";
>>>>>>> af963bdc
import SearchResultsDatasetFeatureDetails from "./SearchResultsDatasetFeatureDetails";
import { styled } from "@mui/material/styles";

const StyledPopover = styled(Popover)(({ theme }) => ({
  pointerEvents: "none",
  "& .MuiPopover-paper": {
    width: 400,
    maxHeight: 200,
    overflow: "hidden",
    background: alpha(theme.palette.background.paper, 0.8),
  },
}));

const HeaderContainer = styled(Grid)(({ theme }) => ({
  paddingTop: theme.spacing(0.8),
}));

const ContentContainer = styled(Grid)(({ theme }) => ({
  borderTop: `${theme.spacing(0.2)} solid ${theme.palette.divider}`,
}));

class SearchResultsPreview extends React.PureComponent {
  renderFeaturePreview = () => {
<<<<<<< HEAD
    const {
      classes,
      activeFeatureCollection,
      previewFeature,
      anchorEl,
      app,
      getFeatureTitle,
      t,
    } = this.props;
=======
    const { activeFeatureCollection, previewFeature, anchorEl, app } =
      this.props;
>>>>>>> af963bdc

    return (
      <StyledPopover
        id="mouse-over-popover"
        open={Boolean(anchorEl)}
        anchorEl={anchorEl}
        anchorOrigin={{
          vertical: "center",
          horizontal: "left",
        }}
        transformOrigin={{
          vertical: "top",
          horizontal: "right",
        }}
        disableRestoreFocus
      >
        <Grid container>
<<<<<<< HEAD
          <Grid
            item
            align="center"
            className={classes.previewHeaderContainer}
            xs={12}
          >
            <Typography variant="button">
              {t("core.search.searchResults.previewTitle")}
            </Typography>
          </Grid>
          <Grid item className={classes.previewContentContainer} xs={12}>
=======
          <HeaderContainer item align="center" xs={12}>
            <Typography variant="button">Förhandsvisning</Typography>
          </HeaderContainer>
          <ContentContainer item xs={12}>
>>>>>>> af963bdc
            <SearchResultsDatasetFeatureDetails
              feature={previewFeature}
              app={app}
              source={activeFeatureCollection.source}
            />
          </ContentContainer>
        </Grid>
      </StyledPopover>
    );
  };

  render() {
    const { previewFeature } = this.props;
    return previewFeature ? this.renderFeaturePreview() : null;
  }
}

<<<<<<< HEAD
export default withTranslation()(withStyles(styles)(SearchResultsPreview));
=======
export default SearchResultsPreview;
>>>>>>> af963bdc
<|MERGE_RESOLUTION|>--- conflicted
+++ resolved
@@ -1,11 +1,6 @@
 import React from "react";
-<<<<<<< HEAD
-import { withStyles } from "@material-ui/core/styles";
+import { Grid, Popover, Typography, alpha } from "@mui/material";
 import { withTranslation } from "react-i18next";
-import { Grid, Popover, Typography, fade } from "@material-ui/core";
-=======
-import { Grid, Popover, Typography, alpha } from "@mui/material";
->>>>>>> af963bdc
 import SearchResultsDatasetFeatureDetails from "./SearchResultsDatasetFeatureDetails";
 import { styled } from "@mui/material/styles";
 
@@ -29,20 +24,8 @@
 
 class SearchResultsPreview extends React.PureComponent {
   renderFeaturePreview = () => {
-<<<<<<< HEAD
-    const {
-      classes,
-      activeFeatureCollection,
-      previewFeature,
-      anchorEl,
-      app,
-      getFeatureTitle,
-      t,
-    } = this.props;
-=======
-    const { activeFeatureCollection, previewFeature, anchorEl, app } =
+    const { activeFeatureCollection, previewFeature, anchorEl, app, t } =
       this.props;
->>>>>>> af963bdc
 
     return (
       <StyledPopover
@@ -60,24 +43,12 @@
         disableRestoreFocus
       >
         <Grid container>
-<<<<<<< HEAD
-          <Grid
-            item
-            align="center"
-            className={classes.previewHeaderContainer}
-            xs={12}
-          >
+          <HeaderContainer item align="center" xs={12}>
             <Typography variant="button">
               {t("core.search.searchResults.previewTitle")}
             </Typography>
-          </Grid>
-          <Grid item className={classes.previewContentContainer} xs={12}>
-=======
-          <HeaderContainer item align="center" xs={12}>
-            <Typography variant="button">Förhandsvisning</Typography>
           </HeaderContainer>
           <ContentContainer item xs={12}>
->>>>>>> af963bdc
             <SearchResultsDatasetFeatureDetails
               feature={previewFeature}
               app={app}
@@ -95,8 +66,4 @@
   }
 }
 
-<<<<<<< HEAD
-export default withTranslation()(withStyles(styles)(SearchResultsPreview));
-=======
-export default SearchResultsPreview;
->>>>>>> af963bdc
+export default withTranslation()(SearchResultsPreview);