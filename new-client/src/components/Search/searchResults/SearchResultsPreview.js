--- conflicted
+++ resolved
@@ -23,18 +23,8 @@
 
 class SearchResultsPreview extends React.PureComponent {
   renderFeaturePreview = () => {
-<<<<<<< HEAD
-    const {
-      activeFeatureCollection,
-      previewFeature,
-      anchorEl,
-      app,
-      getFeatureTitle,
-    } = this.props;
-=======
-    const { classes, activeFeatureCollection, previewFeature, anchorEl, app } =
+    const { activeFeatureCollection, previewFeature, anchorEl, app } =
       this.props;
->>>>>>> 6208002f
 
     return (
       <StyledPopover
