--- conflicted
+++ resolved
@@ -12,12 +12,6 @@
   Grid,
   Grow,
   IconButton,
-<<<<<<< HEAD
-} from "@material-ui/core";
-import { withStyles } from "@material-ui/core/styles";
-import { withTranslation } from "react-i18next";
-import SearchResultsDownloadMenu from "./SearchResultsDownloadMenu";
-=======
   Link,
   Menu,
   MenuItem,
@@ -26,7 +20,7 @@
   Tooltip,
   Typography,
 } from "@mui/material";
->>>>>>> af963bdc
+import { withTranslation } from "react-i18next";
 
 import FilterListIcon from "@mui/icons-material/FilterList";
 import SortIcon from "@mui/icons-material/Sort";
@@ -504,10 +498,7 @@
   };
 
   renderFilterTool = () => {
-<<<<<<< HEAD
-    const { classes, t } = this.props;
-=======
->>>>>>> af963bdc
+    const { t } = this.props;
     const filterActive = this.isFilterActive();
     const filterHelpText = filterActive
       ? t("core.search.searchResults.tools.filter.toolTipActive")
@@ -536,10 +527,7 @@
   };
 
   renderSortTool = () => {
-<<<<<<< HEAD
-    const { classes, t } = this.props;
-=======
->>>>>>> af963bdc
+    const { t } = this.props;
     const {
       activeFeatureCollection,
       featureCollectionSortingStrategy,
@@ -580,18 +568,14 @@
   };
 
   renderClearTool = () => {
-<<<<<<< HEAD
-    const { classes, t } = this.props;
+    const { t } = this.props;
     return (
-      <Tooltip title={t("core.search.searchResults.tools.clear.toolTip")}>
-        <Button
-          className={classes.headerButtons}
-=======
-    return (
-      <Tooltip disableInteractive title="Rensa alla selekterade objekt">
+      <Tooltip
+        disableInteractive
+        title={t("core.search.searchResults.tools.clear.toolTip")}
+      >
         <IconButton
           sx={{ minWidth: 30 }}
->>>>>>> af963bdc
           onClick={this.clearAllSelectedFeaturesInView}
         >
           <DeleteIcon />
@@ -646,10 +630,7 @@
   };
 
   renderSearchResultListTools = () => {
-<<<<<<< HEAD
-    const { classes, t } = this.props;
-=======
->>>>>>> af963bdc
+    const { t } = this.props;
     if (this.allToolsDisabled()) {
       return null;
     } else {
@@ -668,16 +649,12 @@
           </Grow>
           <Grid item>
             <Tooltip
-<<<<<<< HEAD
+              disableInteractive
               title={t(
                 `core.search.searchResults.tools.${
                   this.state.showTools ? "toolTipOpened" : "toolTipClosed"
                 }`
               )}
-=======
-              disableInteractive
-              title={`${this.state.showTools ? "Dölj" : "Visa"} verktyg`}
->>>>>>> af963bdc
             >
               <IconButton
                 sx={{ minWidth: 30 }}
@@ -927,10 +904,7 @@
   };
 
   renderBreadCrumbs = (featureCollectionTitle, featureTitle) => {
-<<<<<<< HEAD
-    const { classes, t } = this.props;
-=======
->>>>>>> af963bdc
+    const { t } = this.props;
     const { activeFeatureCollection, activeFeature } = this.state;
     const shouldRenderFeatureCollectionDetails =
       activeFeatureCollection && !activeFeatureCollection.source.onClickName;
@@ -938,54 +912,6 @@
       activeFeature && !activeFeature.onClickName;
     if (shouldRenderFeatureCollectionDetails) {
       return (
-<<<<<<< HEAD
-        <Breadcrumbs aria-label="breadcrumb" separator="/">
-          <Tooltip
-            title={t(
-              "core.search.searchResults.breadCrumbs.searchResults.toolTip"
-            )}
-          >
-            <Link
-              className={classes.breadCrumbLinks}
-              tabIndex={0}
-              color="textPrimary"
-              variant="caption"
-              onClick={(e) => {
-                e.stopPropagation();
-                this.handleActiveFeatureChange();
-              }}
-              onKeyDown={(event) => {
-                if (this.keyPressIsEnter(event)) {
-                  this.handleActiveFeatureChange();
-                }
-              }}
-              onChange={this.handleActiveFeatureChange}
-            >
-              {t("core.search.searchResults.headerTitle")}
-            </Link>
-          </Tooltip>
-          <Tooltip title={featureCollectionTitle}>
-            <Link
-              className={classes.breadCrumbLinks}
-              tabIndex={0}
-              color="textPrimary"
-              variant="caption"
-              onClick={(e) => {
-                e.stopPropagation();
-                this.setActiveFeature(undefined);
-              }}
-              onKeyDown={(event) => {
-                if (this.keyPressIsEnter(event)) {
-                  this.setActiveFeature(undefined);
-                }
-              }}
-            >
-              {featureCollectionTitle}
-            </Link>
-          </Tooltip>
-          {shouldRenderFeatureDetails && (
-            <Tooltip title={featureTitle}>
-=======
         <>
           <Button
             startIcon={<ArrowBack />}
@@ -1004,7 +930,12 @@
           </Button>
           <Divider />
           <Breadcrumbs aria-label="breadcrumb" separator="/">
-            <Tooltip disableInteractive title="Tillbaka till alla sökresultat">
+            <Tooltip
+              disableInteractive
+              title={t(
+                "core.search.searchResults.breadCrumbs.searchResults.toolTip"
+              )}
+            >
               <Link
                 tabIndex={0}
                 underline="hover"
@@ -1022,11 +953,10 @@
                 }}
                 onChange={this.handleActiveFeatureChange}
               >
-                Sökresultat
+                {t("core.search.searchResults.headerTitle")}
               </Link>
             </Tooltip>
             <Tooltip disableInteractive title={featureCollectionTitle}>
->>>>>>> af963bdc
               <Link
                 tabIndex={0}
                 underline="hover"
@@ -1070,10 +1000,7 @@
 
   renderHeaderInfoBar = (featureCollectionTitle) => {
     const { activeFeatureCollection } = this.state;
-<<<<<<< HEAD
-    const { classes, t } = this.props;
-=======
->>>>>>> af963bdc
+    const { t } = this.props;
     return (
       <Grid
         container
@@ -1241,8 +1168,4 @@
   }
 }
 
-<<<<<<< HEAD
-export default withTranslation()(withStyles(styles)(SearchResultsContainer));
-=======
-export default SearchResultsContainer;
->>>>>>> af963bdc
+export default withTranslation(SearchResultsContainer);