#popup {
  display: none;
}

.ol-popup {
  position: absolute;
  background-color: white;
  -webkit-filter: drop-shadow(0 1px 4px rgba(0, 0, 0, 0.2));
  filter: drop-shadow(0 1px 4px rgba(0, 0, 0, 0.2));
  padding: 15px;
  border-radius: 10px;
  border: 1px solid #cccccc;
  bottom: 12px;
  left: -50px;
  min-width: 280px;
<<<<<<< HEAD
  z-index: 1000;
=======
  z-index: 2000;
>>>>>>> fe144948
}
.ol-popup:after,
.ol-popup:before {
  top: 100%;
  border: solid transparent;
  content: " ";
  height: 0;
  width: 0;
  position: absolute;
  pointer-events: none;
}
.ol-popup:after {
  border-top-color: white;
  border-width: 10px;
  left: 48px;
  margin-left: -10px;
}
.ol-popup:before {
  border-top-color: #cccccc;
  border-width: 11px;
  left: 48px;
  margin-left: -11px;
}
.ol-popup-closer {
  text-decoration: none;
  position: absolute;
  top: 2px;
  right: 8px;
}
.ol-popup-closer {
  cursor: pointer;
}

#popup-content {
  max-height: 250px;
  overflow: auto;
  margin-top: 7px;
  margin-right: -9px;
}

.toggle {
  text-align: center;
  font-size: 20px;
  padding: 10px;
}

.toggle-text {
  text-align: center;
}<|MERGE_RESOLUTION|>--- conflicted
+++ resolved
@@ -13,11 +13,7 @@
   bottom: 12px;
   left: -50px;
   min-width: 280px;
-<<<<<<< HEAD
-  z-index: 1000;
-=======
   z-index: 2000;
->>>>>>> fe144948
 }
 .ol-popup:after,
 .ol-popup:before {
