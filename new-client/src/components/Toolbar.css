--- conflicted
+++ resolved
@@ -4,11 +4,6 @@
   color: #333333;
   width: 50px;
   height: 50px;
-<<<<<<< HEAD
-=======
-  border-top: 1px solid black;
-  border-bottom: 1px solid black;
->>>>>>> 5f547bd0
   cursor: pointer;
   float: left;
   margin: 10px 0;
@@ -16,11 +11,6 @@
   text-align: center;
   font-size: 25pt;
   line-height: 25pt;
-<<<<<<< HEAD
-  text-align: center;
-  border-radius: 150px;
-=======
->>>>>>> 5f547bd0
 }
 
 .toolbar > div:first-of-type {
@@ -31,6 +21,8 @@
 .toolbar > div:last-of-type {
   border-radius: 0 5px 5px 0;
   border-right: 1px solid black;
+  text-align: center;
+  border-radius: 150px;
 }
 
 .tool-toggle-button {
@@ -38,27 +30,12 @@
   height: 100%;
 }
 .tool-toggle-button:hover {
-<<<<<<< HEAD
   background: #eee;
   transition: 0.3s;
 }
 
 .tool-toggle-button.active {
   background: rgb(54, 135, 255);
-  box-shadow: 1px 1px 4px #999;
-=======
-  background-color: lightgray;
-}
-
-.tool-toggle-button:active {
-  box-shadow: inset 0 8px 16px 0 rgba(0, 0, 0, 0.24),
-    inset 0 1px 16px 0 rgba(0, 0, 0, 0.24);
-}
-
-.tool-toggle-button.active {
->>>>>>> 5f547bd0
-  color: white;
-  background-color: #333333;
   box-shadow: 1px 1px 4px #999;
 }
 
@@ -67,7 +44,6 @@
   bottom: 5px;
   left: 5px;
   right: 5px;
-<<<<<<< HEAD
   background: white;
   border: 1px solid #ccc;
   z-index: 1001;
@@ -75,9 +51,6 @@
 
 .toolbar-toggler {
   display: none;
-=======
-  z-index: 1000;
->>>>>>> 5f547bd0
 }
 
 .toolbar .icon {
