--- conflicted
+++ resolved
@@ -10,8 +10,8 @@
 
 const styles = () => ({
   inputRoot: {
-    width: "100%"
-  }
+    width: "100%",
+  },
 });
 
 const defaultSearchTools = [
@@ -19,20 +19,20 @@
     name: "Sök med polygon",
     icon: <EditIcon />,
     type: "Polygon",
-    onClickEventName: "spatial-search"
+    onClickEventName: "spatial-search",
   },
   {
     name: "Sök med radie",
     icon: <RadioButtonUncheckedIcon />,
     type: "Circle",
-    onClickEventName: "spatial-search"
+    onClickEventName: "spatial-search",
   },
   {
     name: "Sökinställningar",
     icon: <SettingsIcon />,
     type: "SETTINGS",
-    onClickEventName: ""
-  }
+    onClickEventName: "",
+  },
 ];
 
 class Search extends React.PureComponent {
@@ -49,8 +49,8 @@
       wildcardAtStart: false,
       wildcardAtEnd: true,
       matchCase: false,
-      activeSpatialFilter: "within"
-    }
+      activeSpatialFilter: "within",
+    },
   };
 
   // Used for setTimeout/clearTimeout, in order to delay update of autocomplete when user is typing
@@ -82,7 +82,7 @@
       options: this.props.options,
       localObserver: this.localObserver,
       map: this.map,
-      app: app
+      app: app,
     });
   };
 
@@ -90,17 +90,13 @@
     this.featuresToFilter = [];
   };
 
-  setFeaturesToFilter = arrayOfFeatures => {
+  setFeaturesToFilter = (arrayOfFeatures) => {
     this.featuresToFilter = arrayOfFeatures;
   };
 
   bindSubscriptions = () => {
-<<<<<<< HEAD
-    this.localObserver.subscribe("on-draw-end", feature => {
-=======
     this.localObserver.subscribe("on-draw-end", (feature) => {
       this.props.closeSnackbar(this.snackbarKey);
->>>>>>> 311e558b
       this.setFeaturesToFilter([feature]);
       this.doSearch();
     });
@@ -128,7 +124,7 @@
 
   getPluginsConfToUseSearchInterface = () => {
     const { app } = this.props;
-    return Object.values(app.appModel.plugins).filter(plugin => {
+    return Object.values(app.appModel.plugins).filter((plugin) => {
       return (
         plugin.options.searchImplemented &&
         plugin.searchInterface.getSearchMethods
@@ -136,9 +132,9 @@
     });
   };
 
-  tryBindSearchMethods = plugins => {
-    return plugins.map(plugin => {
-      return plugin.searchInterface.getSearchMethods.then(methods => {
+  tryBindSearchMethods = (plugins) => {
+    return plugins.map((plugin) => {
+      return plugin.searchInterface.getSearchMethods.then((methods) => {
         plugin.searchInterface.getFunctionality = methods?.getFunctionality;
         plugin.searchInterface.getResults = methods?.getResults;
         return plugin;
@@ -146,8 +142,8 @@
     });
   };
 
-  pluginsHavingCorrectSearchMethods = plugins => {
-    return plugins.filter(plugin => {
+  pluginsHavingCorrectSearchMethods = (plugins) => {
+    return plugins.filter((plugin) => {
       return (
         plugin.searchInterface.getResults &&
         plugin.searchInterface.getFunctionality
@@ -166,18 +162,18 @@
     const searchBindedPlugins = this.tryBindSearchMethods(
       pluginsConfToUseSearchInterface
     );
-    return Promise.all(searchBindedPlugins).then(plugins => {
+    return Promise.all(searchBindedPlugins).then((plugins) => {
       return this.pluginsHavingCorrectSearchMethods(plugins);
     });
   };
 
-  getExternalSearchTools = searchImplementedSearchTools => {
-    return searchImplementedSearchTools.map(searchImplementedPlugin => {
+  getExternalSearchTools = (searchImplementedSearchTools) => {
+    return searchImplementedSearchTools.map((searchImplementedPlugin) => {
       return searchImplementedPlugin.searchInterface.getFunctionality();
     });
   };
 
-  getSearchTools = searchImplementedSearchTools => {
+  getSearchTools = (searchImplementedSearchTools) => {
     return defaultSearchTools.concat(
       this.getExternalSearchTools(searchImplementedSearchTools)
     );
@@ -186,14 +182,6 @@
   componentDidMount = () => {
     const { app } = this.props;
     app.globalObserver.subscribe("core.appLoaded", () => {
-<<<<<<< HEAD
-      this.getSearchImplementedPlugins().then(searchImplementedPlugins => {
-        this.setState({
-          searchImplementedPluginsLoaded: true,
-          searchImplementedPlugins: searchImplementedPlugins,
-          searchTools: this.getSearchTools(searchImplementedPlugins)
-        });
-=======
       this.getSearchImplementedPlugins().then((searchImplementedPlugins) => {
         this.setState(
           {
@@ -205,7 +193,6 @@
             this.handlePotentialUrlQuerySearch();
           }
         );
->>>>>>> 311e558b
       });
     });
   };
@@ -246,7 +233,7 @@
       searchString: "",
       searchActive: "",
       showSearchResults: false,
-      searchResults: { featureCollections: [], errors: [] }
+      searchResults: { featureCollections: [], errors: [] },
     });
     this.resetFeaturesToFilter();
     this.localObserver.publish("clear-search-results");
@@ -259,7 +246,7 @@
       this.setState(
         {
           searchString: searchString,
-          searchActive: "input"
+          searchActive: "input",
         },
         () => {
           this.doSearch();
@@ -267,36 +254,11 @@
       );
     } else {
       this.setState({
-        searchString: searchString
+        searchString: searchString,
       });
     }
   };
 
-<<<<<<< HEAD
-  handleOnAutompleteInputChange = (event, searchString, reason) => {
-    this.localObserver.publish("clear-search-results");
-
-    this.setState(
-      {
-        autoCompleteOpen: searchString.length >= 3,
-        loading: searchString.length >= 3,
-        showSearchResults: false,
-        searchString: searchString
-      },
-      () => {
-        if (this.state.searchString.length >= 3) {
-          this.updateAutocompleteList(this.state.searchString);
-        } else {
-          this.setState({
-            autocompleteList: []
-          });
-        }
-      }
-    );
-  };
-
-  updateSearchOptions = searchOptions => {
-=======
   isUserInput = (searchString, reason) => {
     // Reason equals "reset" when input is changed programmatically
     // This catches user click on clear (searchString === 0)
@@ -332,7 +294,6 @@
   };
 
   updateSearchOptions = (searchOptions) => {
->>>>>>> 311e558b
     this.setState(searchOptions);
   };
 
@@ -342,13 +303,13 @@
     }
   };
 
-  setSearchSources = sources => {
+  setSearchSources = (sources) => {
     this.setState({
-      searchSources: sources
-    });
-  };
-
-  handleSearchBarKeyPress = event => {
+      searchSources: sources,
+    });
+  };
+
+  handleSearchBarKeyPress = (event) => {
     if (event.which === 13 || event.keyCode === 13) {
       this.handleOnClickOrKeyboardSearch();
     }
@@ -359,31 +320,31 @@
     fetchSettings = {
       ...fetchSettings,
       maxResultsPerDataset: 5,
-      getPossibleCombinations: true
+      getPossibleCombinations: true,
     };
     return fetchSettings;
   };
 
-  getArrayWithSearchWords = searchString => {
+  getArrayWithSearchWords = (searchString) => {
     let tempStringArray = this.splitAndTrimOnCommas(searchString);
     return tempStringArray.join(" ").split(" ");
   };
 
-  splitAndTrimOnCommas = searchString => {
-    return searchString.split(",").map(string => {
+  splitAndTrimOnCommas = (searchString) => {
+    return searchString.split(",").map((string) => {
       return string.trim();
     });
   };
 
-  escapeRegExp = string => {
+  escapeRegExp = (string) => {
     return string.replace(/[.*+?^${}()|[\]\\]/g, "\\$&"); // $& means the whole matched string
   };
 
   sortSearchFieldsOnFeature = (searchFields, feature, wordsInTextField) => {
     let orderedSearchFields = [];
 
-    searchFields.forEach(searchField => {
-      let searchFieldMatch = wordsInTextField.some(word => {
+    searchFields.forEach((searchField) => {
+      let searchFieldMatch = wordsInTextField.some((word) => {
         return RegExp(`^${this.escapeRegExp(word)}\\W*`, "i").test(
           feature.properties[searchField] || ""
         );
@@ -400,7 +361,7 @@
     return orderedSearchFields;
   };
 
-  getSortedAutocompleteEntry = feature => {
+  getSortedAutocompleteEntry = (feature) => {
     let autocompleteEntry = "";
     feature.searchFieldOrder.map((sf, index) => {
       if (index === feature.searchFieldOrder.length - 1) {
@@ -416,21 +377,21 @@
     return autocompleteEntry;
   };
 
-  getAutocompleteDataset = featureCollection => {
-    return featureCollection.value.features.map(feature => {
+  getAutocompleteDataset = (featureCollection) => {
+    return featureCollection.value.features.map((feature) => {
       const dataset = featureCollection.source.caption;
       const origin = featureCollection.origin;
       const autocompleteEntry = this.getSortedAutocompleteEntry(feature);
       return {
         dataset,
         autocompleteEntry,
-        origin: origin
+        origin: origin,
       };
     });
   };
 
   sortSearchFieldsOnFeatures = (featureCollection, wordsInTextField) => {
-    featureCollection.value.features.forEach(feature => {
+    featureCollection.value.features.forEach((feature) => {
       feature.searchFieldOrder = this.sortSearchFieldsOnFeature(
         featureCollection.source.searchFields,
         feature,
@@ -439,13 +400,13 @@
     });
   };
 
-  flattenAndSortAutoCompleteList = searchResults => {
+  flattenAndSortAutoCompleteList = (searchResults) => {
     let wordsInTextField = this.getArrayWithSearchWords(
       this.state.searchString
     );
 
     const resultsPerDataset = searchResults.featureCollections.map(
-      featureCollection => {
+      (featureCollection) => {
         this.sortSearchFieldsOnFeatures(featureCollection, wordsInTextField);
         return this.getAutocompleteDataset(featureCollection);
       }
@@ -458,15 +419,15 @@
     return resultsPerDataset.flat();
   };
 
-  sortAutocompleteList = flatAutocompleteArray => {
+  sortAutocompleteList = (flatAutocompleteArray) => {
     return flatAutocompleteArray.sort((a, b) =>
       a.autocompleteEntry.localeCompare(b.autocompleteEntry, "sv", {
-        numeric: true
+        numeric: true,
       })
     );
   };
 
-  getMergeResultsFromAllSources = results => {
+  getMergeResultsFromAllSources = (results) => {
     return results.reduce(
       (searchResults, result) => {
         searchResults.featureCollections = searchResults.featureCollections.concat(
@@ -479,7 +440,7 @@
     );
   };
 
-  fetchResultFromSearchModel = async fetchOptions => {
+  fetchResultFromSearchModel = async (fetchOptions) => {
     let { searchSources } = this.state;
 
     if (searchSources.length === 0) {
@@ -495,10 +456,10 @@
 
     return Promise.allSettled([
       promise,
-      ...this.fetchResultsFromPlugins(fetchOptions)
+      ...this.fetchResultsFromPlugins(fetchOptions),
     ])
-      .then(results => {
-        results = results.filter(result => result.status !== "rejected");
+      .then((results) => {
+        results = results.filter((result) => result.status !== "rejected");
         results = this.removeCollectionsWithoutFeatures(results);
         let searchResults = this.getMergeResultsFromAllSources(results);
         // It's possible to handle any errors in the UI by checking if Search Model returned any
@@ -506,14 +467,14 @@
           console.error("Autocomplete error: ", searchResults.errors);
         return searchResults;
       })
-      .catch(error => {
+      .catch((error) => {
         console.error("Autocomplete error: ", error);
 
         // Also, set "open" state variable to false, which
         // abort the "loading" state of Autocomplete.
         if (active) {
           this.setState({
-            open: false
+            open: false,
           });
         }
       });
@@ -528,7 +489,7 @@
       searchResults,
       showSearchResults: true,
       loading: false,
-      autoCompleteOpen: false
+      autoCompleteOpen: false,
     });
 
     let features = this.extractFeatureWithFromFeatureCollections(
@@ -540,15 +501,15 @@
     this.localObserver.publish("add-features-to-results-layer", features);
   }
 
-  filterFeaturesWithGeometry = features => {
-    return features.filter(feature => {
+  filterFeaturesWithGeometry = (features) => {
+    return features.filter((feature) => {
       return feature.geometry != null;
     });
   };
 
-  extractFeatureWithFromFeatureCollections = featureCollections => {
+  extractFeatureWithFromFeatureCollections = (featureCollections) => {
     return featureCollections
-      .map(fc => {
+      .map((fc) => {
         return fc.value.features;
       })
       .flat();
@@ -561,7 +522,7 @@
     );
     this.setState({
       autocompleteList: this.prepareAutocompleteList(autoCompleteResult),
-      loading: false
+      loading: false,
     });
   };
 
@@ -572,7 +533,7 @@
     );
   };
 
-  fetchResultsFromPlugins = fetchOptions => {
+  fetchResultsFromPlugins = (fetchOptions) => {
     const { searchString } = this.state;
     if (this.anySearchImplementedPlugins()) {
       return [];
@@ -600,10 +561,10 @@
     return this.getUserCustomFetchSettings(this.searchModel.getSearchOptions());
   };
 
-  removeCollectionsWithoutFeatures = results => {
-    return results.map(res => {
+  removeCollectionsWithoutFeatures = (results) => {
+    return results.map((res) => {
       let featureCollections = res.value.featureCollections.filter(
-        featureCollection => {
+        (featureCollection) => {
           return featureCollection.value.features.length > 0;
         }
       );
@@ -612,9 +573,6 @@
     });
   };
 
-<<<<<<< HEAD
-  prepareAutocompleteList = searchResults => {
-=======
   #sortAndShortenSearchResults = (featureCollections, maxSlots) => {
     featureCollections.sort((a, b) => {
       const sourceNameA = a.source.caption.toUpperCase();
@@ -625,7 +583,6 @@
   };
 
   prepareAutocompleteList = (searchResults) => {
->>>>>>> 311e558b
     let maxSlots = 7;
     let numSourcesWithResults = searchResults.featureCollections.length;
 
@@ -641,7 +598,7 @@
     }
 
     let numResults = 0;
-    searchResults.featureCollections.forEach(fc => {
+    searchResults.featureCollections.forEach((fc) => {
       numResults += fc.value.features.length;
     });
 
@@ -657,7 +614,7 @@
       //All results can be shown
       return this.flattenAndSortAutoCompleteList(searchResults);
     } else {
-      searchResults.featureCollections.forEach(fc => {
+      searchResults.featureCollections.forEach((fc) => {
         if (fc.value.features.length > spacesPerSource) {
           fc = fc.value.features.splice(spacesPerSource);
         }
@@ -666,12 +623,12 @@
     }
   };
 
-  getUserCustomFetchSettings = searchOptionsFromModel => {
+  getUserCustomFetchSettings = (searchOptionsFromModel) => {
     const {
       activeSpatialFilter,
       matchCase,
       wildcardAtEnd,
-      wildcardAtStart
+      wildcardAtStart,
     } = this.state.searchOptions;
     return {
       ...searchOptionsFromModel,
@@ -680,7 +637,7 @@
       featuresToFilter: this.featuresToFilter || [],
       matchCase: matchCase,
       wildcardAtStart: wildcardAtStart,
-      wildcardAtEnd: wildcardAtEnd
+      wildcardAtEnd: wildcardAtEnd,
     };
   };
 
@@ -696,7 +653,7 @@
       loading,
       searchOptions,
       searchSources,
-      searchTools
+      searchTools,
     } = this.state;
 
     return (
@@ -706,7 +663,7 @@
             classes={{
               root: classes.inputRoot,
               input:
-                target === "top" ? classes.inputInputWide : classes.inputInput
+                target === "top" ? classes.inputInputWide : classes.inputInput,
             }}
             escapeRegExp={this.escapeRegExp}
             localObserver={this.localObserver}
