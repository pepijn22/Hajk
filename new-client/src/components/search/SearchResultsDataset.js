import React from "react";
import { withStyles } from "@material-ui/core/styles";
import {
  Typography,
  Accordion,
  AccordionSummary,
  AccordionDetails,
  Chip,
  Tooltip,
  Button,
  Divider,
  Grid
} from "@material-ui/core";
import SearchResultsDatasetFeature from "./SearchResultsDatasetFeature";

<<<<<<< HEAD
const styles = theme => ({
  datasetSummary: {
    backgroundColor: "#f2f2f2",
    borderTop: "2px solid #dedede",
    borderBottom: "2px solid #dedede"
  },
  datasetContainer: {
    boxShadow: "none"
  },
  divider: {
    backgroundColor: "#00000073",
    width: "100%"
=======
const styles = (theme) => ({
  datasetContainer: {
    boxShadow: "none",
    overflow: "hidden",
  },
  divider: {
    backgroundColor: theme.palette.divider,
    width: "100%",
>>>>>>> 311e558b
  },
  datasetDetailsContainer: {
    padding: 0
  },
  datasetTable: {
    cursor: "pointer",
    "&:hover": {
      backgroundColor: theme.palette.action.hover
    }
  }
});

const TightAccordionDetails = withStyles((theme) => ({
  root: {
    padding: 0,
    borderTop: `${theme.spacing(0.1)}px solid ${theme.palette.divider}`,
    boxShadow: "none",
    "&:before": {
      display: "none",
    },
  },
}))(AccordionDetails);

const TightAccordionSummary = withStyles((theme) => ({
  root: {
    borderTop: `${theme.spacing(0.1)}px solid ${theme.palette.divider}`,
    cursor: "pointer",
    "&:hover": {
      backgroundColor: theme.palette.action.hover,
    },
    padding: "0px 10px",
    minHeight: 36,
    "&$expanded": {
      padding: "0px 10px",
      minHeight: 36,
      backgroundColor: theme.palette.action.selected,
    },
  },
  content: {
    margin: "5px 0",
    "&$expanded": {
      margin: "5px 0",
    },
  },
  expanded: {},
}))(AccordionSummary);

class SearchResultsDataset extends React.PureComponent {
  //Some sources does not return numberMatched and numberReturned, falling back on features.length
  state = {
    numberOfResultsToDisplay: this.props.featureCollection.value.numberMatched
      ? this.props.featureCollection.value.numberMatched >
        this.props.featureCollection.value.numberReturned
        ? `${this.props.featureCollection.value.numberReturned}+`
<<<<<<< HEAD
        : this.props.featureCollection.value.numberReturned,
    expanded: this.props.sumOfResults === 1,
    showAllInformation: false
=======
        : this.props.featureCollection.value.numberReturned
      : this.props.featureCollection.value.features.length,
    //expanded: this.props.sumOfResults === 1,
    showAllInformation: false,
>>>>>>> 311e558b
  };

  resultHasOnlyOneFeature = () => {
    const { featureCollection } = this.props;
    return featureCollection.value.features.length === 1;
  };

  renderShowMoreInformationButton = () => {
    const { showAllInformation } = this.state;
    const { classes } = this.props;
    return (
      <Button
        color="primary"
        fullWidth
        className={classes.showMoreInformationButton}
        onClick={e => {
          e.stopPropagation();
          this.setState({
            showAllInformation: !this.state.showAllInformation
          });
        }}
      >
        {showAllInformation ? "Visa mindre" : "Visa mer"}
      </Button>
    );
  };

  renderDatasetDetails = () => {
    const {
      featureCollection,
      handleOnResultClick,
      classes,
      app,
      selectedItems,
    } = this.props;
    const { showAllInformation } = this.state;

    return (
      <TightAccordionDetails
        id={`search-result-dataset-details-${featureCollection.source.id}`}
        className={classes.datasetDetailsContainer}
      >
        <Grid justify="center" container>
<<<<<<< HEAD
          {this.state.expanded &&
            featureCollection.value.features.map(f => (
=======
          {this.props.expanded &&
            featureCollection.value.features.map((f) => (
>>>>>>> 311e558b
              <React.Fragment key={f.id}>
                <Grid
                  role="button"
                  onClick={() => handleOnResultClick(f)}
                  className={classes.datasetTable}
                  container
                  item
                >
                  <Typography variant="srOnly">Aktivera sökresultat</Typography>
                  <Grid item xs={12}>
                    <SearchResultsDatasetFeature
                      feature={f}
                      app={app}
                      showAllInformation={showAllInformation}
                      source={featureCollection.source}
                      visibleInMap={selectedItems.indexOf(f.id) > -1}
                      handleOnResultClick={(feature) => {
                        handleOnResultClick(feature);
                      }}
                    />
                  </Grid>
                </Grid>
                {/*this.renderShowMoreInformationButton()*/}
                {!this.resultHasOnlyOneFeature() && (
                  <Divider className={classes.divider}></Divider>
                )}
              </React.Fragment>
            ))}
        </Grid>
      </TightAccordionDetails>
    );
  };

  renderDetailsHeader = () => {
    const { featureCollection } = this.props;
    return (
      <Grid alignItems="center" container>
        <Grid item xs={12}>
          <Typography variant="button">
            {featureCollection.source.caption}
          </Typography>
        </Grid>
      </Grid>
    );
  };

  renderListHeader = () => {
    const { numberOfResultsToDisplay } = this.state;

    const { featureCollection, getOriginBasedIcon } = this.props;
    const { numberReturned, numberMatched, features } = featureCollection.value;
    const toolTipTitle = numberReturned
      ? `Visar ${numberReturned} av ${numberMatched} resultat`
      : `Visar ${features.length} resultat`;
    return (
      <Grid alignItems="center" container>
        <Grid item xs={1}>
          {getOriginBasedIcon(featureCollection.origin)}
        </Grid>
        <Grid item xs={9}>
          <Typography variant="button">
            {featureCollection.source.caption}
          </Typography>
        </Grid>
        <Grid container item justify="flex-end" xs={2}>
          <Tooltip title={toolTipTitle}>
            <Chip
              size="small"
              color="default"
              label={numberOfResultsToDisplay}
            />
          </Tooltip>
        </Grid>
      </Grid>
    );
  };

  renderDatasetSummary = () => {
    const { showDetailedView, featureCollection } = this.props;

    return (
      <TightAccordionSummary
        id={`search-result-dataset-${featureCollection.source.id}`}
        aria-controls={`search-result-dataset-details-${featureCollection.source.id}`}
        //expandIcon={<ExpandMoreIcon />}
      >
        {showDetailedView
          ? this.renderDetailsHeader()
          : this.renderListHeader()}
      </TightAccordionSummary>
    );
  };

  renderResultsDataset = () => {
    const {
      classes,
      featureCollection,
      handleFeatureCollectionSelected,
      expanded,
    } = this.props;
    return (
      <>
        <Accordion
          className={classes.datasetContainer}
          square
          expanded={expanded}
          TransitionProps={{ timeout: 100 }}
          onChange={() => {
            //this.setState({ expanded: !this.state.expanded });
            handleFeatureCollectionSelected(featureCollection);
          }}
        >
          {this.renderDatasetSummary()}
          {this.renderDatasetDetails()}
        </Accordion>
      </>
    );
  };

  render() {
    const { numberOfResultsToDisplay } = this.state;
    return parseInt(numberOfResultsToDisplay) > 0
      ? this.renderResultsDataset()
      : null;
  }
}

export default withStyles(styles)(SearchResultsDataset);<|MERGE_RESOLUTION|>--- conflicted
+++ resolved
@@ -9,24 +9,10 @@
   Tooltip,
   Button,
   Divider,
-  Grid
+  Grid,
 } from "@material-ui/core";
 import SearchResultsDatasetFeature from "./SearchResultsDatasetFeature";
 
-<<<<<<< HEAD
-const styles = theme => ({
-  datasetSummary: {
-    backgroundColor: "#f2f2f2",
-    borderTop: "2px solid #dedede",
-    borderBottom: "2px solid #dedede"
-  },
-  datasetContainer: {
-    boxShadow: "none"
-  },
-  divider: {
-    backgroundColor: "#00000073",
-    width: "100%"
-=======
 const styles = (theme) => ({
   datasetContainer: {
     boxShadow: "none",
@@ -35,17 +21,16 @@
   divider: {
     backgroundColor: theme.palette.divider,
     width: "100%",
->>>>>>> 311e558b
   },
   datasetDetailsContainer: {
-    padding: 0
+    padding: 0,
   },
   datasetTable: {
     cursor: "pointer",
     "&:hover": {
-      backgroundColor: theme.palette.action.hover
-    }
-  }
+      backgroundColor: theme.palette.action.hover,
+    },
+  },
 });
 
 const TightAccordionDetails = withStyles((theme) => ({
@@ -90,16 +75,10 @@
       ? this.props.featureCollection.value.numberMatched >
         this.props.featureCollection.value.numberReturned
         ? `${this.props.featureCollection.value.numberReturned}+`
-<<<<<<< HEAD
-        : this.props.featureCollection.value.numberReturned,
-    expanded: this.props.sumOfResults === 1,
-    showAllInformation: false
-=======
         : this.props.featureCollection.value.numberReturned
       : this.props.featureCollection.value.features.length,
     //expanded: this.props.sumOfResults === 1,
     showAllInformation: false,
->>>>>>> 311e558b
   };
 
   resultHasOnlyOneFeature = () => {
@@ -115,10 +94,10 @@
         color="primary"
         fullWidth
         className={classes.showMoreInformationButton}
-        onClick={e => {
+        onClick={(e) => {
           e.stopPropagation();
           this.setState({
-            showAllInformation: !this.state.showAllInformation
+            showAllInformation: !this.state.showAllInformation,
           });
         }}
       >
@@ -143,13 +122,8 @@
         className={classes.datasetDetailsContainer}
       >
         <Grid justify="center" container>
-<<<<<<< HEAD
-          {this.state.expanded &&
-            featureCollection.value.features.map(f => (
-=======
           {this.props.expanded &&
             featureCollection.value.features.map((f) => (
->>>>>>> 311e558b
               <React.Fragment key={f.id}>
                 <Grid
                   role="button"
