--- conflicted
+++ resolved
@@ -14,44 +14,44 @@
   Button,
   AccordionDetails,
   AccordionSummary,
-  Grid
+  Grid,
 } from "@material-ui/core";
 import { withStyles } from "@material-ui/core/styles";
 
-const styles = theme => ({
+const styles = (theme) => ({
   hidden: {
-    display: "none"
+    display: "none",
   },
   searchResultListWrapper: {
     [theme.breakpoints.down("xs")]: {
-      maxHeight: "78vh"
+      maxHeight: "78vh",
     },
     [theme.breakpoints.up("sm")]: {
-      maxHeight: "82vh"
-    }
+      maxHeight: "82vh",
+    },
   },
   expanded: {
     "&$expanded": {
       margin: theme.spacing(0),
-      minHeight: theme.spacing(0)
-    }
+      minHeight: theme.spacing(0),
+    },
   },
   content: {
-    margin: theme.spacing(0)
+    margin: theme.spacing(0),
   },
   root: {
     maxHeight: "80vh",
     overflow: "auto",
     minWidth: 200,
     [theme.breakpoints.up("sm")]: {
-      maxWidth: 520
+      maxWidth: 520,
     },
     [theme.breakpoints.down("xs")]: {
       minWidth: "100%",
       position: "absolute",
-      left: 0
-    }
-  }
+      left: 0,
+    },
+  },
 });
 
 const TightAccordionDetails = withStyles({
@@ -72,17 +72,12 @@
   state = {
     expanded: true,
     sumOfResults: this.props.searchResults.featureCollections
-<<<<<<< HEAD
-      .map(fc => fc.value.totalFeatures)
-      .reduce((a, b) => a + b, 0)
-=======
       .map((fc) => fc.value.totalFeatures)
       .reduce((a, b) => a + b, 0),
     activeFeatureCollection:
       this.props.featureCollections.length === 1
         ? this.props.featureCollections[0]
         : undefined,
->>>>>>> 311e558b
   };
 
   componentDidMount = () => {
@@ -170,7 +165,7 @@
 
       app,
       getOriginBasedIcon,
-      localObserver
+      localObserver,
     } = this.props;
     const { sumOfResults, activeFeatureCollection } = this.state;
     const featureCollections = activeFeatureCollection
@@ -193,7 +188,7 @@
               <AccordionSummary
                 classes={{
                   content: classes.content,
-                  expanded: classes.expanded
+                  expanded: classes.expanded,
                 }}
                 aria-controls="search-result-list"
                 id="search-result-list-header"
