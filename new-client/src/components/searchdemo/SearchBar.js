import React from "react";
import cslx from "clsx";
import { withStyles } from "@material-ui/core/styles";
import Grid from "@material-ui/core/Grid";
import { FormHelperText } from "@material-ui/core";
import ClearIcon from "@material-ui/icons/Clear";
import useMediaQuery from "@material-ui/core/useMediaQuery";
import { withTheme } from "@material-ui/core/styles";
<<<<<<< HEAD
import Hidden from "@material-ui/core/Hidden";
import withWidth from "@material-ui/core/withWidth";
=======
>>>>>>> ed904d07

import {
  CircularProgress,
  IconButton,
  Paper,
  TextField,
  Checkbox,
  Popover,
  Typography,
} from "@material-ui/core";

import Autocomplete from "@material-ui/lab/Autocomplete";
import ToggleButton from "@material-ui/lab/ToggleButton";
import Popper from "@material-ui/core/Popper";
import FormatSizeIcon from "@material-ui/icons/FormatSize";
import SearchIcon from "@material-ui/icons/Search";
import BrushTwoToneIcon from "@material-ui/icons/BrushTwoTone";
import WithinIcon from "@material-ui/icons/Adjust";
import IntersectsIcon from "@material-ui/icons/Toll";
import RoomIcon from "@material-ui/icons/Room";
import DescriptionIcon from "@material-ui/icons/Description";
import CheckBoxOutlineBlankIcon from "@material-ui/icons/CheckBoxOutlineBlank";
import CheckBoxIcon from "@material-ui/icons/CheckBox";
import PlaylistAddCheckIcon from "@material-ui/icons/PlaylistAddCheck";
import SearchResultsContainer from "./SearchResultsContainer";
import SearchTools from "./SearchTools";
import { useTheme } from "@material-ui/core/styles";

const styles = (theme) => ({
  searchContainer: {
    width: 400,
    height: theme.spacing(6),
  },
  searchCollapsed: {
    left: -440,
  },

  inputRoot: {
    height: theme.spacing(6),
  },
  hidden: {
    display: "none",
  },
});

//Needed to make a CustomPopper with inlinestyling to be able to override width.. *
//Popper.js didnt work as expected
const CustomPopper = (props) => {
  const theme = useTheme();
  const smallScreen = useMediaQuery(theme.breakpoints.down("xs"));
  const style = smallScreen ? { width: "100%" } : { width: 400 };
  return (
    <Popper
      {...props}
      style={style}
      popperOptions={{
        modifiers: {
          computeStyle: { gpuAcceleration: false },
        },
      }}
      placement="bottom-start"
    />
  );
};

<<<<<<< HEAD
=======
const withMediaQuery = (...args) => (Component) => (props) => {
  const mediaQuery = useMediaQuery(...args);
  return <Component mediaQuery={mediaQuery} {...props} />;
};

>>>>>>> ed904d07
class SearchBar extends React.PureComponent {
  state = {
    drawActive: false,
    panelCollapsed: false,
    anchorEl: undefined,
    moreOptionsId: undefined,
    moreOptionsOpen: false,
    selectSourcesOpen: false,
    resultPanelCollapsed: false,
  };

  handleClickOnMoreOptions = (event) => {
    this.setState({
      anchorEl: event.currentTarget,
    });
  };

  updateSearchOptions = (name, value) => {
    const { searchOptions } = this.props;
    searchOptions[name] = value;
    this.props.updateSearchOptions(searchOptions);
  };

<<<<<<< HEAD
  getOriginBasedIcon = (origin) => {
=======
  getAutoCompleteResultIcon = (origin) => {
>>>>>>> ed904d07
    switch (origin) {
      case "WFS":
        return <RoomIcon color="disabled"></RoomIcon>;
      case "DOCUMENT":
        return <DescriptionIcon color="disabled"></DescriptionIcon>;
      default:
        return <RoomIcon color="disabled"></RoomIcon>;
    }
  };

  renderPopover = () => {
    const {
      moreOptionsId,
      anchorEl,
      drawActive,
      selectSourcesOpen,
    } = this.state;
    const { searchOptions } = this.props;
    return (
      <Popover
        id={moreOptionsId}
        open={Boolean(anchorEl)}
        anchorEl={anchorEl}
        onClose={() => this.setState({ anchorEl: null })}
        anchorOrigin={{
          vertical: "bottom",
          horizontal: "center",
        }}
        transformOrigin={{
          vertical: "top",
          horizontal: "center",
        }}
      >
        <Paper>
          <Typography>Fler inställningar</Typography>
          <ToggleButton
            value="selectSourcesOpen"
            selected={selectSourcesOpen}
            onChange={() =>
              this.setState({
                selectSourcesOpen: !selectSourcesOpen,
                anchorEl: undefined,
              })
            }
          >
            <PlaylistAddCheckIcon size="small" />
          </ToggleButton>
          <ToggleButton
            value="wildcardAtStart"
            selected={searchOptions.wildcardAtStart}
            onChange={() =>
              this.updateSearchOptions(
                "wildcardAtStart",
                !searchOptions.wildcardAtStart
              )
            }
          >
            *.
          </ToggleButton>
          <ToggleButton
            value="wildcardAtEnd"
            selected={searchOptions.wildcardAtEnd}
            onChange={() =>
              this.updateSearchOptions(
                "wildcardAtEnd",
                !searchOptions.wildcardAtEnd
              )
            }
          >
            .*
          </ToggleButton>
          <ToggleButton
            value="matchCase"
            selected={searchOptions.matchCase}
            onChange={() =>
              this.updateSearchOptions("matchCase", !searchOptions.matchCase)
            }
          >
            <FormatSizeIcon />
          </ToggleButton>
          <ToggleButton
            value="drawActive"
            selected={drawActive}
            onChange={this.handleClickOnDrawToggle}
          >
            <BrushTwoToneIcon />
          </ToggleButton>
          <ToggleButton
            value="activeSpatialFilter"
            selected={searchOptions.activeSpatialFilter === "intersects"}
            onChange={() =>
              this.updateSearchOptions(
                "activeSpatialFilter",
                searchOptions.activeSpatialFilter === "intersects"
                  ? "within"
                  : "intersects"
              )
            }
          >
            {searchOptions.activeSpatialFilter === "intersects" ? (
              <IntersectsIcon />
            ) : (
              <WithinIcon />
            )}
          </ToggleButton>
        </Paper>
      </Popover>
    );
  };

  renderSearchResultList = () => {
    const { resultPanelCollapsed } = this.state;
    const { searchResults, app, map, resultSource, localObserver } = this.props;

    return (
      <SearchResultsContainer
        searchResults={searchResults}
        localObserver={localObserver}
        app={app}
        resultSource={resultSource}
        getOriginBasedIcon={this.getOriginBasedIcon}
        featureCollections={searchResults.featureCollections}
        map={map}
        panelCollapsed={resultPanelCollapsed}
      />
    );
  };

  renderAutoComplete = () => {
    const {
      autocompleteList,
      autoCompleteOpen,
      searchString,
      searchActive,
      classes,
      loading,
<<<<<<< HEAD
=======
      map,
      app,
      showSearchResults,
      handleSearchBarKeyPress,
      handleOnSearch,
      searchOptions,
      searchSources,
      updateSearchOptions,
      searchModel,
      handleSearchSources,
>>>>>>> ed904d07
    } = this.props;
    return (
      <Autocomplete
        id="searchInputField"
        freeSolo
        size={"small"}
        classes={{
          inputRoot: classes.inputRoot, // class name, e.g. `classes-nesting-root-x`
        }}
        PopperComponent={CustomPopper}
        clearOnEscape
        disabled={searchActive === "draw"}
        autoComplete
        value={searchString}
        selectOnFocus
        open={autoCompleteOpen}
        disableClearable
        onChange={this.props.handleSearchInput}
        onInputChange={this.props.handleOnInputChange}
        getOptionSelected={(option, value) =>
          option.autocompleteEntry === value.autocompleteEntry
        }
        renderOption={(option) => {
          return (
            <>
              {this.getOriginBasedIcon(option.origin)}

              <Typography style={{ paddingRight: 8 }}>
                {option.autocompleteEntry}
              </Typography>
              <FormHelperText>{option.dataset}</FormHelperText>
            </>
          );
        }}
        getOptionLabel={(option) => option?.autocompleteEntry || option}
        options={autocompleteList}
        loading={loading}
<<<<<<< HEAD
        renderInput={this.renderAutoCompleteInputField}
      />
    );
  };

  renderAutoCompleteInputField = (params) => {
    const { moreOptionsId } = this.state;
    const { searchString, loading, width } = this.props;
    const disableUnderline = width === "xs" ? { disableUnderline: true } : null;

    return (
      <TextField
        {...params}
        label={undefined}
        variant={width == "xs" ? "standard" : "outlined"}
        placeholder="Sök..."
        InputProps={{
          ...params.InputProps,
          ...disableUnderline,
          endAdornment: (
            <>
              {loading ? <CircularProgress color="inherit" size={20} /> : null}
              {params.InputProps.endAdornment}
              <IconButton size="small" onClick={this.handleClickOnSearch}>
                <SearchIcon />
              </IconButton>
              {searchString.length > 0 ? (
                <IconButton onClick={this.props.handleOnClear} size="small">
                  <ClearIcon />
                </IconButton>
              ) : (
                <IconButton
                  size="small"
                  aria-describedby={moreOptionsId}
                  onClick={this.handleClickOnMoreOptions}
                >
                  <MoreHorizIcon />
                </IconButton>
              )}
            </>
          ),
        }}
=======
        renderInput={(params) => (
          <TextField
            {...params}
            label={undefined}
            onKeyPress={handleSearchBarKeyPress}
            variant="outlined"
            placeholder="Sök..."
            InputProps={{
              ...params.InputProps,
              endAdornment: (
                <>
                  {loading ? (
                    <CircularProgress color="inherit" size={20} />
                  ) : null}
                  {params.InputProps.endAdornment}
                  <IconButton size="small" onClick={handleOnSearch}>
                    <SearchIcon />
                  </IconButton>
                  {searchString.length > 0 ||
                  showSearchResults ||
                  searchActive !== "" ? (
                    <IconButton onClick={this.props.handleOnClear} size="small">
                      <ClearIcon />
                    </IconButton>
                  ) : (
                    <SearchTools
                      map={map}
                      searchSources={searchSources}
                      handleSearchSources={handleSearchSources}
                      app={app}
                      searchOptions={searchOptions}
                      searchTools={this.props.searchTools}
                      searchModel={searchModel}
                      updateSearchOptions={updateSearchOptions}
                    />
                  )}
                </>
              ),
            }}
          />
        )}
>>>>>>> ed904d07
      />
    );
  };

  renderSelectSearchOptions = () => {
    const { selectSourcesOpen } = this.state;
    const { classes, searchModel, searchSources } = this.props;
    return (
      <Autocomplete
        className={cslx(selectSourcesOpen === false ? classes.hidden : null)}
        onChange={(event, value, reason) =>
          this.props.handleSearchSources(value)
        }
        value={searchSources}
        multiple
        id="searchSources"
        options={searchModel.getSources()}
        disableCloseOnSelect
        getOptionLabel={(option) => option.caption}
        renderOption={(option, { selected }) => (
          <>
            <Checkbox
              icon={<CheckBoxOutlineBlankIcon fontSize="small" />}
              checkedIcon={<CheckBoxIcon fontSize="small" />}
              style={{ marginRight: 8 }}
              checked={selected}
            />
            {option.caption}
          </>
        )}
        style={{ width: 400 }}
        renderInput={(params) => (
          <TextField
            {...params}
            variant="outlined"
            // label="Sökkällor"
            placeholder="Välj sökkälla"
          />
        )}
      />
    );
  };

  render() {
    const { classes, showSearchResults, width } = this.props;
    const { panelCollapsed } = this.state;

    return (
      <Grid
        className={cslx(classes.searchContainer, {
          [classes.searchCollapsed]: panelCollapsed,
        })}
      >
        <Grid item>
          <Paper elevation={width === "xs" ? 0 : 1}>
            {this.renderAutoComplete()}
            {this.renderPopover()}
            {this.renderSelectSearchOptions()}
          </Paper>
        </Grid>

        {showSearchResults && this.renderSearchResultList()}
      </Grid>
    );
  }
}

export default withStyles(styles)(withTheme(withWidth()(SearchBar)));<|MERGE_RESOLUTION|>--- conflicted
+++ resolved
@@ -6,11 +6,7 @@
 import ClearIcon from "@material-ui/icons/Clear";
 import useMediaQuery from "@material-ui/core/useMediaQuery";
 import { withTheme } from "@material-ui/core/styles";
-<<<<<<< HEAD
-import Hidden from "@material-ui/core/Hidden";
 import withWidth from "@material-ui/core/withWidth";
-=======
->>>>>>> ed904d07
 
 import {
   CircularProgress,
@@ -76,14 +72,6 @@
   );
 };
 
-<<<<<<< HEAD
-=======
-const withMediaQuery = (...args) => (Component) => (props) => {
-  const mediaQuery = useMediaQuery(...args);
-  return <Component mediaQuery={mediaQuery} {...props} />;
-};
-
->>>>>>> ed904d07
 class SearchBar extends React.PureComponent {
   state = {
     drawActive: false,
@@ -107,11 +95,7 @@
     this.props.updateSearchOptions(searchOptions);
   };
 
-<<<<<<< HEAD
   getOriginBasedIcon = (origin) => {
-=======
-  getAutoCompleteResultIcon = (origin) => {
->>>>>>> ed904d07
     switch (origin) {
       case "WFS":
         return <RoomIcon color="disabled"></RoomIcon>;
@@ -248,19 +232,6 @@
       searchActive,
       classes,
       loading,
-<<<<<<< HEAD
-=======
-      map,
-      app,
-      showSearchResults,
-      handleSearchBarKeyPress,
-      handleOnSearch,
-      searchOptions,
-      searchSources,
-      updateSearchOptions,
-      searchModel,
-      handleSearchSources,
->>>>>>> ed904d07
     } = this.props;
     return (
       <Autocomplete
@@ -298,22 +269,36 @@
         getOptionLabel={(option) => option?.autocompleteEntry || option}
         options={autocompleteList}
         loading={loading}
-<<<<<<< HEAD
         renderInput={this.renderAutoCompleteInputField}
       />
     );
   };
 
   renderAutoCompleteInputField = (params) => {
-    const { moreOptionsId } = this.state;
-    const { searchString, loading, width } = this.props;
+    const {
+      searchString,
+      loading,
+      width,
+
+      searchActive,
+
+      map,
+      app,
+      showSearchResults,
+
+      searchOptions,
+      searchSources,
+      updateSearchOptions,
+      searchModel,
+      handleSearchSources,
+    } = this.props;
     const disableUnderline = width === "xs" ? { disableUnderline: true } : null;
 
     return (
       <TextField
         {...params}
         label={undefined}
-        variant={width == "xs" ? "standard" : "outlined"}
+        variant={width === "xs" ? "standard" : "outlined"}
         placeholder="Sök..."
         InputProps={{
           ...params.InputProps,
@@ -325,65 +310,27 @@
               <IconButton size="small" onClick={this.handleClickOnSearch}>
                 <SearchIcon />
               </IconButton>
-              {searchString.length > 0 ? (
+              {searchString.length > 0 ||
+              showSearchResults ||
+              searchActive !== "" ? (
                 <IconButton onClick={this.props.handleOnClear} size="small">
                   <ClearIcon />
                 </IconButton>
               ) : (
-                <IconButton
-                  size="small"
-                  aria-describedby={moreOptionsId}
-                  onClick={this.handleClickOnMoreOptions}
-                >
-                  <MoreHorizIcon />
-                </IconButton>
+                <SearchTools
+                  map={map}
+                  searchSources={searchSources}
+                  handleSearchSources={handleSearchSources}
+                  app={app}
+                  searchOptions={searchOptions}
+                  searchTools={this.props.searchTools}
+                  searchModel={searchModel}
+                  updateSearchOptions={updateSearchOptions}
+                />
               )}
             </>
           ),
         }}
-=======
-        renderInput={(params) => (
-          <TextField
-            {...params}
-            label={undefined}
-            onKeyPress={handleSearchBarKeyPress}
-            variant="outlined"
-            placeholder="Sök..."
-            InputProps={{
-              ...params.InputProps,
-              endAdornment: (
-                <>
-                  {loading ? (
-                    <CircularProgress color="inherit" size={20} />
-                  ) : null}
-                  {params.InputProps.endAdornment}
-                  <IconButton size="small" onClick={handleOnSearch}>
-                    <SearchIcon />
-                  </IconButton>
-                  {searchString.length > 0 ||
-                  showSearchResults ||
-                  searchActive !== "" ? (
-                    <IconButton onClick={this.props.handleOnClear} size="small">
-                      <ClearIcon />
-                    </IconButton>
-                  ) : (
-                    <SearchTools
-                      map={map}
-                      searchSources={searchSources}
-                      handleSearchSources={handleSearchSources}
-                      app={app}
-                      searchOptions={searchOptions}
-                      searchTools={this.props.searchTools}
-                      searchModel={searchModel}
-                      updateSearchOptions={updateSearchOptions}
-                    />
-                  )}
-                </>
-              ),
-            }}
-          />
-        )}
->>>>>>> ed904d07
       />
     );
   };
