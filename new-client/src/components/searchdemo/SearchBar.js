--- conflicted
+++ resolved
@@ -292,30 +292,7 @@
               autocompleteList: this.flattenAutoCompleteList(searchResults),
             });
           }
-<<<<<<< HEAD
         );
-=======
-        });
-
-        Promise.allSettled(promises).then((results) => {
-          results.forEach((result) => {
-            searchResults.featureCollections = searchResults.featureCollections.concat(
-              result.value.featureCollections
-            );
-            searchResults.errors = searchResults.errors.concat(
-              result.value.errors
-            );
-          });
-
-          // It's possible to handle any errors in the UI by checking if Search Model returned any
-          searchResults.errors.length > 0 &&
-            console.error("Autocomplete error: ", searchResults.errors);
-
-          this.setState({
-            autocompleteList: this.prepareAutoCompleteList(searchResults),
-          });
-        });
->>>>>>> db19b112
       } catch (error) {
         // If we catch an error, display it to the user
         // (preferably in a Snackbar instead of console).
