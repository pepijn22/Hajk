--- conflicted
+++ resolved
@@ -417,14 +417,8 @@
     });
   };
 
-<<<<<<< HEAD
   anySearchImplementedPlugins = () => {
     return (
-=======
-  fetchResultsFromPlugins = (fetchOptions) => {
-    const { searchString } = this.state;
-    if (
->>>>>>> 2ecf7d54
       this.searchImplementedPlugins &&
       this.searchImplementedPlugins.length === 0
     );
