import React from "react";
import SearchBar from "./SearchBar";

import { withStyles } from "@material-ui/core/styles";
import { options } from "marked";
import Observer from "react-event-observer";

import EditIcon from "@material-ui/icons/Edit";
import RadioButtonUncheckedIcon from "@material-ui/icons/RadioButtonUnchecked";
import SettingsIcon from "@material-ui/icons/Settings";
import MapViewModel from "./MapViewModel";

const styles = (theme) => ({
  inputRoot: {
    width: "100%",
  },
});

const defaultSearchTools = [
  {
    name: "Sök med polygon",
    icon: <EditIcon />,
    type: "Polygon",
    onClickEventName: "spatial-search",
  },
  {
    name: "Sök med radie",
    icon: <RadioButtonUncheckedIcon />,
    type: "Circle",
    onClickEventName: "spatial-search",
  },
  {
    name: "Sökinställningar",
    icon: <SettingsIcon />,
    type: "SETTINGS",
    onClickEventName: "",
  },
];

class Search extends React.PureComponent {
  state = {
    searchImplementedPluginsLoaded: false,
    searchSources: [],
    searchResults: { featureCollections: [], errors: [] },
    autocompleteList: [],
    searchString: "",
    searchActive: "",
    autoCompleteOpen: false,
    loading: false,
    searchOptions: {
      wildcardAtStart: false,
      wildcardAtEnd: true,
      matchCase: false,
      activeSpatialFilter: "within",
    },
  };

  searchTools = [];
  searchImplementedPlugins = [];

  constructor(props) {
    super(props);
    console.log(props, "rpops");
    this.localObserver = Observer();
    this.map = props.map;
    this.searchModel = props.app.appModel.searchModel;
    this.localObserver.subscribe("on-draw-end", (feature) => {
      this.featuresToFilter = [feature];
      this.doSearch();
    });
    this.localObserver.subscribe("on-draw-start", (feature) => {
      this.setState({ searchActive: "draw" });
    });
    this.mapViewModel = new MapViewModel({
      options: this.props.options,
      localObserver: this.localObserver,
      map: this.map,
      app: props.app,
    });
  }

  implementsSearchInterface = (plugin) => {
    let hasGetResultsMethod = plugin.searchInterface.getResults;
    let hasGetFunctionalityMethod = plugin.searchInterface.getFunctionality;
    if (!hasGetResultsMethod || !hasGetFunctionalityMethod) {
      console.warn(
        plugin.type +
          " has flag searchImplemented = true but has not implemented correct methods in plugin to use search"
      );
      return false;
    }
    return true;
  };

  getSearchImplementedPlugins = () => {
    const { app } = this.props;
    return Object.values(app.appModel.plugins).filter((plugin) => {
      return (
        plugin.options.searchImplemented &&
        this.implementsSearchInterface(plugin)
      );
    });
  };

  getSearchTools = () => {
    const searchToolsFromExternalPlugins = this.searchImplementedPlugins.map(
      (searchImplementedPlugin) => {
        return searchImplementedPlugin.searchInterface.getFunctionality();
      }
    );
    return defaultSearchTools.concat(searchToolsFromExternalPlugins);
  };

  componentDidMount = () => {
    const { app } = this.props;
    app.globalObserver.subscribe("core.appLoaded", () => {
      this.searchImplementedPlugins = this.getSearchImplementedPlugins();
      this.searchTools = this.getSearchTools();
      this.setState({
        searchImplementedPluginsLoaded: true,
      });
    });
  };

  handleOnClear = () => {
    this.setState({
      searchString: "",
      searchActive: "",
      showSearchResults: false,
      searchResults: { featureCollections: [], errors: [] },
    });
    this.featuresToFilter = [];
    this.localObserver.publish("clear-search-results");
  };

  handleSearchInput = (event, value, reason) => {
    console.log(value, "value");
    let searchString = value?.autocompleteEntry || value || "";

    if (searchString !== "") {
      this.setState(
        {
          searchString: searchString,
          searchActive: "input",
        },
        () => {
          if (reason !== "input") {
            this.doSearch();
          }
        }
      );
    } else {
      this.setState({
        searchString: searchString,
      });
    }
  };

  handleOnInputChange = (event, searchString, reason) => {
    this.localObserver.publish("clear-search-results");

    this.setState(
      {
        autoCompleteOpen: searchString.length >= 3,
        loading:
          searchString.length >= 3 && this.state.autocompleteList.length === 0,
        showSearchResults: false,
        searchString: searchString,
      },
      () => {
        if (this.state.searchString.length >= 3) {
          this.updateAutoCompleteList(this.state.searchString);
        } else {
          this.setState({
            autocompleteList: [],
          });
        }
      }
    );
  };

  updateSearchOptions = (searchOptions) => {
    this.setState(searchOptions);
  };

  handleOnSearch = () => {
    const { searchString } = this.state;
    if (this.hasEnoughCharsForSearch(searchString)) {
      this.doSearch();
    }
  };

  handleSearchSettings = (option) => {
    this.setState({
      searchSettings: options,
    });
  };

  handleSearchSources = (sources) => {
    this.setState({
      searchSources: sources,
    });
  };

  handleSearchBarKeyPress = (event) => {
    if (event.which === 13 || event.keyCode === 13) {
      this.handleOnSearch();
    }
  };

  getAutoCompleteFetchSettings = () => {
    let fetchSettings = { ...this.searchModel.getSearchOptions() };
    console.log(fetchSettings, "fetchSettings");
    fetchSettings["maxResultsPerDataset"] = 5;
    return fetchSettings;
  };

  getPropertiesMatchedBySearchString = (featureCollection, feature) => {
    return featureCollection.source.searchFields
      .filter((searchField) => {
        return RegExp(`^${this.state.searchString}\\W*`, "i").test(
          feature.properties[searchField]
        );
      })
      .map((searchField) => {
        return feature.properties[searchField];
      });
  };

  getAutoCompleteEntryFromMatchingProperties = (matchingProperties) => {
    return matchingProperties.length == 1
      ? matchingProperties[0]
      : matchingProperties.join(", ");
  };

  flattenAndSortAutoCompleteList = (searchResults) => {
    const resultsPerDataset = searchResults.featureCollections.map(
      (featureCollection) => {
        let matchingProperties = [];
        return featureCollection.value.features
          .filter((feature) => {
            matchingProperties = this.getPropertiesMatchedBySearchString(
              featureCollection,
              feature
            );
            return matchingProperties.length > 0;
          })
          .map(() => {
            const dataset = featureCollection.source.caption;
            const origin = featureCollection.origin;
            const autocompleteEntry = this.getAutoCompleteEntryFromMatchingProperties(
              matchingProperties
            );
            return {
              dataset,
              autocompleteEntry,
              origin: origin,
            };
          });
      }
    );
    // Now we have an Array of Arrays, one per dataset. For the Autocomplete component
    // however, we need just one Array, so let's flatten the results:
    const flatAutocompleteArray = resultsPerDataset.reduce(
      (a, b) => a.concat(b),
      []
    );
    return flatAutocompleteArray.sort((a, b) =>
      a.autocompleteEntry.localeCompare(b.autocompleteEntry, "sv", {
        numeric: true,
      })
    );
  };

  getMergeResultsFromAllSources = (results) => {
    return results.reduce(
      (searchResults, result) => {
        searchResults.featureCollections = searchResults.featureCollections.concat(
          result.value.featureCollections
        );
        searchResults.errors = searchResults.errors.concat(result.value.errors);
        return searchResults;
      },
      { errors: [], featureCollections: [] }
    );
  };

  fetchResultFromSearchModel = async (fetchOptions) => {
    let { searchSources } = this.state;

    if (searchSources.length === 0) {
      searchSources = this.searchModel.getSources();
    }

    let active = true;

    const promise = this.searchModel.getResults(
      this.state.searchString,
      searchSources,
      fetchOptions
    );

    return Promise.allSettled([promise, ...this.fetchResultsFromPlugins()])
      .then((results) => {
        results = results.filter((result) => result.status !== "rejected");
        results = this.removeCollectionsWithoutFeatures(results);
        let searchResults = this.getMergeResultsFromAllSources(results);
        // It's possible to handle any errors in the UI by checking if Search Model returned any
        searchResults.errors.length > 0 &&
          console.error("Autocomplete error: ", searchResults.errors);
        return searchResults;
      })
      .catch((error) => {
        console.error("Autocomplete error: ", error);

        // Also, set "open" state variable to false, which
        // abort the "loading" state of Autocomplete.
        if (active) {
          this.setState({
            open: false,
          });
        }
      });
  };

  async doSearch() {
<<<<<<< HEAD
    let fetchOptions = this.getAutoCompleteFetchSettings();
=======
    let fetchOptions = this.getSearchResultsFetchSettings();
>>>>>>> ed904d07
    let searchResults = await this.fetchResultFromSearchModel(fetchOptions);
    this.setState({
      searchResults,
      showSearchResults: true,
      loading: false,
      autoCompleteOpen: false,
    });

    let features = this.extractFeatureWithFromFeatureCollections(
      searchResults.featureCollections
    );

    features = this.filterFeaturesWithGeometry(features);

    this.localObserver.publish("add-features-to-results-layer", features);
  }

  filterFeaturesWithGeometry = (features) => {
    return features.filter((feature) => {
      return feature.geometry != null;
    });
  };

  extractFeatureWithFromFeatureCollections = (featureCollections) => {
    return featureCollections
      .map((fc) => {
        return fc.value.features;
      })
      .flat();
  };

  updateAutoCompleteList = async () => {
    let fetchOptions = this.getAutoCompleteFetchSettings();
    let autoCompleteResult = await this.fetchResultFromSearchModel(
      fetchOptions
    );
    this.setState({
      autocompleteList: this.prepareAutoCompleteList(autoCompleteResult),
    });
  };

  fetchResultsFromPlugins = () => {
    const { searchString } = this.state;
    if (
      this.searchImplementedPlugins &&
      this.searchImplementedPlugins.length === 0
    ) {
      return [];
    }
    return this.searchImplementedPlugins.reduce((promises, plugin) => {
      if (plugin.searchInterface.getResults) {
        promises.push(plugin.searchInterface.getResults(searchString));
        return promises;
      }
      return promises;
    }, []);
  };

  hasEnoughCharsForSearch = (searchString) => {
    return searchString.length >= 3;
  };

  getSearchResultsFetchSettings = () => {
    return this.getUserCustomFetchSettings(this.searchModel.getSearchOptions());
  };

  removeCollectionsWithoutFeatures = (results) => {
    return results.map((res) => {
      var featureCollections = res.value.featureCollections.filter(
        (featureCollection) => {
          return featureCollection.value.features.length > 0;
        }
      );
      res.value.featureCollections = featureCollections;
      return res;
    });
  };

  prepareAutoCompleteList = (searchResults) => {
    let numSourcesWithResults = searchResults.featureCollections.length;
    let numResults = 0;
    searchResults.featureCollections.forEach((fc) => {
      numResults += fc.value.features.length;
    });

    let spacesPerSource = Math.floor(numResults / numSourcesWithResults);

    if (numResults <= 7) {
      //All results can be shown
      return this.flattenAndSortAutoCompleteList(searchResults);
    } else {
      searchResults.featureCollections.forEach((fc) => {
        if (fc.value.features.length > spacesPerSource) {
          fc.value.features.splice(spacesPerSource - 1);
        }
      });
      return this.flattenAndSortAutoCompleteList(searchResults);
    }
  };

  getUserCustomFetchSettings = (searchOptionsFromModel) => {
    const {
      activeSpatialFilter,
      matchCase,
      wildcardAtEnd,
      wildcardAtStart,
    } = this.state.searchOptions;
    let customSearchOptions = { ...searchOptionsFromModel };
    customSearchOptions["activeSpatialFilter"] = activeSpatialFilter; // "intersects" or "within"
    customSearchOptions["featuresToFilter"] = this.featuresToFilter || [];
    customSearchOptions["matchCase"] = matchCase;
    customSearchOptions["wildcardAtStart"] = wildcardAtStart;
    customSearchOptions["wildcardAtEnd"] = wildcardAtEnd;
    return customSearchOptions;
  };

  render() {
    const { classes, target } = this.props;
    const {
      searchString,
      searchActive,
      searchResults,
      autocompleteList,
      autoCompleteOpen,
      showSearchResults,
      loading,
      searchOptions,
      searchSources,
    } = this.state;

    return (
      this.state.searchImplementedPluginsLoaded && (
        <>
          <SearchBar
            classes={{
              root: classes.inputRoot,
              input:
                target === "top" ? classes.inputInputWide : classes.inputInput,
            }}
            localObserver={this.localObserver}
            searchImplementedPlugins={this.searchImplementedPlugins}
            updateAutoCompleteList={this.updateAutoCompleteList}
            searchTools={this.searchTools}
            searchResults={searchResults}
            handleSearchInput={this.handleSearchInput}
            searchString={searchString}
            searchActive={searchActive}
            handleOnSearch={this.handleOnSearch}
            autoCompleteOpen={autoCompleteOpen}
            showSearchResults={showSearchResults}
            handleOnInputChange={this.handleOnInputChange}
            handleOnClear={this.handleOnClear}
            autocompleteList={autocompleteList}
            doSearch={this.doSearch.bind(this)}
            searchModel={this.searchModel}
            searchOptions={searchOptions}
            updateSearchOptions={this.updateSearchOptions}
            handleSearchSources={this.handleSearchSources}
            loading={loading}
            searchSources={searchSources}
            handleSearchBarKeyPress={this.handleSearchBarKeyPress}
            {...this.props}
          />
        </>
      )
    );
  }
}
export default withStyles(styles)(Search);<|MERGE_RESOLUTION|>--- conflicted
+++ resolved
@@ -228,7 +228,7 @@
   };
 
   getAutoCompleteEntryFromMatchingProperties = (matchingProperties) => {
-    return matchingProperties.length == 1
+    return matchingProperties.length === 1
       ? matchingProperties[0]
       : matchingProperties.join(", ");
   };
@@ -324,11 +324,7 @@
   };
 
   async doSearch() {
-<<<<<<< HEAD
-    let fetchOptions = this.getAutoCompleteFetchSettings();
-=======
     let fetchOptions = this.getSearchResultsFetchSettings();
->>>>>>> ed904d07
     let searchResults = await this.fetchResultFromSearchModel(fetchOptions);
     this.setState({
       searchResults,
