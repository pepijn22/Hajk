import React from "react";
import { Paper } from "@material-ui/core";
import { withStyles } from "@material-ui/core/styles";
import Alert from "@material-ui/lab/Alert";

import SearchResultsList from "./SearchResultsList";

const styles = (theme) => ({
  searchResultTopBar: {
    display: "flex",
    justifyContent: "space-between",
    alignItems: "center",
    padding: theme.spacing(1),
  },
  searchResultTopBarLeft: {
    display: "flex",
  },
  hidden: {
    display: "none",
  },
  // New styles
  root: {
    maxHeight: "calc(100vh - 20%)",
    overflow: "auto",
    marginTop: 5,
    minWidth: 200,
    [theme.breakpoints.up("sm")]: {
      maxWidth: 520,
    },
    [theme.breakpoints.down("xs")]: {
      minWidth: "100%",
      position: "absolute",
      left: 0,
    },
  },
});

class SearchResultsContainer extends React.PureComponent {
  state = {
    selectedFeatureAndSource: null,
    sumOfResults: this.props.searchResults.featureCollections
      .map((fc) => fc.value.totalFeatures)
      .reduce((a, b) => a + b, 0),
  };

  getTheSoleResult = () => {
    const { featureCollections } = this.props;
    // Check which OL collection (i.e. "dataset") has the result
    const datasetWithTheSoleResult = featureCollections.find(
      (fc) => fc.value.totalFeatures === 1
    );

    if (datasetWithTheSoleResult === undefined) {
      return null;
    } else {
      // Grab the first result from that dataset
      const feature = datasetWithTheSoleResult.value.features[0];

      // Grab source
      const source = datasetWithTheSoleResult.source;

      return { feature, source };
    }
  };

  setSelectedFeatureAndSource = () => {
    console.log("hej");
  };

  render() {
    const {
      classes,
      featureCollections,
      map,
      resultSource,
<<<<<<< HEAD
      getOriginBasedIcon,
=======
      localObserver,
>>>>>>> ed904d07
    } = this.props;
    const { sumOfResults, selectedFeatureAndSource } = this.state;

    return (
      <>
        {sumOfResults === 0 ? (
          <Paper className={classes.root}>
            <Alert severity="warning">Sökningen gav inget resultat.</Alert>
          </Paper>
        ) : (
          <Paper className={classes.root}>
            <SearchResultsList
              localObserver={localObserver}
              featureAndSource={
                sumOfResults === 1
                  ? this.getTheSoleResult()
                  : selectedFeatureAndSource
              }
              sumOfResults={sumOfResults}
              getOriginBasedIcon={getOriginBasedIcon}
              featureCollections={featureCollections}
              map={map}
              app={this.props.app}
              resultSource={resultSource}
              setSelectedFeatureAndSource={this.setSelectedFeatureAndSource}
            />
          </Paper>
        )}
      </>
    );
  }
}

export default withStyles(styles)(SearchResultsContainer);<|MERGE_RESOLUTION|>--- conflicted
+++ resolved
@@ -73,11 +73,8 @@
       featureCollections,
       map,
       resultSource,
-<<<<<<< HEAD
       getOriginBasedIcon,
-=======
       localObserver,
->>>>>>> ed904d07
     } = this.props;
     const { sumOfResults, selectedFeatureAndSource } = this.state;
 
