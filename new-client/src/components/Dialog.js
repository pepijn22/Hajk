--- conflicted
+++ resolved
@@ -16,17 +16,11 @@
     backgroundColor: "rgba(0, 0, 0, 0.5)",
     zIndex: 10000
   },
-<<<<<<< HEAD
-  content: {},
+  content: {
+    maxHeight: "500px",
+    overflow: "auto"
+  },
   bottom: {},
-=======
-  content: {
-    maxHeight: '500px',
-    overflow: 'auto'
-  },
-  bottom: {
-  },
->>>>>>> fe144948
   dialog: {
     backgroundColor: "white",
     borderRadius: "20px",
