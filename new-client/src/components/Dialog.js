import React, { Component } from "react";
import propTypes from "prop-types";
import { withStyles } from "@material-ui/core/styles";
import { withTranslation } from "react-i18next";
import Button from "@material-ui/core/Button";

import ReactDialog from "@material-ui/core/Dialog";
import DialogActions from "@material-ui/core/DialogActions";
import DialogContent from "@material-ui/core/DialogContent";
import DialogContentText from "@material-ui/core/DialogContentText";
import DialogTitle from "@material-ui/core/DialogTitle";
import TextField from "@material-ui/core/TextField";

const styles = (theme) => ({
  container: {
    display: "flex",
    flexWrap: "wrap",
  },
  textField: {
    marginLeft: theme.spacing(1),
    marginRight: theme.spacing(1),
    width: 200,
  },
  dense: {
    marginTop: 19,
  },
  menu: {
    width: 200,
  },
});

class Dialog extends Component {
  state = {
    open: false,
    text: "",
  };

  static propTypes = {
    classes: propTypes.object.isRequired,
    onClose: propTypes.func.isRequired,
    open: propTypes.bool.isRequired,
    options: propTypes.object.isRequired,
  };

  /*
   * If the lifecycle of the component is not controlled by itself
   * the render method can be used to make the component
   * update its state when props changes.
   *
   * It is not recommended to mutate the state of this component
   * if the keys have the same name, it will duplicate the update event and
   * the last prop value will be taken.
   *
   * NOTE: this method is considered safer than using legacy componentWillRecieveProps.
   *
   * @param {object} props - new props
   * @param {object} state - current state
   * @return {object} state - updated state
   */
  static getDerivedStateFromProps(props, state) {
    return {
      open: props.open,
    };
  }

  handleChange = (name) => (event) => {
    this.setState({
      [name]: event.target.value,
    });
  };

  handleClose = (e) => {
    e.stopPropagation();
    this.props.onClose(this.state.text);
  };

  handleAbort = (e) => {
    e.stopPropagation();
    this.props.onAbort(this.state.text);
  };

  handleDialogClick = (e) => {
    e.stopPropagation();
    return false;
  };

  getHtml(text) {
    return {
      __html: text,
    };
  }

  renderDialogContent(text) {
    if (typeof text === "string") {
      return (
        <DialogContentText>
          <span dangerouslySetInnerHTML={this.getHtml(text)} />
        </DialogContentText>
      );
    } else {
      return text;
    }
  }

  renderPromptInput() {
    const { classes, options } = this.props;
    if (!options.prompt) return null;

    return (
      <form
        className={classes.container}
        noValidate
        autoComplete="off"
        onSubmit={(e) => {
          e.preventDefault();
          this.props.onClose(this.state.text);
          return false;
        }}
      >
        <TextField
          id="prompt-text"
          label=""
          className={classes.textField}
          value={this.state.text}
          onChange={this.handleChange("text")}
          margin="normal"
          autoFocus={true}
        />
      </form>
    );
  }

  render() {
    const { options, t } = this.props;

    var text = "",
      header = "";

    if (options) {
      header = options.headerText;
      text = options.text;
    }

    var fullScreen = document.body.clientWidth < 600;

    return (
      <ReactDialog
        fullScreen={fullScreen}
        open={this.state.open}
        onClose={this.handleClose}
        aria-labelledby="responsive-dialog-title"
      >
        <DialogTitle id="responsive-dialog-title">{t(header)}</DialogTitle>
        <DialogContent>
          {this.renderDialogContent(text)}
          {this.renderPromptInput()}
        </DialogContent>
        <DialogActions>
<<<<<<< HEAD
          <Button onClick={this.handleClose} color="primary" autoFocus>
            {t(options.buttonText) || "Stäng"}
          </Button>
          {options.abortText ? (
            <Button onClick={this.handleAbort} color="primary" autoFocus>
              {t(options.abortText)}
            </Button>
=======
          <Button onClick={this.handleClose}>
            {options.buttonText || "Stäng"}
          </Button>
          {options.abortText ? (
            <Button onClick={this.handleAbort}>{options.abortText}</Button>
>>>>>>> 01d1b715
          ) : null}
        </DialogActions>
      </ReactDialog>
    );
  }
}

export default withTranslation()(withStyles(styles)(Dialog));<|MERGE_RESOLUTION|>--- conflicted
+++ resolved
@@ -156,21 +156,11 @@
           {this.renderPromptInput()}
         </DialogContent>
         <DialogActions>
-<<<<<<< HEAD
-          <Button onClick={this.handleClose} color="primary" autoFocus>
+          <Button onClick={this.handleClose}>
             {t(options.buttonText) || "Stäng"}
           </Button>
           {options.abortText ? (
-            <Button onClick={this.handleAbort} color="primary" autoFocus>
-              {t(options.abortText)}
-            </Button>
-=======
-          <Button onClick={this.handleClose}>
-            {options.buttonText || "Stäng"}
-          </Button>
-          {options.abortText ? (
-            <Button onClick={this.handleAbort}>{options.abortText}</Button>
->>>>>>> 01d1b715
+            <Button onClick={this.handleAbort}>{t(options.abortText)}</Button>
           ) : null}
         </DialogActions>
       </ReactDialog>
