import React from "react";
<<<<<<< HEAD
import { Button, Paper, Tooltip } from "@material-ui/core";
import { makeStyles } from "@material-ui/styles";
import { useTranslation } from "react-i18next";
=======
import { IconButton, Paper, Tooltip } from "@mui/material";
import { styled } from "@mui/material/styles";
>>>>>>> af963bdc

const StyledPaper = styled(Paper)(({ theme }) => ({
  marginBottom: theme.spacing(1),
}));

const StyledButton = styled(IconButton)(() => ({
  minWidth: "unset",
}));

export default function PluginControlButton({
  icon,
  onClick,
  title,
  abstract,
}) {
<<<<<<< HEAD
  const classes = useStyles();
  const { t } = useTranslation();

  return (
    <Tooltip title={`${t(title)}: ${t(abstract)}`}>
      <Paper className={classes.paper}>
        <Button
          aria-label={t(title)}
          className={classes.button}
          onClick={onClick}
        >
=======
  return (
    <Tooltip disableInteractive title={`${title}: ${abstract}`}>
      <StyledPaper>
        <StyledButton aria-label={title} onClick={onClick}>
>>>>>>> af963bdc
          {icon}
        </StyledButton>
      </StyledPaper>
    </Tooltip>
  );
}<|MERGE_RESOLUTION|>--- conflicted
+++ resolved
@@ -1,12 +1,7 @@
 import React from "react";
-<<<<<<< HEAD
-import { Button, Paper, Tooltip } from "@material-ui/core";
-import { makeStyles } from "@material-ui/styles";
-import { useTranslation } from "react-i18next";
-=======
 import { IconButton, Paper, Tooltip } from "@mui/material";
 import { styled } from "@mui/material/styles";
->>>>>>> af963bdc
+import { useTranslation } from "react-i18next";
 
 const StyledPaper = styled(Paper)(({ theme }) => ({
   marginBottom: theme.spacing(1),
@@ -22,24 +17,12 @@
   title,
   abstract,
 }) {
-<<<<<<< HEAD
-  const classes = useStyles();
   const { t } = useTranslation();
 
   return (
-    <Tooltip title={`${t(title)}: ${t(abstract)}`}>
-      <Paper className={classes.paper}>
-        <Button
-          aria-label={t(title)}
-          className={classes.button}
-          onClick={onClick}
-        >
-=======
-  return (
-    <Tooltip disableInteractive title={`${title}: ${abstract}`}>
+    <Tooltip disableInteractive title={`${t(title)}: ${t(abstract)}`}>
       <StyledPaper>
-        <StyledButton aria-label={title} onClick={onClick}>
->>>>>>> af963bdc
+        <StyledButton aria-label={t(title)} onClick={onClick}>
           {icon}
         </StyledButton>
       </StyledPaper>
