--- conflicted
+++ resolved
@@ -168,7 +168,6 @@
 
   // Render, pass through some stuff into App.
   return (
-<<<<<<< HEAD
     <StyledEngineProvider injectFirst>
       <ThemeProvider theme={muiTheme}>
         <CssBaseline />
@@ -177,21 +176,10 @@
           config={config}
           theme={muiTheme}
           toggleMUITheme={toggleMUITheme} // Pass the toggle handler, so we can call it from another component later on
+          refreshMUITheme={refreshMUITheme}
         />
       </ThemeProvider>
     </StyledEngineProvider>
-=======
-    <MuiThemeProvider theme={muiTheme}>
-      <CssBaseline />
-      <App
-        activeTools={activeTools}
-        config={config}
-        theme={muiTheme}
-        toggleMUITheme={toggleMUITheme}
-        refreshMUITheme={refreshMUITheme}
-      />
-    </MuiThemeProvider>
->>>>>>> 6208002f
   );
 };
 
