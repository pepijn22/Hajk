import React, { useState } from "react";
import {
  ThemeProvider,
  StyledEngineProvider,
  createTheme,
} from "@mui/material/styles";
import CssBaseline from "@mui/material/CssBaseline";
import App from "./App";
import HajkLanguageProvider from "./HajkLanguageProvider";

import { deepMerge } from "../utils/DeepMerge";
import { functionalOk as functionalCookieOk } from "models/Cookie";

/**
 * @summary Helper, used to determine if user's browser prefers dark mode.
 *
 * @param {*} preferredColorSchemeFromMapConfig
 * @returns {String} "dark" or "light"
 */
function getColorScheme(preferredColorSchemeFromMapConfig, customTheme) {
  // First of all, see if admins have provided a customTheme.json, where
  // the light/dark mode value is set. If it is, this will override any
  // other logic, which means we're not interested in user's or OS's preference.
  if (["light", "dark"].includes(customTheme?.palette?.type)) {
    return customTheme.palette.mode;
  }

  // If there's no global override, we can go on and
  // check if there already is a user preferred value in local storage.
  const userPreferredColorScheme = window.localStorage.getItem(
    "userPreferredColorScheme"
  );

  let colorScheme = null; // Will hold the return value

  // If there's already a valid user preference in local storage…
  if (["light", "dark"].includes(userPreferredColorScheme)) {
    colorScheme = userPreferredColorScheme; // …use it.
  } else {
    // Else, find out what admin has set in map config…
    switch (
      preferredColorSchemeFromMapConfig // If setting in admin is…
    ) {
      case "dark": // …dark, use it,
        colorScheme = "dark";
        break;
      case "light": // …light, use it.
        colorScheme = "light";
        break;
      default:
        // If there's no preference yet in neither local storage nor admin…
        colorScheme =
          window?.matchMedia("(prefers-color-scheme: dark)").matches === true // …check if browser prefers dark mode…
            ? "dark" // …if so, use dark mode, else go for light.
            : "light";
        break;
    }
  }

  return colorScheme;
}

/**
 * Helper function that creates a MUI theme by merging
 * hard-coded values (in this function), with custom values
 * (obtained from customTheme.json in /public).
 * This way, user can customize look and feel of application
 * AFTER it has been build with webpack, by simply tweaking
 * values in customTheme.json.
 *
 * @param {Object} config Map config that, among other objects, contains the default MUI theme
 * @param {Object} customTheme An object with the custom theme, obtained via fetch from customTheme.json
 * @returns {Object} A complete, ready to used theme object
 */
function getTheme(config, customTheme) {
  const colorScheme = getColorScheme(
    config.mapConfig.map.colors?.preferredColorScheme,
    customTheme
  );
  // Setup some app-wide defaults that differ from MUI's defaults:
  const hardCodedDefaults = {
    palette: {
      mode: colorScheme,
      action: {
        active: colorScheme === "dark" ? "#fff" : "rgba(0, 0, 0, 0.87)",
      },
    },
    shape: {
      borderRadius: 2,
    },
  };

  // Allow even more customization by reading values from each map config
  const themeFromMapConfig = {
    palette: {
      primary: {
        main: config.mapConfig.map.colors.primaryColor, // primary: blue // <- Can be done like this (don't forget to import blue from "@mui/material/colors/blue"!)
      },
      secondary: {
        main: config.mapConfig.map.colors.secondaryColor, // secondary: { main: "#11cb5f" } // <- Or like this
      },
    },
  };

  // Create the merged theme object by:
  const mergedTheme = deepMerge(
    hardCodedDefaults, // Using the hardcoded default…
    customTheme, // … overriding them with stuff from customTheme.json (app-wide customizations, common for each maps)…
    themeFromMapConfig // … and finally overriding them with map-specific customizations.
  );

  return mergedTheme;
}

const HajkThemeProvider = ({ activeTools, config, customTheme }) => {
  // Keep the app's theme in state so it can be changed dynamically.
  const [theme, setTheme] = useState(getTheme(config, customTheme));

  // We need a state-variable so that we are able to re-render the theme-provider
  // without changing the theme. Why, you might ask? Since we're using a custom theme
  // when invoking the document-handler-print we must be able to reset the theme back
  // to the original one (which requires a re-render).
  const [themeUID, setThemeUID] = useState(Math.random());

  // Handles theme toggling
  const toggleMUITheme = () => {
    // If there's a override in customTheme.json, toggling is not possible.
    if (customTheme?.palette?.type) return;

    // Toggle the current value from theme's palette
    let userPreferredColorScheme =
      theme.palette.mode === "light" ? "dark" : "light";

    // Save for later in browser's local storage
    if (functionalCookieOk()) {
      window.localStorage.setItem(
        "userPreferredColorScheme",
        userPreferredColorScheme
      );
    }

    // Create a new theme object by taking the current theme
    // and merging with the latest theme type value
    const newTheme = deepMerge(theme, {
      palette: {
        mode: userPreferredColorScheme,
        action: {
          active:
            userPreferredColorScheme === "dark"
              ? "#fff"
              : "rgba(0, 0, 0, 0.87)",
        },
      },
    });

    // Finally, save the new theme object in state. This will cause re-render,
    // and effectively take the new theme type value into action.
    setTheme(newTheme);
  };

  // This will cause a re-render, allowing for the "standard" theme to be injected
  // again - which will make sure that the "standard" theme has the highest css-specificity.
  // Useful for those rare occasions where you might have used a custom theme inside components.
  // An example of this is in the document-handler print solution, where we're injecting a custom
  // print theme, which we want to get rid of.
  const refreshMUITheme = () => {
    setThemeUID(themeUID + Math.random());
  };

  // Take the theme object from state and generate a MUI-theme
  const muiTheme = createTheme(theme);

  // Render, pass through some stuff into App.
  return (
<<<<<<< HEAD
    <MuiThemeProvider theme={muiTheme}>
      <CssBaseline />
      <HajkLanguageProvider config={config} />
      <App
        activeTools={activeTools}
        config={config}
        theme={muiTheme}
        toggleMUITheme={toggleMUITheme} // Pass the toggle handler, so we can call it from another component later on
      />
    </MuiThemeProvider>
=======
    <StyledEngineProvider injectFirst>
      <ThemeProvider theme={muiTheme}>
        <CssBaseline />
        <App
          activeTools={activeTools}
          config={config}
          theme={muiTheme}
          toggleMUITheme={toggleMUITheme} // Pass the toggle handler, so we can call it from another component later on
          refreshMUITheme={refreshMUITheme}
        />
      </ThemeProvider>
    </StyledEngineProvider>
>>>>>>> af963bdc
  );
};

export default HajkThemeProvider;<|MERGE_RESOLUTION|>--- conflicted
+++ resolved
@@ -172,21 +172,10 @@
 
   // Render, pass through some stuff into App.
   return (
-<<<<<<< HEAD
-    <MuiThemeProvider theme={muiTheme}>
-      <CssBaseline />
-      <HajkLanguageProvider config={config} />
-      <App
-        activeTools={activeTools}
-        config={config}
-        theme={muiTheme}
-        toggleMUITheme={toggleMUITheme} // Pass the toggle handler, so we can call it from another component later on
-      />
-    </MuiThemeProvider>
-=======
     <StyledEngineProvider injectFirst>
       <ThemeProvider theme={muiTheme}>
         <CssBaseline />
+        <HajkLanguageProvider config={config} />
         <App
           activeTools={activeTools}
           config={config}
@@ -196,7 +185,6 @@
         />
       </ThemeProvider>
     </StyledEngineProvider>
->>>>>>> af963bdc
   );
 };
 
