--- conflicted
+++ resolved
@@ -6,12 +6,12 @@
     this.globalObserver = settings.globalObserver;
   }
 
-  #valueFromJson = str => {
+  #valueFromJson = (str) => {
     if (typeof str !== "string") return false;
     const jsonStart = /^\[|^\{(?!\{)/;
     const jsonEnds = {
       "[": /]$/,
-      "{": /}$/
+      "{": /}$/,
     };
     const start = str.match(jsonStart);
     const jsonLike = start && jsonEnds[start[0]].test(str);
@@ -30,26 +30,21 @@
     return result;
   };
 
-  #isChildTextOnly = child => {
+  #isChildTextOnly = (child) => {
     return child && !child.props;
   };
 
-  #nodeShouldBeFetchedExternally = nextSibling => {
+  #nodeShouldBeFetchedExternally = (nextSibling) => {
     return (
       this.#isChildTextOnly(nextSibling) &&
       this.#isMarkupForExternalElement(nextSibling)
     );
   };
 
-<<<<<<< HEAD
-  #hasChildren = child => {
-    return child.props.children && child.props.children.length > 0;
-=======
   #hasChildren = (child) => {
     return child?.props?.children && child.props.children.length > 0
       ? true
       : false;
->>>>>>> 548c1590
   };
 
   /**
@@ -57,8 +52,8 @@
    * @param {str} properties
    * @returns {object}
    */
-  extractPropertiesFromJson = properties => {
-    Object.keys(properties).forEach(property => {
+  extractPropertiesFromJson = (properties) => {
+    Object.keys(properties).forEach((property) => {
       var jsonData = this.#valueFromJson(properties[property]);
       if (jsonData) {
         delete properties[property];
@@ -68,21 +63,21 @@
     return properties;
   };
 
-  #createDataAttributesObjectFromEntriesArray = entries => {
+  #createDataAttributesObjectFromEntriesArray = (entries) => {
     return entries.reduce((dataAttributeObject, entry) => {
       return {
         ...dataAttributeObject,
-        ...{ [entry[0]]: this.#unescapeString(entry[1]) }
+        ...{ [entry[0]]: this.#unescapeString(entry[1]) },
       };
     }, {});
   };
 
-  #unescapeString = strng => {
+  #unescapeString = (strng) => {
     return strng.replace(/\\"/g, "");
   };
 
-  #extractDataAttributes = props => {
-    let entries = Object.entries(props).filter(entry => {
+  #extractDataAttributes = (props) => {
+    let entries = Object.entries(props).filter((entry) => {
       return entry[0].search("data-") !== -1;
     });
     return this.#createDataAttributesObjectFromEntriesArray(entries);
@@ -93,22 +88,22 @@
       this.globalObserver.getListeners(`core.info-click-${externalEvent}`)
         .length > 0
     )
-      return new Promise(resolve => {
+      return new Promise((resolve) => {
         let dataAttributes = this.#extractDataAttributes(property.props);
         //Let subscription resolve the promise
         this.globalObserver.publish(`core.info-click-${externalEvent}`, {
           payload: {
             type: property.type,
             children: property.props.children,
-            dataAttributes: dataAttributes
+            dataAttributes: dataAttributes,
           },
-          resolve: resolve
+          resolve: resolve,
         });
       });
     return null;
   };
 
-  #isMarkupForExternalElement = string => {
+  #isMarkupForExternalElement = (string) => {
     return string.match(/@@(.*?)/g);
   };
 
@@ -129,9 +124,9 @@
     }
   };
 
-  #renderHtmlAsReactComponents = async html => {
+  #renderHtmlAsReactComponents = async (html) => {
     const reactElementFromHtml = ReactHtmlParser(html);
-    const injectIfExternalComponents = async children => {
+    const injectIfExternalComponents = async (children) => {
       children.forEach(async (child, index) => {
         if (this.#isChildTextOnly(child)) {
           if (this.#isMarkupForExternalElement(child)) {
@@ -164,12 +159,12 @@
       let pluginToUseForRenderAttribute = attributeInformation[1];
       return {
         placeholder: placeholder,
-        renderWithPlugin: pluginToUseForRenderAttribute
+        renderWithPlugin: pluginToUseForRenderAttribute,
       };
     }
     return {
       placeholder: attributePlaceholder.split("."),
-      renderWithPlugin: null
+      renderWithPlugin: null,
     };
   };
 
@@ -182,7 +177,7 @@
 
     const {
       placeholder,
-      renderWithPlugin
+      renderWithPlugin,
     } = this.#getAttributePlaceholderInformation(
       attributePlaceholder,
       isExternal
@@ -221,7 +216,7 @@
   mergeFeaturePropsWithMarkdown = async (markdown, properties) => {
     markdown = markdown.replace(/export:/g, "");
     if (markdown && typeof markdown === "string") {
-      (markdown.match(/{(.*?)}/g) || []).forEach(property => {
+      (markdown.match(/{(.*?)}/g) || []).forEach((property) => {
         let propertyIsExternal = this.#isMarkupForExternalElement(property);
         let attributePlaceholder = property.replace("{", "").replace("}", "");
         markdown = markdown.replace(
