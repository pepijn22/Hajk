--- conflicted
+++ resolved
@@ -17,74 +17,61 @@
     forceShow: false, // Used to force showing the Intro, overrides the LocalStorage value
     initialStep: 0,
     stepsEnabled: true,
-    steps: []
+    steps: [],
   };
 
   static propTypes = {
     experimentalIntroductionEnabled: PropTypes.bool.isRequired,
     experimentalIntroductionSteps: PropTypes.array,
-    globalObserver: PropTypes.object.isRequired
+    globalObserver: PropTypes.object.isRequired,
   };
 
   static defaultProps = {
     experimentalIntroductionEnabled: false,
     experimentalIntroductionSteps: [],
-    globalObserver: {}
+    globalObserver: {},
   };
 
   predefinedSteps = [
     {
       title: "Välkommen till Hajk! 👋",
       intro:
-<<<<<<< HEAD
-        "<b>Välkommen till Hajk!</b> <br /><br />Här kommer en kort guide som visar dig runt i applikationen. <br /><br />Häng med!"
-=======
         "Här kommer en kort guide som visar dig runt i applikationen. <br /><br />Häng med!",
->>>>>>> 76f9858d
     },
     {
       title: "Verktygspanel",
       element: "header > div:first-child",
-<<<<<<< HEAD
-      intro: "Med hjälp av knappen här uppe tar du fram sidopanelen."
-=======
       intro: "Med hjälp av knappen här uppe tar du fram verktygspanelen.",
->>>>>>> 76f9858d
     },
     {
       title: "Sökruta",
       element: '[class*="searchContainer"]',
       intro:
-        "Sökrutan hittar du här.<br /><br /> Med hjälp av sökverktyget hittar du enkelt till rätt ställe i kartan."
+        "Sökrutan hittar du här.<br /><br /> Med hjälp av sökverktyget hittar du enkelt till rätt ställe i kartan.",
     },
     {
-<<<<<<< HEAD
-      element: "#spatialSearchMenu",
-      intro: "Under den här knappen hittar du fler avancerade sökalternativ."
-=======
       title: "Fler sökverktyg",
       element: '[name="searchOptions"]',
       intro: "Under den här knappen hittar du fler avancerade sökalternativ.",
->>>>>>> 76f9858d
     },
     {
       title: "Kartkontroller",
       element: "#controls-column",
       intro:
-        "Längst ut i den högra delen av skärmen finns olika kontroller som du använder för att navigera i kartan."
+        "Längst ut i den högra delen av skärmen finns olika kontroller som du använder för att navigera i kartan.",
     },
     {
       title: "Fönster",
       element: '#windows-container > div[style*="display: block"]', // My favorite selector. Selects the first visible Window, so if there's a plugin Window open, we can add intro text to it.
       intro:
-        "Varje verktyg ritar ut ett eget fönster. Du kan flytta på fönstret och ändra dess storlek genom att dra i fönstrets sidor."
+        "Varje verktyg ritar ut ett eget fönster. Du kan flytta på fönstret och ändra dess storlek genom att dra i fönstrets sidor.",
     },
     {
       title: "Widget-knapp",
       element: "#left-column > div > button",
       intro:
-        "Det här är en Widget-knapp. Genom att klicka på den öppnar du det verktyget som knappen är kopplad till. <br><br>Det var det hela. Hoppas du kommer tycka om att använda Hajk!"
-    }
+        "Det här är en Widget-knapp. Genom att klicka på den öppnar du det verktyget som knappen är kopplad till. <br><br>Det var det hela. Hoppas du kommer tycka om att använda Hajk!",
+    },
   ];
 
   constructor(props) {
@@ -107,12 +94,6 @@
             ? experimentalIntroductionSteps
             : this.predefinedSteps;
 
-<<<<<<< HEAD
-      const filteredSteps = steps.filter(
-        s => document.querySelector(s?.element) !== null
-      );
-      this.setState({ steps: filteredSteps });
-=======
         const filteredSteps = steps.filter((s) => {
           return (
             s.element === undefined ||
@@ -122,14 +103,13 @@
 
         this.setState({ steps: filteredSteps });
       }, 100);
->>>>>>> 76f9858d
     });
 
     this.props.globalObserver.subscribe("core.showIntroduction", () => {
       this.setState({
         initialStep: 0,
         stepsEnabled: true,
-        forceShow: true
+        forceShow: true,
       });
     });
   }
@@ -156,40 +136,11 @@
           steps={steps}
           initialStep={initialStep}
           onExit={this.disableSteps}
-<<<<<<< HEAD
-          ref={steps => (this.localSteps = steps)}
-          onBeforeChange={nextStepIndex => {
-            // Ensure that we always use the updated list of steps, necessary for dynamic elements
-            if (nextStepIndex) {
-              this.localSteps.updateStepElement(nextStepIndex);
-            }
-          }}
-          onAfterChange={nextStepIndex => {
-            // TODO: When https://github.com/HiDeoo/intro.js-react/issues/35 is solved, we can remove this nasty hack.
-            // It should be easier to hide prev/next buttons, but this works for now.
-            if (nextStepIndex === this.localSteps?.props.steps.length - 1) {
-              document
-                .querySelector(".introjs-donebutton")
-                .classList.remove("introjs-skipbutton");
-              document.querySelector(".introjs-prevbutton").style.display =
-                "none";
-              document.querySelector(".introjs-nextbutton").style.display =
-                "none";
-              document.querySelector(".introjs-bullets").style.display = "none";
-            }
-          }}
-=======
->>>>>>> 76f9858d
           options={{
             exitOnOverlayClick: false,
             nextLabel: "Nästa",
             prevLabel: "Föregående",
-<<<<<<< HEAD
-            skipLabel: "Hoppa över",
-            doneLabel: "Klart"
-=======
             doneLabel: "Klart!",
->>>>>>> 76f9858d
           }}
         />
       )
