// IE 11 starts here.
// If you don't need IE 11, comment out those lines line.
// Also, change 'browserslist' in package.json to exclude ie11.
import "react-app-polyfill/ie11";
import "react-app-polyfill/stable";
import "abortcontroller-polyfill/dist/polyfill-patch-fetch";
import "allsettled-polyfill";
// IE 11 ends here.

// iOS 12 and other older touch devices need this polyfill to
// support OpenLayers map interactions through Pointer Events API.
// See: https://github.com/hajkmap/Hajk/issues/606
import "elm-pep";

import "ol/ol.css";
import "./custom-ol.css";

import React from "react";
import ReactDOM from "react-dom";
import buildConfig from "./buildConfig.json";
import ErrorIcon from "@material-ui/icons/Error";
import HajkThemeProvider from "./components/HajkThemeProvider";
import reportWebVitals from "./reportWebVitals";

let networkErrorMessage =
  "Nätverksfel. Prova att ladda om applikationen genom att trycka på F5 på ditt tangentbord.";
let parseErrorMessage =
  "Fel när applikationen skulle läsas in. Detta beror troligtvis på ett konfigurationsfel. Försök igen senare.";

const renderError = (message, err) => {
  console.error(err);
  ReactDOM.render(
    <div className="start-error">
      <div>
        <ErrorIcon />
      </div>
      <div>{message}</div>
    </div>,
    document.getElementById("root")
  );
};

const fetchOpts = {
  credentials: "same-origin",
};

/**
 * Entry point to Hajk.
 * We start with a fetching appConfig.json, that is expected
 * to be located in the same directory as index.js.
 *
 * appConfig.json includes URL to the backend application (called MapService),
 * as well as the default preferred map configuration's file name.
 */
fetch("appConfig.json", fetchOpts)
  .then((appConfigResponse) => {
    appConfigResponse.json().then((appConfig) => {
      // See if we have site-specific error messages
      if (appConfig.networkErrorMessage)
        networkErrorMessage = appConfig.networkErrorMessage;
      if (appConfig.parseErrorMessage)
        parseErrorMessage = appConfig.parseErrorMessage;

      // Grab URL params using the new URL API, save for later
      const urlParams = new URL(window.location).searchParams;

      // If m param is supplied, try loading a map with that name
      // or else, fall back to default from appConfig.json
      let activeMap = urlParams.has("m")
        ? urlParams.get("m")
        : appConfig.defaultMap;

      // Check if mapserviceBase is set in appConfig. If it is not, we will
      // fall back on the simple map and layer configurations found in /public.
      const useMapService =
        appConfig.mapserviceBase && appConfig.mapserviceBase.trim().length > 0;

<<<<<<< HEAD
=======
      const useNewApi = appConfig.experimentalNewApi === true;

>>>>>>> c49bcb25
      // Declare fetchMapConfig() that we'll use later on.
      //
      // The name of map config to fetch comes from appConfig.json's "defaultMap"
      // parameter, but it can be overridden by the "m" URL param.
      //
      // This can lead to a number of problems when users specify non-existing
      // map configs or if a map config's name has been changed.
      //
      // To avoid this, we first try to fetch the user-specified file,
      // but if that fails, we fall back to the hard-coded "defaultMap".
      const fetchMapConfig = async () => {
        // If the optional, experimental, consolidated loading process is active,
        // change the API from v1 to v2:
        const mapserviceBase =
          useNewApi === true
            ? appConfig.mapserviceBase.replace("v1", "v2")
            : appConfig.mapserviceBase;

        // This saves us some keystrokes later on…
        const configUrl = `${appConfig.proxy}${mapserviceBase}/config`;
        try {
          // Try to fetch user-specified config. Return it if OK.
          return await fetch(`${configUrl}/${activeMap}`, fetchOpts);
        } catch {
          // If the previous attempt fails reset "activeMap" to hard-coded value…
          activeMap = appConfig.defaultMap;
          // …and fetch again.
          return await fetch(`${configUrl}/${activeMap}`, fetchOpts);
        }
      };

<<<<<<< HEAD
      // Next, we do 3 necessary requests to get the map, layers, and customTheme configurations.
      Promise.all([
        // Get the layers configuration from mapService (if mapService is not active, we fall back on the local
        // "simpleLayerConfig" configuration file
        useMapService
          ? fetch(
              `${appConfig.proxy}${appConfig.mapserviceBase}/config/layers`,
              fetchOpts
            )
          : fetch("simpleLayersConfig.json", fetchOpts),
        // Get the specific, requested map configuration (if mapService is not active, we fall back on the local
        // "simpleMapConfig" configuration file).
        useMapService
          ? fetchMapConfig()
          : fetch("simpleMapConfig.json", fetchOpts),
        // Additionally, we fetch a custom theme that allows site admins to override
        // the default MUI theme without re-compiling the application.
        fetch("customTheme.json", fetchOpts),
      ])
        .then(
          ([layersConfigResponse, mapConfigResponse, customThemeResponse]) => {
            Promise.all([
              layersConfigResponse.json(),
              mapConfigResponse.json(),
              customThemeResponse.json(),
            ])
              .then(([layersConfig, mapConfig, customTheme]) => {
                // The fetched files are decoded to Objects and placed in
                // another object, @name config.
=======
      if (useNewApi === true) {
        Promise.all([fetchMapConfig(), fetch("customTheme.json")])
          .then(([mapConfigResponse, customThemeResponse]) => {
            Promise.all([mapConfigResponse.json(), customThemeResponse.json()])
              .then(([mapConfig, customTheme]) => {
>>>>>>> c49bcb25
                const config = {
                  activeMap: useMapService ? activeMap : "simpleMapConfig", // If we are not utilizing mapService, we know that the active map must be "simpleMapConfig".
                  appConfig: appConfig,
                  layersConfig: mapConfig.layersConfig,
                  mapConfig: mapConfig.mapConfig,
                  userSpecificMaps: mapConfig.userSpecificMaps,
                  urlParams,
                };

                // Invoke React's renderer. Render Theme. Theme will render App.
                ReactDOM.render(
                  <HajkThemeProvider
                    activeTools={buildConfig.activeTools}
                    config={config}
                    customTheme={customTheme}
                  />,
                  document.getElementById("root")
                );
              })
              .catch((err) => renderError(parseErrorMessage, err));
          })
          .catch((err) => renderError(networkErrorMessage, err));
      } else {
        // Next, we do 3 necessary requests to get the map, layers, and customTheme configurations.
        Promise.all([
          // Get the layers configuration from mapService (if mapService is not active, we fall back on the local
          // "simpleLayerConfig" configuration file
          useMapService
            ? fetch(
                `${appConfig.proxy}${appConfig.mapserviceBase}/config/layers`,
                fetchOpts
              )
            : fetch("simpleLayersConfig.json", fetchOpts),
          // Get the specific, requested map configuration (if mapService is not active, we fall back on the local
          // "simpleMapConfig" configuration file).
          useMapService
            ? fetchMapConfig()
            : fetch("simpleMapConfig.json", fetchOpts),
          // Additionally, we fetch a custom theme that allows site admins to override
          // the default MUI theme without re-compiling the application.
          fetch("customTheme.json", fetchOpts),
        ])
          .then(
            ([
              layersConfigResponse,
              mapConfigResponse,
              customThemeResponse,
            ]) => {
              Promise.all([
                layersConfigResponse.json(),
                mapConfigResponse.json(),
                customThemeResponse.json(),
              ])
                .then(([layersConfig, mapConfig, customTheme]) => {
                  // The fetched files are decoded to Objects and placed in
                  // another object, @name config.
                  const config = {
                    activeMap: useMapService ? activeMap : "simpleMapConfig", // If we are not utilizing mapService, we know that the active map must be "simpleMapConfig".
                    appConfig: appConfig,
                    layersConfig: layersConfig,
                    mapConfig: mapConfig,
                    urlParams,
                  };

                  // Make sure that the current user is allowed to display the current map
                  const layerSwitcherConfig = config.mapConfig.tools.find(
                    (tool) => tool.type === "layerswitcher"
                  );
                  if (layerSwitcherConfig === undefined) {
                    throw new Error(
                      "noLayerSwitcher: " +
                        (config.appConfig.noLayerSwitcherMessage === undefined
                          ? "This map has no layerSwitcher indicating that you are not allowed to use this map!"
                          : config.appConfig.noLayerSwitcherMessage)
                    );
                  }

                  // Invoke React's renderer. Render Theme. Theme will render App.
                  ReactDOM.render(
                    <HajkThemeProvider
                      activeTools={buildConfig.activeTools}
                      config={config}
                      customTheme={customTheme}
                    />,
                    document.getElementById("root")
                  );
                })
                .catch((err) => {
                  console.error("Parse error: ", err.message);
                  let errMsg = parseErrorMessage;
                  if (err.message.startsWith("noLayerSwitcher:")) {
                    errMsg = err.message.substr(err.message.indexOf(":") + 2);
                  }
                  renderError(errMsg, err);
                });
            }
          )
          .catch((err) => {
            renderError(networkErrorMessage, err);
          });
      }
    });
  })
  .catch((err) => {
    renderError(networkErrorMessage, err);
  });

// If you want to start measuring performance in your app, pass a function
// to log results (for example: reportWebVitals(console.log))
// or send to an analytics endpoint. Learn more: https://bit.ly/CRA-vitals
reportWebVitals();<|MERGE_RESOLUTION|>--- conflicted
+++ resolved
@@ -75,11 +75,8 @@
       const useMapService =
         appConfig.mapserviceBase && appConfig.mapserviceBase.trim().length > 0;
 
-<<<<<<< HEAD
-=======
       const useNewApi = appConfig.experimentalNewApi === true;
 
->>>>>>> c49bcb25
       // Declare fetchMapConfig() that we'll use later on.
       //
       // The name of map config to fetch comes from appConfig.json's "defaultMap"
@@ -111,43 +108,11 @@
         }
       };
 
-<<<<<<< HEAD
-      // Next, we do 3 necessary requests to get the map, layers, and customTheme configurations.
-      Promise.all([
-        // Get the layers configuration from mapService (if mapService is not active, we fall back on the local
-        // "simpleLayerConfig" configuration file
-        useMapService
-          ? fetch(
-              `${appConfig.proxy}${appConfig.mapserviceBase}/config/layers`,
-              fetchOpts
-            )
-          : fetch("simpleLayersConfig.json", fetchOpts),
-        // Get the specific, requested map configuration (if mapService is not active, we fall back on the local
-        // "simpleMapConfig" configuration file).
-        useMapService
-          ? fetchMapConfig()
-          : fetch("simpleMapConfig.json", fetchOpts),
-        // Additionally, we fetch a custom theme that allows site admins to override
-        // the default MUI theme without re-compiling the application.
-        fetch("customTheme.json", fetchOpts),
-      ])
-        .then(
-          ([layersConfigResponse, mapConfigResponse, customThemeResponse]) => {
-            Promise.all([
-              layersConfigResponse.json(),
-              mapConfigResponse.json(),
-              customThemeResponse.json(),
-            ])
-              .then(([layersConfig, mapConfig, customTheme]) => {
-                // The fetched files are decoded to Objects and placed in
-                // another object, @name config.
-=======
       if (useNewApi === true) {
         Promise.all([fetchMapConfig(), fetch("customTheme.json")])
           .then(([mapConfigResponse, customThemeResponse]) => {
             Promise.all([mapConfigResponse.json(), customThemeResponse.json()])
               .then(([mapConfig, customTheme]) => {
->>>>>>> c49bcb25
                 const config = {
                   activeMap: useMapService ? activeMap : "simpleMapConfig", // If we are not utilizing mapService, we know that the active map must be "simpleMapConfig".
                   appConfig: appConfig,
