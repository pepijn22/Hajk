<<<<<<< HEAD
=======
// IE 11 starts here.
// If you don't need IE 11, comment out those lines line.
// Also, change 'browserslist' in package.json to exclude ie11.
// import "react-app-polyfill/ie11";
import "react-app-polyfill/stable";
// import "abortcontroller-polyfill/dist/polyfill-patch-fetch";
// import "allsettled-polyfill";
// IE 11 ends here.

>>>>>>> 611acdf0
// iOS 12 and other older touch devices need this polyfill to
// support OpenLayers map interactions through Pointer Events API.
// See: https://github.com/hajkmap/Hajk/issues/606
import "elm-pep";

// Since we don't want to download roboto from the Google CDN,
// we use fontSource and import all subsets that MUI relies on here.
import "@fontsource/roboto/300.css";
import "@fontsource/roboto/400.css";
import "@fontsource/roboto/500.css";
import "@fontsource/roboto/700.css";

// The documentHandler imports icons in a dynamic way. To avoid requests against
// an outside CDN, we make sure to install the required font for the icons as well.
import "@fontsource/material-icons";

import "ol/ol.css";
import "./custom-ol.css";

import React from "react";
import ReactDOM from "react-dom";
import buildConfig from "./buildConfig.json";
import ErrorIcon from "@mui/icons-material/Error";
import HajkThemeProvider from "./components/HajkThemeProvider";
<<<<<<< HEAD
// import reportWebVitals from "./reportWebVitals";
=======
>>>>>>> 611acdf0
import { initHFetch, hfetch, initFetchWrapper } from "utils/FetchWrapper";
import LocalStorageHelper from "utils/LocalStorageHelper";

initHFetch();

let networkErrorMessage =
  "Nätverksfel. Prova att ladda om applikationen genom att trycka på F5 på ditt tangentbord.";
let parseErrorMessage =
  "Fel när applikationen skulle läsas in. Detta beror troligtvis på ett konfigurationsfel. Försök igen senare.";

const renderError = (message, err) => {
  console.error(err);
  ReactDOM.render(
    <div className="start-error">
      <div>
        <ErrorIcon />
      </div>
      <div>{message}</div>
    </div>,
    document.getElementById("root")
  );
};

/**
 * Entry point to Hajk.
 * We start with a fetching appConfig.json, that is expected
 * to be located in the same directory as index.js.
 *
 * appConfig.json includes URL to the backend application (called MapService),
 * as well as the default preferred map configuration's file name.
 */
hfetch("appConfig.json", { cacheBuster: true })
  .then((appConfigResponse) => {
    appConfigResponse.json().then((appConfig) => {
      // Update hfetch with loaded config.
      initFetchWrapper(appConfig);
      // See if we have site-specific error messages
      if (appConfig.networkErrorMessage)
        networkErrorMessage = appConfig.networkErrorMessage;
      if (appConfig.parseErrorMessage)
        parseErrorMessage = appConfig.parseErrorMessage;

      // Grab URL params using the new URL API, save for later
      const urlParams = new URL(window.location).searchParams;

      // If m param is supplied, try loading a map with that name
      // or else, fall back to default from appConfig.json
      let activeMap = urlParams.has("m")
        ? urlParams.get("m")
        : appConfig.defaultMap;

      // Check if mapserviceBase is set in appConfig. If it is not, we will
      // fall back on the simple map and layer configurations found in /public.
      const useMapService =
        appConfig.mapserviceBase && appConfig.mapserviceBase.trim().length > 0;

      const useNewApi = appConfig.experimentalNewApi === true;

      // Declare fetchMapConfig() that we'll use later on.
      //
      // The name of map config to fetch comes from appConfig.json's "defaultMap"
      // parameter, but it can be overridden by the "m" URL param.
      //
      // This can lead to a number of problems when users specify non-existing
      // map configs or if a map config's name has been changed.
      //
      // To avoid this, we first try to fetch the user-specified file,
      // but if that fails, we fall back to the hard-coded "defaultMap".
      const fetchMapConfig = async () => {
        // If the optional, experimental, consolidated loading process is active,
        // change the API from v1 to v2:
        const mapserviceBase =
          useNewApi === true
            ? appConfig.mapserviceBase.replace("v1", "v2")
            : appConfig.mapserviceBase;

        // This saves us some keystrokes later on…
        const configUrl = `${appConfig.proxy}${mapserviceBase}/config`;
        try {
          // Try to fetch user-specified config. Return it if OK.
          return await hfetch(`${configUrl}/${activeMap}`);
        } catch {
          // If the previous attempt fails reset "activeMap" to hard-coded value…
          activeMap = appConfig.defaultMap;
          // …and fetch again.
          return await hfetch(`${configUrl}/${activeMap}`);
        }
      };

      if (useNewApi === true) {
        Promise.all([
          fetchMapConfig(),
          hfetch("customTheme.json", { cacheBuster: true }),
        ])
          .then(([mapConfigResponse, customThemeResponse]) => {
            Promise.all([mapConfigResponse.json(), customThemeResponse.json()])
              .then(([mapConfig, customTheme]) => {
                const config = {
                  activeMap: useMapService ? activeMap : "simpleMapConfig", // If we are not utilizing mapService, we know that the active map must be "simpleMapConfig".
                  appConfig: appConfig,
                  layersConfig: mapConfig.layersConfig,
                  mapConfig: mapConfig.mapConfig,
                  userDetails: mapConfig.userDetails,
                  userSpecificMaps: mapConfig.userSpecificMaps,
                  urlParams,
                };

                // At this stage, we know for sure what activeMap is, so we can initiate the LocalStorageHelper
                LocalStorageHelper.setKeyName(config.activeMap);

                // Invoke React's renderer. Render Theme. Theme will render App.
                ReactDOM.render(
                  <HajkThemeProvider
                    activeTools={buildConfig.activeTools}
                    config={config}
                    customTheme={customTheme}
                  />,
                  document.getElementById("root")
                );
              })
              .catch((err) => renderError(parseErrorMessage, err));
          })
          .catch((err) => renderError(networkErrorMessage, err));
      } else {
        // Next, we do 3 necessary requests to get the map, layers, and customTheme configurations.
        Promise.all([
          // Get the layers configuration from mapService (if mapService is not active, we fall back on the local
          // "simpleLayerConfig" configuration file
          useMapService
            ? hfetch(
                `${appConfig.proxy}${appConfig.mapserviceBase}/config/layers`
              )
            : hfetch("simpleLayersConfig.json", { cacheBuster: true }),
          // Get the specific, requested map configuration (if mapService is not active, we fall back on the local
          // "simpleMapConfig" configuration file).
          useMapService
            ? fetchMapConfig()
            : hfetch("simpleMapConfig.json", { cacheBuster: true }),
          // Additionally, we fetch a custom theme that allows site admins to override
          // the default MUI theme without re-compiling the application.
          hfetch("customTheme.json", { cacheBuster: true }),
        ])
          .then(
            ([
              layersConfigResponse,
              mapConfigResponse,
              customThemeResponse,
            ]) => {
              Promise.all([
                layersConfigResponse.json(),
                mapConfigResponse.json(),
                customThemeResponse.json(),
              ])
                .then(([layersConfig, mapConfig, customTheme]) => {
                  // The fetched files are decoded to Objects and placed in
                  // another object, @name config.
                  const config = {
                    activeMap: useMapService ? activeMap : "simpleMapConfig", // If we are not utilizing mapService, we know that the active map must be "simpleMapConfig".
                    appConfig: appConfig,
                    layersConfig: layersConfig,
                    mapConfig: mapConfig,
                    urlParams,
                  };

                  // At this stage, we know for sure what activeMap is, so we can initiate the LocalStorageHelper
                  LocalStorageHelper.setKeyName(config.activeMap);

                  // Make sure that the current user is allowed to display the current map
                  const layerSwitcherConfig = config.mapConfig.tools.find(
                    (tool) => tool.type === "layerswitcher"
                  );
                  if (layerSwitcherConfig === undefined) {
                    throw new Error(
                      "noLayerSwitcher: " +
                        (config.appConfig.noLayerSwitcherMessage === undefined
                          ? "This map has no layerSwitcher indicating that you are not allowed to use this map!"
                          : config.appConfig.noLayerSwitcherMessage)
                    );
                  }

                  // Invoke React's renderer. Render Theme. Theme will render App.
                  ReactDOM.render(
                    <HajkThemeProvider
                      activeTools={buildConfig.activeTools}
                      config={config}
                      customTheme={customTheme}
                    />,
                    document.getElementById("root")
                  );
                })
                .catch((err) => {
                  console.error("Parse error: ", err.message);
                  let errMsg = parseErrorMessage;
                  if (err.message.startsWith("noLayerSwitcher:")) {
                    errMsg = err.message.substr(err.message.indexOf(":") + 2);
                  }
                  renderError(errMsg, err);
                });
            }
          )
          .catch((err) => {
            renderError(networkErrorMessage, err);
          });
      }
    });
  })
  .catch((err) => {
    renderError(networkErrorMessage, err);
<<<<<<< HEAD
  });

// If you want to start measuring performance in your app, pass a function
// to log results (for example: reportWebVitals(console.log))
// or send to an analytics endpoint. Learn more: https://bit.ly/CRA-vitals
// reportWebVitals();
=======
  });
>>>>>>> 611acdf0
<|MERGE_RESOLUTION|>--- conflicted
+++ resolved
@@ -1,5 +1,3 @@
-<<<<<<< HEAD
-=======
 // IE 11 starts here.
 // If you don't need IE 11, comment out those lines line.
 // Also, change 'browserslist' in package.json to exclude ie11.
@@ -9,7 +7,6 @@
 // import "allsettled-polyfill";
 // IE 11 ends here.
 
->>>>>>> 611acdf0
 // iOS 12 and other older touch devices need this polyfill to
 // support OpenLayers map interactions through Pointer Events API.
 // See: https://github.com/hajkmap/Hajk/issues/606
@@ -34,10 +31,6 @@
 import buildConfig from "./buildConfig.json";
 import ErrorIcon from "@mui/icons-material/Error";
 import HajkThemeProvider from "./components/HajkThemeProvider";
-<<<<<<< HEAD
-// import reportWebVitals from "./reportWebVitals";
-=======
->>>>>>> 611acdf0
 import { initHFetch, hfetch, initFetchWrapper } from "utils/FetchWrapper";
 import LocalStorageHelper from "utils/LocalStorageHelper";
 
@@ -246,13 +239,4 @@
   })
   .catch((err) => {
     renderError(networkErrorMessage, err);
-<<<<<<< HEAD
-  });
-
-// If you want to start measuring performance in your app, pass a function
-// to log results (for example: reportWebVitals(console.log))
-// or send to an analytics endpoint. Learn more: https://bit.ly/CRA-vitals
-// reportWebVitals();
-=======
-  });
->>>>>>> 611acdf0
+  });