// IE 11 starts here.
// If you don't need IE 11, comment out those lines line.
// Also, change 'browserslist' in package.json to exclude ie11.
import "react-app-polyfill/ie11";
import "react-app-polyfill/stable";
import "abortcontroller-polyfill/dist/polyfill-patch-fetch";
import "allsettled-polyfill";
// IE 11 ends here.

// iOS 12 and other older touch devices need this polyfill to
// support OpenLayers map interactions through Pointer Events API.
// See: https://github.com/hajkmap/Hajk/issues/606
import "elm-pep";

import "ol/ol.css";
import "./custom-ol.css";

import React from "react";
import ReactDOM from "react-dom";
import buildConfig from "./buildConfig.json";
import ErrorIcon from "@material-ui/icons/Error";
import HajkThemeProvider from "./components/HajkThemeProvider";
import reportWebVitals from "./reportWebVitals";

import { initHFetch, hfetch, initFetchWrapper } from "utils/FetchWrapper";

initHFetch();

let networkErrorMessage =
  "Nätverksfel. Prova att ladda om applikationen genom att trycka på F5 på ditt tangentbord.";
let parseErrorMessage =
  "Fel när applikationen skulle läsas in. Detta beror troligtvis på ett konfigurationsfel. Försök igen senare.";

<<<<<<< HEAD
=======
const renderError = (message, err) => {
  console.error(err);
  ReactDOM.render(
    <div className="start-error">
      <div>
        <ErrorIcon />
      </div>
      <div>{message}</div>
    </div>,
    document.getElementById("root")
  );
};

const fetchOpts = {
  credentials: "same-origin",
};

>>>>>>> 2f0a3cfc
/**
 * Entry point to Hajk.
 * We start with a fetching appConfig.json, that is expected
 * to be located in the same directory as index.js.
 *
 * appConfig.json includes URL to the backend application (called MapService),
 * as well as the default preferred map configuration's file name.
 */

hfetch("appConfig.json", { cacheBuster: true })
  .then((appConfigResponse) => {
    appConfigResponse.json().then((appConfig) => {
      // Update hfetch with loaded config.
      initFetchWrapper(appConfig);

      // See if we have site-specific error messages
      if (appConfig.networkErrorMessage)
        networkErrorMessage = appConfig.networkErrorMessage;
      if (appConfig.parseErrorMessage)
        parseErrorMessage = appConfig.parseErrorMessage;

      // Grab URL params using the new URL API, save for later
      const urlParams = new URL(window.location).searchParams;

      // If m param is supplied, try loading a map with that name
      // or else, fall back to default from appConfig.json
      let activeMap = urlParams.has("m")
        ? urlParams.get("m")
        : appConfig.defaultMap;

      // Check if mapserviceBase is set in appConfig. If it is not, we will
      // fall back on the simple map and layer configurations found in /public.
      const useMapService =
        appConfig.mapserviceBase && appConfig.mapserviceBase.trim().length > 0;

      const useNewApi = appConfig.experimentalNewApi === true;

      // Declare fetchMapConfig() that we'll use later on.
      //
      // The name of map config to fetch comes from appConfig.json's "defaultMap"
      // parameter, but it can be overridden by the "m" URL param.
      //
      // This can lead to a number of problems when users specify non-existing
      // map configs or if a map config's name has been changed.
      //
      // To avoid this, we first try to fetch the user-specified file,
      // but if that fails, we fall back to the hard-coded "defaultMap".
      const fetchMapConfig = async () => {
        // If the optional, experimental, consolidated loading process is active,
        // change the API from v1 to v2:
        const mapserviceBase =
          useNewApi === true
            ? appConfig.mapserviceBase.replace("v1", "v2")
            : appConfig.mapserviceBase;

        // This saves us some keystrokes later on…
        const configUrl = `${appConfig.proxy}${mapserviceBase}/config`;
        try {
          // Try to fetch user-specified config. Return it if OK.
          return await hfetch(`${configUrl}/${activeMap}`);
        } catch {
          // If the previous attempt fails reset "activeMap" to hard-coded value…
          activeMap = appConfig.defaultMap;
          // …and fetch again.
          return await hfetch(`${configUrl}/${activeMap}`);
        }
      };

<<<<<<< HEAD
      // Next, we do 3 necessary requests to get the map, layers, and customTheme configurations.
      Promise.all([
        // Get the layers configuration from mapService (if mapService is not active, we fall back on the local
        // "simpleLayerConfig" configuration file
        useMapService
          ? hfetch(
              `${appConfig.proxy}${appConfig.mapserviceBase}/config/layers`
            )
          : hfetch("simpleLayersConfig.json", { cacheBuster: true }),
        // Get the specific, requested map configuration (if mapService is not active, we fall back on the local
        // "simpleMapConfig" configuration file).
        useMapService
          ? fetchMapConfig()
          : hfetch("simpleMapConfig.json", { cacheBuster: true }),
        // Additionally, we fetch a custom theme that allows site admins to override
        // the default MUI theme without re-compiling the application.
        hfetch("customTheme.json", { cacheBuster: true }),
      ])
        .then(
          ([layersConfigResponse, mapConfigResponse, customThemeResponse]) => {
            Promise.all([
              layersConfigResponse.json(),
              mapConfigResponse.json(),
              customThemeResponse.json(),
            ])
              .then(([layersConfig, mapConfig, customTheme]) => {
                // The fetched files are decoded to Objects and placed in
                // another object, @name config.
=======
      if (useNewApi === true) {
        Promise.all([fetchMapConfig(), fetch("customTheme.json")])
          .then(([mapConfigResponse, customThemeResponse]) => {
            Promise.all([mapConfigResponse.json(), customThemeResponse.json()])
              .then(([mapConfig, customTheme]) => {
>>>>>>> 2f0a3cfc
                const config = {
                  activeMap: useMapService ? activeMap : "simpleMapConfig", // If we are not utilizing mapService, we know that the active map must be "simpleMapConfig".
                  appConfig: appConfig,
                  layersConfig: mapConfig.layersConfig,
                  mapConfig: mapConfig.mapConfig,
                  userSpecificMaps: mapConfig.userSpecificMaps,
                  urlParams,
                };

                // Invoke React's renderer. Render Theme. Theme will render App.
                ReactDOM.render(
                  <HajkThemeProvider
                    activeTools={buildConfig.activeTools}
                    config={config}
                    customTheme={customTheme}
                  />,
                  document.getElementById("root")
                );
              })
              .catch((err) => renderError(parseErrorMessage, err));
          })
          .catch((err) => renderError(networkErrorMessage, err));
      } else {
        // Next, we do 3 necessary requests to get the map, layers, and customTheme configurations.
        Promise.all([
          // Get the layers configuration from mapService (if mapService is not active, we fall back on the local
          // "simpleLayerConfig" configuration file
          useMapService
            ? fetch(
                `${appConfig.proxy}${appConfig.mapserviceBase}/config/layers`,
                fetchOpts
              )
            : fetch("simpleLayersConfig.json", fetchOpts),
          // Get the specific, requested map configuration (if mapService is not active, we fall back on the local
          // "simpleMapConfig" configuration file).
          useMapService
            ? fetchMapConfig()
            : fetch("simpleMapConfig.json", fetchOpts),
          // Additionally, we fetch a custom theme that allows site admins to override
          // the default MUI theme without re-compiling the application.
          fetch("customTheme.json", fetchOpts),
        ])
          .then(
            ([
              layersConfigResponse,
              mapConfigResponse,
              customThemeResponse,
            ]) => {
              Promise.all([
                layersConfigResponse.json(),
                mapConfigResponse.json(),
                customThemeResponse.json(),
              ])
                .then(([layersConfig, mapConfig, customTheme]) => {
                  // The fetched files are decoded to Objects and placed in
                  // another object, @name config.
                  const config = {
                    activeMap: useMapService ? activeMap : "simpleMapConfig", // If we are not utilizing mapService, we know that the active map must be "simpleMapConfig".
                    appConfig: appConfig,
                    layersConfig: layersConfig,
                    mapConfig: mapConfig,
                    urlParams,
                  };

                  // Make sure that the current user is allowed to display the current map
                  const layerSwitcherConfig = config.mapConfig.tools.find(
                    (tool) => tool.type === "layerswitcher"
                  );
                  if (layerSwitcherConfig === undefined) {
                    throw new Error(
                      "noLayerSwitcher: " +
                        (config.appConfig.noLayerSwitcherMessage === undefined
                          ? "This map has no layerSwitcher indicating that you are not allowed to use this map!"
                          : config.appConfig.noLayerSwitcherMessage)
                    );
                  }

                  // Invoke React's renderer. Render Theme. Theme will render App.
                  ReactDOM.render(
                    <HajkThemeProvider
                      activeTools={buildConfig.activeTools}
                      config={config}
                      customTheme={customTheme}
                    />,
                    document.getElementById("root")
                  );
                })
                .catch((err) => {
                  console.error("Parse error: ", err.message);
                  let errMsg = parseErrorMessage;
                  if (err.message.startsWith("noLayerSwitcher:")) {
                    errMsg = err.message.substr(err.message.indexOf(":") + 2);
                  }
                  renderError(errMsg, err);
                });
            }
          )
          .catch((err) => {
            renderError(networkErrorMessage, err);
          });
      }
    });
  })
  .catch((err) => {
    renderError(networkErrorMessage, err);
  });

// If you want to start measuring performance in your app, pass a function
// to log results (for example: reportWebVitals(console.log))
// or send to an analytics endpoint. Learn more: https://bit.ly/CRA-vitals
reportWebVitals();<|MERGE_RESOLUTION|>--- conflicted
+++ resolved
@@ -22,17 +22,11 @@
 import HajkThemeProvider from "./components/HajkThemeProvider";
 import reportWebVitals from "./reportWebVitals";
 
-import { initHFetch, hfetch, initFetchWrapper } from "utils/FetchWrapper";
-
-initHFetch();
-
 let networkErrorMessage =
   "Nätverksfel. Prova att ladda om applikationen genom att trycka på F5 på ditt tangentbord.";
 let parseErrorMessage =
   "Fel när applikationen skulle läsas in. Detta beror troligtvis på ett konfigurationsfel. Försök igen senare.";
 
-<<<<<<< HEAD
-=======
 const renderError = (message, err) => {
   console.error(err);
   ReactDOM.render(
@@ -50,7 +44,6 @@
   credentials: "same-origin",
 };
 
->>>>>>> 2f0a3cfc
 /**
  * Entry point to Hajk.
  * We start with a fetching appConfig.json, that is expected
@@ -59,13 +52,9 @@
  * appConfig.json includes URL to the backend application (called MapService),
  * as well as the default preferred map configuration's file name.
  */
-
-hfetch("appConfig.json", { cacheBuster: true })
+fetch("appConfig.json", fetchOpts)
   .then((appConfigResponse) => {
     appConfigResponse.json().then((appConfig) => {
-      // Update hfetch with loaded config.
-      initFetchWrapper(appConfig);
-
       // See if we have site-specific error messages
       if (appConfig.networkErrorMessage)
         networkErrorMessage = appConfig.networkErrorMessage;
@@ -110,51 +99,20 @@
         const configUrl = `${appConfig.proxy}${mapserviceBase}/config`;
         try {
           // Try to fetch user-specified config. Return it if OK.
-          return await hfetch(`${configUrl}/${activeMap}`);
+          return await fetch(`${configUrl}/${activeMap}`, fetchOpts);
         } catch {
           // If the previous attempt fails reset "activeMap" to hard-coded value…
           activeMap = appConfig.defaultMap;
           // …and fetch again.
-          return await hfetch(`${configUrl}/${activeMap}`);
+          return await fetch(`${configUrl}/${activeMap}`, fetchOpts);
         }
       };
 
-<<<<<<< HEAD
-      // Next, we do 3 necessary requests to get the map, layers, and customTheme configurations.
-      Promise.all([
-        // Get the layers configuration from mapService (if mapService is not active, we fall back on the local
-        // "simpleLayerConfig" configuration file
-        useMapService
-          ? hfetch(
-              `${appConfig.proxy}${appConfig.mapserviceBase}/config/layers`
-            )
-          : hfetch("simpleLayersConfig.json", { cacheBuster: true }),
-        // Get the specific, requested map configuration (if mapService is not active, we fall back on the local
-        // "simpleMapConfig" configuration file).
-        useMapService
-          ? fetchMapConfig()
-          : hfetch("simpleMapConfig.json", { cacheBuster: true }),
-        // Additionally, we fetch a custom theme that allows site admins to override
-        // the default MUI theme without re-compiling the application.
-        hfetch("customTheme.json", { cacheBuster: true }),
-      ])
-        .then(
-          ([layersConfigResponse, mapConfigResponse, customThemeResponse]) => {
-            Promise.all([
-              layersConfigResponse.json(),
-              mapConfigResponse.json(),
-              customThemeResponse.json(),
-            ])
-              .then(([layersConfig, mapConfig, customTheme]) => {
-                // The fetched files are decoded to Objects and placed in
-                // another object, @name config.
-=======
       if (useNewApi === true) {
         Promise.all([fetchMapConfig(), fetch("customTheme.json")])
           .then(([mapConfigResponse, customThemeResponse]) => {
             Promise.all([mapConfigResponse.json(), customThemeResponse.json()])
               .then(([mapConfig, customTheme]) => {
->>>>>>> 2f0a3cfc
                 const config = {
                   activeMap: useMapService ? activeMap : "simpleMapConfig", // If we are not utilizing mapService, we know that the active map must be "simpleMapConfig".
                   appConfig: appConfig,
