<<<<<<< HEAD
import React, { useEffect, useState } from "react";

import { Avatar, Button, Paper, Tooltip } from "@material-ui/core";
import { makeStyles } from "@material-ui/styles";

import LocalStorageHelper from "utils/LocalStorageHelper";

const useStyles = makeStyles((theme) => ({
  paper: {
    marginBottom: theme.spacing(1),
  },
  button: {
    minWidth: "unset",
  },
  avatar: {
    width: 25,
    height: 25,
    fontSize: "0.8rem",
    backgroundColor: theme.palette.text.primary,
  },
=======
import React from "react";
import { Avatar, IconButton, Paper, Tooltip } from "@mui/material";
import { styled } from "@mui/material/styles";

const StyledPaper = styled(Paper)(({ theme }) => ({
  marginBottom: theme.spacing(1),
}));

const StyledIconButton = styled(IconButton)(() => ({
  minWidth: "unset",
}));

const StyledAvatar = styled(Avatar)(({ theme }) => ({
  width: 25,
  height: 25,
  fontSize: "0.8rem",
  backgroundColor: theme.palette.text.primary,
>>>>>>> 1336d705
}));

/**
 * @summary Transform a full name to initials, e.g. "John Smith" to "JS"
 *
 * @param {string} displayName
 * @returns {string} The initials from supplied string
 */
const getInitialsFromDisplayName = (displayName) => {
  return displayName
    .split(" ")
    .map((name) => name[0])
    .join("")
    .toUpperCase();
};

/**
 * @summary Compose a tooltip string by joining some user detail values
 *
 * @param {object} userDetails
 * @returns {string} Tooltip string value
 */
const getTooltipString = (userDetails) => {
  // Let's combine the details to an array
  const userDetailsArrays = [userDetails.displayName, userDetails.description];
  // Then we'll get rid of empty values, and create a string by joining the non-empty
  // values.
  return userDetailsArrays.filter((v) => v !== undefined).join(", ");
};

const TooltipListElement = ({ key, value }, index) => {
  return (
    <React.Fragment key={index}>
      <b>{key}:</b> {value}
      <br />
    </React.Fragment>
  );
};

const parseStoreDetails = (store, userDetails) => {
  const elements = [];

  // 'store' will contain all options, not only map-specific.
  // We must therefore distinguish those two in the first step.
  // Let's try to grab the map-specific options. If we succeed,
  // save some of the interesting settings to the elements array.
  try {
    const currentMapOptions = JSON.parse(store.store[store.currentMap]);

    elements.push({
      name: "searchInVisibleLayers",
      key: "Sök endast i synliga lager",
      value: currentMapOptions.searchOptions.searchInVisibleLayers
        ? "Aktiv"
        : "Inakitv",
    });
    elements.push({
      name: "enableLabelOnHighlight",
      key: "Visa textetiketter i kartan",
      value: currentMapOptions.searchOptions.enableLabelOnHighlight
        ? "Aktiv"
        : "Inakitv",
    });
  } catch (error) {}

  // Now continue grabbing stuff from the store and put into the elements array
  store.store.userPreferredColorScheme &&
    elements.push({
      name: "userPreferredColorScheme",
      key: "Färgschema",
      value:
        store.store.userPreferredColorScheme === "light" ? "Ljust" : "Mörkt",
    });

  return (
    <>
      <p>
        <b>{getTooltipString(userDetails)}</b>
      </p>
      <p>{elements.map(TooltipListElement)}</p>
    </>
  );
};

/**
 * @summary A button that contains user's initials inside an Avatar component
 *
 * @param {object} props
 * @returns {object} React
 */
const User = React.memo(({ userDetails }) => {
<<<<<<< HEAD
  const classes = useStyles();
  const [store, setStore] = useState(LocalStorageHelper.getReallyAll());

  useEffect(() => {
    document.addEventListener(
      "localStorageChanged",
      localStorageSetHandler,
      false
    );
  }, []);

  const localStorageSetHandler = function () {
    setStore(LocalStorageHelper.getReallyAll());
  };

  return (
    (userDetails && (
      <Tooltip title={parseStoreDetails(store, userDetails)}>
        <Paper className={classes.paper}>
          <Button
            aria-label={userDetails.displayName}
            className={classes.button}
          >
            <Avatar alt={userDetails.displayName} className={classes.avatar}>
=======
  return (
    (userDetails && (
      <Tooltip title={getTooltipString(userDetails)}>
        <StyledPaper>
          <StyledIconButton aria-label={userDetails.displayName}>
            <StyledAvatar alt={userDetails.displayName}>
>>>>>>> 1336d705
              {getInitialsFromDisplayName(userDetails.displayName)}
            </StyledAvatar>
          </StyledIconButton>
        </StyledPaper>
      </Tooltip>
    )) ||
    null
  );
});

export default User;<|MERGE_RESOLUTION|>--- conflicted
+++ resolved
@@ -1,28 +1,7 @@
-<<<<<<< HEAD
-import React, { useEffect, useState } from "react";
-
-import { Avatar, Button, Paper, Tooltip } from "@material-ui/core";
-import { makeStyles } from "@material-ui/styles";
-
-import LocalStorageHelper from "utils/LocalStorageHelper";
-
-const useStyles = makeStyles((theme) => ({
-  paper: {
-    marginBottom: theme.spacing(1),
-  },
-  button: {
-    minWidth: "unset",
-  },
-  avatar: {
-    width: 25,
-    height: 25,
-    fontSize: "0.8rem",
-    backgroundColor: theme.palette.text.primary,
-  },
-=======
-import React from "react";
+import React, { useState, useEffect } from "react";
 import { Avatar, IconButton, Paper, Tooltip } from "@mui/material";
 import { styled } from "@mui/material/styles";
+import LocalStorageHelper from "utils/LocalStorageHelper";
 
 const StyledPaper = styled(Paper)(({ theme }) => ({
   marginBottom: theme.spacing(1),
@@ -37,7 +16,6 @@
   height: 25,
   fontSize: "0.8rem",
   backgroundColor: theme.palette.text.primary,
->>>>>>> 1336d705
 }));
 
 /**
@@ -129,8 +107,6 @@
  * @returns {object} React
  */
 const User = React.memo(({ userDetails }) => {
-<<<<<<< HEAD
-  const classes = useStyles();
   const [store, setStore] = useState(LocalStorageHelper.getReallyAll());
 
   useEffect(() => {
@@ -148,20 +124,9 @@
   return (
     (userDetails && (
       <Tooltip title={parseStoreDetails(store, userDetails)}>
-        <Paper className={classes.paper}>
-          <Button
-            aria-label={userDetails.displayName}
-            className={classes.button}
-          >
-            <Avatar alt={userDetails.displayName} className={classes.avatar}>
-=======
-  return (
-    (userDetails && (
-      <Tooltip title={getTooltipString(userDetails)}>
         <StyledPaper>
           <StyledIconButton aria-label={userDetails.displayName}>
             <StyledAvatar alt={userDetails.displayName}>
->>>>>>> 1336d705
               {getInitialsFromDisplayName(userDetails.displayName)}
             </StyledAvatar>
           </StyledIconButton>
