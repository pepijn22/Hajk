--- conflicted
+++ resolved
@@ -113,16 +113,10 @@
       // Render only if config says so
       this.props.appModel.config.mapConfig.map.mapselector && (
         <>
-<<<<<<< HEAD
           <Tooltip disableInteractive title={`Nuvarande karta: ${title}`}>
             <StyledPaper>
               <StyledIconButton
-=======
-          <Tooltip title={`Nuvarande karta: ${title}`}>
-            <Paper className={classes.paper}>
-              <Button
                 aria-label="Byt karta"
->>>>>>> 5d1ab82c
                 aria-owns={open ? "render-props-menu" : undefined}
                 aria-haspopup="true"
                 onClick={this.handleClick}
