import React from "react";
import { withStyles } from "@material-ui/core/styles";
import { ScaleLine } from "ol/control";
import { Paper, Tooltip } from "@material-ui/core";

const styles = theme => {
  return {
    scaleLine: {
      "& .ol-scale-line": {
        position: "static",
        right: "inherit",
        bottom: "inherit",
        padding: "3px",
        background: theme.palette.background.paper,
        boxShadow: theme.shadows[4],
<<<<<<< HEAD
        border: "1px solid rgba(255 ,255, 255, 0.5)",
        borderRadius: "2px"
=======
        borderRadius: theme.shape.borderRadius,
>>>>>>> 548c1590
      },
      "& .ol-scale-line-inner": {
        cursor: "default",
        borderColor: theme.palette.text.primary,
        color: theme.palette.text.primary,
        fontSize: "0.7em",
        lineHeight: "1.5em"
      }
    },
    scaleBadge: {
      padding: "0 4px",
      color: theme.palette.text.primary,
      fontSize: "0.7em",
      lineHeight: "25px",
<<<<<<< HEAD
      borderRadius: "2px",
      cursor: "default"
    }
=======
      borderRadius: theme.shape.borderRadius,
      cursor: "default",
    },
>>>>>>> 548c1590
  };
};

class ScaleLineControl extends React.PureComponent {
  state = {
    scale: 0
  };

  componentDidUpdate() {
    // Important condition, to ensure that we don't add new ScaleLine and Binds each time value changes
    if (this.props.map && this.refs.scaleLine.children.length === 0) {
      // Set initial value of scale
      this.setState({
        scale: this.formatScale(this.getScale())
      });

      // Add ScaleLine
      const scaleLineControl = new ScaleLine({
        target: this.refs.scaleLine
      });
      this.props.map.addControl(scaleLineControl);

      // Add custom scale bar with numbers (e.g. 1:1000)
      // Bind change event to update current scale
      this.props.map.getView().on("change:resolution", () => {
        this.setState({
          scale: this.formatScale(this.getScale())
        });
      });
    }
  }

  /**
   * Get current map sclae
   * @instance
   * @return {number} map scale
   */
  getScale() {
    const dpi = 25.4 / 0.28,
      mpu = this.props.map
        .getView()
        .getProjection()
        .getMetersPerUnit(),
      inchesPerMeter = 39.37,
      res = this.props.map.getView().getResolution();

    return res * mpu * inchesPerMeter * dpi;
  }

  /**
   * Format scale
   * @instance
   * @param {number} scale
   * @return {string} formatted
   */
  formatScale(scale) {
    return Math.round(scale)
      .toString()
      .replace(/\B(?=(\d{3})+(?!\d))/g, " ");
  }

  renderScaleBadge() {
    const { classes } = this.props;
    return (
      <Tooltip title="Nuvarande skala">
        <Paper elevation={4} className={classes.scaleBadge}>
          1:{this.state.scale}
        </Paper>
      </Tooltip>
    );
  }

  render() {
    const { classes } = this.props;
    return (
      <>
        <div ref="scaleLine" className={classes.scaleLine} />
        {this.renderScaleBadge()}
      </>
    );
  }
}

export default withStyles(styles)(ScaleLineControl);<|MERGE_RESOLUTION|>--- conflicted
+++ resolved
@@ -3,7 +3,7 @@
 import { ScaleLine } from "ol/control";
 import { Paper, Tooltip } from "@material-ui/core";
 
-const styles = theme => {
+const styles = (theme) => {
   return {
     scaleLine: {
       "& .ol-scale-line": {
@@ -13,41 +13,30 @@
         padding: "3px",
         background: theme.palette.background.paper,
         boxShadow: theme.shadows[4],
-<<<<<<< HEAD
-        border: "1px solid rgba(255 ,255, 255, 0.5)",
-        borderRadius: "2px"
-=======
         borderRadius: theme.shape.borderRadius,
->>>>>>> 548c1590
       },
       "& .ol-scale-line-inner": {
         cursor: "default",
         borderColor: theme.palette.text.primary,
         color: theme.palette.text.primary,
         fontSize: "0.7em",
-        lineHeight: "1.5em"
-      }
+        lineHeight: "1.5em",
+      },
     },
     scaleBadge: {
       padding: "0 4px",
       color: theme.palette.text.primary,
       fontSize: "0.7em",
       lineHeight: "25px",
-<<<<<<< HEAD
-      borderRadius: "2px",
-      cursor: "default"
-    }
-=======
       borderRadius: theme.shape.borderRadius,
       cursor: "default",
     },
->>>>>>> 548c1590
   };
 };
 
 class ScaleLineControl extends React.PureComponent {
   state = {
-    scale: 0
+    scale: 0,
   };
 
   componentDidUpdate() {
@@ -55,12 +44,12 @@
     if (this.props.map && this.refs.scaleLine.children.length === 0) {
       // Set initial value of scale
       this.setState({
-        scale: this.formatScale(this.getScale())
+        scale: this.formatScale(this.getScale()),
       });
 
       // Add ScaleLine
       const scaleLineControl = new ScaleLine({
-        target: this.refs.scaleLine
+        target: this.refs.scaleLine,
       });
       this.props.map.addControl(scaleLineControl);
 
@@ -68,7 +57,7 @@
       // Bind change event to update current scale
       this.props.map.getView().on("change:resolution", () => {
         this.setState({
-          scale: this.formatScale(this.getScale())
+          scale: this.formatScale(this.getScale()),
         });
       });
     }
@@ -81,10 +70,7 @@
    */
   getScale() {
     const dpi = 25.4 / 0.28,
-      mpu = this.props.map
-        .getView()
-        .getProjection()
-        .getMetersPerUnit(),
+      mpu = this.props.map.getView().getProjection().getMetersPerUnit(),
       inchesPerMeter = 39.37,
       res = this.props.map.getView().getResolution();
 
