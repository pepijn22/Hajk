--- conflicted
+++ resolved
@@ -5,19 +5,11 @@
  * once (in index.js), so you don't have to worry about the details.
  * Just get/set whatever you want.
  *
-<<<<<<< HEAD
- * Please note however that THERE IS A TWIST HERE TO THE  USUAL LOCALSTORAGE
- * behavior!
- *
- * A. This helper is map-specific. That means that ALL SETTINGS RELATED TO A
- * MAPCONFIG WILL BE HELD IN ONE KEY/VALUE PAIR IN LOCALSTOREGE.
-=======
- * Please not however that THERE IS A TWIST HERE TO THE  USUAL LOCAL STORAGE
+ * Please note however that THERE IS A TWIST HERE TO THE  USUAL LOCAL STORAGE
  * behavior!
  *
  * A. This helper is map-specific. That means that ALL SETTINGS RELATED TO A
  * MAPCONFIG WILL BE HELD IN ONE KEY/VALUE PAIR IN LOCAL STORAGE.
->>>>>>> 39645588
  * B. Because we only have one value to play with for all the settings, and
  * LocalStorage stores values as string, we utilized JSON.stringify and JSON.parse.
  *
