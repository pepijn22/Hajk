--- conflicted
+++ resolved
@@ -6,39 +6,8 @@
 import Intersects from "ol/format/filter/Intersects";
 import Within from "ol/format/filter/Within";
 import { fromCircle } from "ol/geom/Polygon";
-<<<<<<< HEAD
 
 import { arraySort } from "../utils/ArraySort";
-=======
-import Draw from "ol/interaction/Draw.js";
-import {
-  Tile as TileLayer,
-  Image as ImageLayer,
-  Vector as VectorLayer,
-} from "ol/layer";
-import VectorSource from "ol/source/Vector";
-import { Stroke, Style, Circle, Fill, Icon } from "ol/style";
-
-import { arraySort } from "../utils/ArraySort.js";
-import { handleClick } from "./Click.js";
-
-var drawStyle = new Style({
-  stroke: new Stroke({
-    color: "rgba(255, 214, 91, 0.6)",
-    width: 4,
-  }),
-  fill: new Fill({
-    color: "rgba(255, 214, 91, 0.2)",
-  }),
-  image: new Circle({
-    radius: 6,
-    stroke: new Stroke({
-      color: "rgba(255, 214, 91, 0.6)",
-      width: 2,
-    }),
-  }),
-});
->>>>>>> 0cb5b3d4
 
 class SearchModel {
   // Public field declarations (why? https://developer.mozilla.org/en-US/docs/Web/JavaScript/Reference/Classes#Defining_classes)
@@ -50,7 +19,7 @@
     maxResultsPerDataset: 100, // how many results to get (at most), per dataset
     matchCase: false, // should search be case sensitive?
     wildcardAtStart: false, // should the search string start with the wildcard character?
-    wildcardAtEnd: true // should the search string be end with the wildcard character?
+    wildcardAtEnd: true, // should the search string be end with the wildcard character?
   };
 
   #componentOptions;
@@ -69,35 +38,10 @@
       );
     }
 
-<<<<<<< HEAD
     this.#componentOptions = searchPluginOptions; // FIXME: Options, currently from search plugin
     this.#map = map; // The OpenLayers map instance
     this.#app = app; // Supplies appConfig and globalObserver
     this.#searchSources = this.#componentOptions.sources;
-=======
-    this.options = settings;
-    this.olMap = map;
-    this.app = app;
-    this.localObserver = observer;
-
-    this.wfsParser = new WFS();
-    this.globalObserver = app.globalObserver;
-
-    this.vectorLayer = new VectorLayer({
-      source: new VectorSource({}),
-      style: this.getVectorLayerStyle(),
-    });
-    this.vectorLayer.set("type", "searchResultLayer");
-
-    this.drawSource = new VectorSource({ wrapX: false });
-    this.drawLayer = new VectorLayer({
-      source: this.drawSource,
-      style: drawStyle,
-    });
-
-    this.olMap.addLayer(this.vectorLayer);
-    this.olMap.addLayer(this.drawLayer);
->>>>>>> 0cb5b3d4
   }
 
   /**
@@ -119,13 +63,12 @@
       searchOptions
     );
 
-<<<<<<< HEAD
     // Next we must do some tricks to make the result of this function match
     // the required input of Material UI's Autocomplete component.
 
     // Let's generate an array with results, one per dataset (dataset = search source)
-    const resultsPerDataset = featureCollections.map(featureCollection => {
-      return featureCollection.value.features.map(feature => {
+    const resultsPerDataset = featureCollections.map((featureCollection) => {
+      return featureCollection.value.features.map((feature) => {
         // TODO: We should add another property in admin that'll decide which FIELD (and it should
         // be one (1) field only) should be used for Autocomplete.
         // There's a huge problem with the previous approach (mapping displayFields and using that
@@ -138,7 +81,7 @@
         const dataset = featureCollection.source.caption;
         return {
           dataset,
-          autocompleteEntry
+          autocompleteEntry,
         };
       });
     });
@@ -149,74 +92,10 @@
       (a, b) => a.concat(b),
       []
     );
-=======
-  /**
-   * @summary Prepares and returnes an ol.Style object, used to
-   * style the search results layer.
-   *
-   * @returns {Object} ol.Style
-   */
-  getVectorLayerStyle = () => {
-    const {
-      anchor,
-      scale,
-      src,
-      strokeColor,
-      strokeWidth,
-      fillColor,
-    } = this.options;
-
-    const style = new Style({
-      // Polygons stroke color and width
-      stroke: new Stroke({
-        color: this.convertRgbaColorObjectToArray(strokeColor, {
-          r: 244,
-          g: 83,
-          b: 63,
-          a: 1,
-        }),
-        width: strokeWidth || 4,
-      }),
-      // Polygons fill color
-      fill: new Fill({
-        color: this.convertRgbaColorObjectToArray(fillColor, {
-          r: 244,
-          g: 83,
-          b: 63,
-          a: 0.2,
-        }),
-      }),
-    });
-
-    // Point style (either a marker image or fallback to a Circle)
-
-    if (src?.length > 0) {
-      // If marker image is provided, use it
-      style.setImage(
-        new Icon({
-          anchor: [anchor[0] || 0.5, anchor[1] || 1],
-          scale: scale || 0.15,
-          src: src,
-        })
-      );
-    } else {
-      // Else just draw a simple Circle as marker
-      style.setImage(
-        new Circle({
-          radius: 6,
-          stroke: new Stroke({
-            color: "rgba(0, 0, 0, 0.6)",
-            width: 2,
-          }),
-        })
-      );
-    }
->>>>>>> 0cb5b3d4
 
     return { flatAutocompleteArray, errors };
   };
 
-<<<<<<< HEAD
   getResults = async (
     searchString,
     searchSources = this.getSources(),
@@ -226,82 +105,18 @@
       searchString,
       searchSources,
       searchOptions
-=======
-  mapSourceAsWFSPromise = (feature, projCode, source) => {
-    let geometry = feature.getGeometry();
-    if (geometry.getType() === "Circle") {
-      geometry = fromCircle(geometry);
-    }
-
-    /**
-     * This is really confusing, but depending on whether we
-     * searching using global WFS sources or by transforming
-     * mapconfig's WMS layers to search sources, we call the
-     * geom differently. So here's a hopefully bullet-proof
-     * way of ensuring we respect the geom from admin (if any)
-     * or fall back to default 'geom'
-     */
-    const finalGeom = source.geometryField || source.geometryName || "geom";
-
-    const options = {
-      featureTypes: source.layers,
-      srsName: projCode,
-      outputFormat: "JSON", //source.outputFormat,
-      maxFeatures: this.options.maxFeatures || 100,
-      geometryName: finalGeom,
-      filter: new Intersects(finalGeom, geometry, projCode),
-    };
-
-    const node = this.wfsParser.writeGetFeature(options);
-    const xmlSerializer = new XMLSerializer();
-    const xmlString = xmlSerializer.serializeToString(node);
-    const controller = new AbortController();
-    const signal = controller.signal;
-
-    const request = {
-      credentials: "same-origin",
-      signal: signal,
-      method: "POST",
-      headers: {
-        "Content-Type": "text/xml",
-      },
-      body: xmlString,
-    };
-
-    // source.url for layers CONTAINS proxy (if defined). If we don't remove
-    // it, our URL will have duplicate proxies, (searchProxy + proxy + url).
-    // TODO: Rewrite, maybe ensure that searchProxy is not needed (if we replace
-    // current util/proxy with something that works with POST, we can use just one
-    // proxy for all types of requests).
-    let urlWithoutProxy = source.url.replace(
-      this.app.config.appConfig.proxy,
-      ""
->>>>>>> 0cb5b3d4
     );
 
     return { featureCollections, errors };
   };
 
-<<<<<<< HEAD
   abort = () => {
     if (this.#controllers.length > 0) {
-      this.#controllers.forEach(controller => {
+      this.#controllers.forEach((controller) => {
         controller.abort();
       });
-=======
-  getLayerAsSource = (sourceList, layerId) => {
-    var mapLayer = this.olMap
-      .getLayers()
-      .getArray()
-      .find((l) => l.get("name") === layerId);
-
-    if (mapLayer) {
-      mapLayer.layerId = layerId;
-      sourceList = [mapLayer, ...sourceList];
->>>>>>> 0cb5b3d4
-    }
-
-<<<<<<< HEAD
+    }
+
     // Clean up our list of AbortControllers
     this.#controllers = [];
     return true;
@@ -309,50 +124,12 @@
 
   getSearchOptions = () => {
     return this.#searchOptions;
-=======
-  //Only handles single select and is restricted to polygon and multipolygon atm
-  onSelectFeatures = (evt, selectionDone, callback) => {
-    handleClick(evt, evt.map, (response) => {
-      if (response.features.length > 0) {
-        var geometryType = response.features[0].getGeometry().getType();
-
-        if (
-          geometryType === GeometryType.POLYGON ||
-          geometryType === GeometryType.MULTI_POLYGON
-        ) {
-          this.drawLayer.getSource().addFeatures(response.features);
-          if (response.features.length > 0) {
-            selectionDone();
-            this.searchWithinArea(
-              response.features[0],
-              false,
-              (featureCollections) => {
-                callback(featureCollections);
-              }
-            );
-          }
-        } else {
-          this.activateSelectionClick(selectionDone, callback);
-        }
-      } else {
-        this.activateSelectionClick(selectionDone, callback);
-      }
-    });
-  };
-
-  activateSelectionClick = (selectionDone, callback) => {
-    this.olMap.clicklock = true;
-    this.olMap.once("singleclick", (e) => {
-      this.onSelectFeatures(e, selectionDone, callback);
-    });
->>>>>>> 0cb5b3d4
   };
 
   getSources = () => {
     return this.#searchSources;
   };
 
-<<<<<<< HEAD
   #getRawResults = async (
     searchString = "",
     searchSources = this.getSources(),
@@ -361,95 +138,12 @@
     // If searchSources is explicitly provided as an empty Array, something's wrong. Abort.
     if (Array.isArray(searchSources) && searchSources.length === 0) {
       throw new Error("No search sources selected, aborting.");
-=======
-  /**
-   *
-   *
-   * @param {*} feature
-   * @param {boolean} useTransformedWmsSource If true, uses sources specified in Admin->Tools->Search in admin->"Visningstjänster för sök inom", instead of the global WFS sources (Admin->Söktjänster).
-   * @param {*} callback Function to call when search is completed
-   */
-  searchWithinArea = (feature, useTransformedWmsSource, callback) => {
-    const projCode = this.olMap.getView().getProjection().getCode();
-
-    var search = () => {
-      let promises = [];
-      let searchSources = this.options.sources;
-      this.abortSearches();
-
-      if (useTransformedWmsSource) {
-        const searchLayers = this.options.selectedSources.reduce(
-          this.getLayerAsSource,
-          []
-        );
-
-        searchSources = searchLayers
-          .map(this.mapDisplayLayerAsSearchLayer)
-          .filter((source) => source.layers);
-      }
-      this.controllers.splice(0, this.controllers.length);
-      searchSources.forEach((source) => {
-        const { promise, controller } = this.mapSourceAsWFSPromise(
-          feature,
-          projCode,
-          source
-        );
-        promises.push(promise);
-        this.controllers.push(controller);
-      });
-
-      this.localObserver.publish("spatialSearchStarted");
-      Promise.all(promises)
-        .then((responses) => {
-          Promise.all(responses.map((result) => result.json())).then(
-            (jsonResults) => {
-              var result = [];
-              jsonResults.forEach((jsonResult, i) => {
-                if (jsonResult.totalFeatures > 0) {
-                  jsonResult.source = searchSources[i];
-                  result.push(jsonResult);
-                }
-              });
-              setTimeout(() => {
-                this.localObserver.publish("searchComplete");
-              }, 500);
-              if (callback) {
-                callback(result);
-              }
-            }
-          );
-        })
-        .catch(() => {}); //Need to have a catch method to not get error in console when aborting through signal
-    };
-
-    if (feature.getGeometry().getType() === "Point") {
-      this.options.sources.forEach((source) => {
-        if (source.caption.toLowerCase() === "fastighet") {
-          this.lookupEstate(source, feature, (estates) => {
-            var olEstate = new GeoJSON().readFeatures(estates)[0];
-            feature = olEstate;
-            search();
-          });
-        }
-      });
-    } else {
-      search();
->>>>>>> 0cb5b3d4
-    }
-
-<<<<<<< HEAD
+    }
+
     // If searchSources is something else than an Array, use the default search sources.
     if (Array.isArray(searchSources) === false) {
       console.warn("searchSources empty, resetting to default.", searchSources);
       searchSources = this.getSources();
-=======
-  abortSearches() {
-    if (this.controllers.length > 0) {
-      this.controllers.forEach((controller) => {
-        controller.abort();
-        this.localObserver.publish("searchComplete");
-      });
->>>>>>> 0cb5b3d4
     }
 
     // Will hold our Promises, one for each search source
@@ -458,12 +152,11 @@
     // Will hold the end results
     let rawResults = null;
 
-<<<<<<< HEAD
     // Ensure that we've cleaned obsolete AbortControllers before we put new ones there
     this.#controllers = [];
 
     // Loop through all defined search sources
-    searchSources.forEach(searchSource => {
+    searchSources.forEach((searchSource) => {
       // Expect the Promise and an AbortController from each Source
       const { promise, controller } = this.#lookup(
         searchString,
@@ -476,92 +169,6 @@
 
       // Also, put AbortController to the global collection of controllers, so we can abort searches at any time
       this.#controllers.push(controller);
-=======
-        this.controllers.splice(0, this.controllers.length);
-
-        this.options.sources.forEach((source) => {
-          const { promise, controller } = this.lookup(source, searchInput);
-          promises.push(promise);
-          this.controllers.push(controller);
-        });
-
-        var timeout = this.timeout;
-
-        Promise.all(promises)
-          .then((responses) => {
-            Promise.all(responses.map((result) => result.json()))
-              .then((jsonResults) => {
-                if (this.timeout !== timeout) {
-                  return this.localObserver.publish("searchComplete");
-                }
-                jsonResults.forEach((jsonResult, i) => {
-                  if (jsonResult.features.length > 0) {
-                    arraySort({
-                      array: jsonResult.features,
-                      index: this.options.sources[i].searchFields[0],
-                    });
-                  }
-                  jsonResult.source = this.options.sources[i];
-                });
-                setTimeout(() => {
-                  this.localObserver.publish("searchComplete");
-                }, 500);
-                if (callback) callback(jsonResults);
-              })
-              .catch((parseErrors) => {});
-          })
-          .catch((responseErrors) => {});
-      }, 200);
-    } else {
-      this.timeout = -1;
-      this.clear();
-      callback(false);
-    }
-  };
-
-  clear = () => {
-    this.clearHighlight();
-    this.drawSource.clear();
-  };
-
-  getHiddenLayers(layerIds) {
-    return this.olMap
-      .getLayers()
-      .getArray()
-      .filter((layer) => {
-        var hidden = true;
-        var props = layer.getProperties();
-        if (layerIds.some((id) => id === props.name)) {
-          hidden = false;
-        }
-        if (
-          (props.layerInfo && props.layerInfo.layerType === "base") ||
-          !props.layerInfo
-        ) {
-          hidden = false;
-        }
-        return hidden;
-      });
-  }
-
-  showLayers = (layerIds) => {
-    this.visibleLayers = layerIds.reduce(this.getLayerAsSource, []);
-    this.hiddenLayers = this.getHiddenLayers(layerIds);
-
-    this.hiddenLayers.forEach((layer) => {
-      if (layer.layerType === "group") {
-        this.globalObserver.publish("layerswitcher.hideLayer", layer);
-      } else {
-        layer.setVisible(false);
-      }
-    });
-    this.visibleLayers.forEach((layer) => {
-      if (layer.layerType === "group") {
-        this.globalObserver.publish("layerswitcher.showLayer", layer);
-      } else {
-        layer.setVisible(true);
-      }
->>>>>>> 0cb5b3d4
     });
 
     // Start fetching, allow both fulfilled and rejected Promises
@@ -570,7 +177,7 @@
     // fetchedResponses will be an array of Promises in object form.
     // Each object will have a "status" and a "value" property.
     const jsonResponses = await Promise.allSettled(
-      fetchResponses.map(fetchResponse => {
+      fetchResponses.map((fetchResponse) => {
         // We look at the status and filter out only those that fulfilled.
         if (fetchResponse.status === "rejected")
           Promise.reject("Could not fetch");
@@ -584,7 +191,6 @@
       })
     );
 
-<<<<<<< HEAD
     let featureCollections = [];
     let errors = [];
 
@@ -592,130 +198,32 @@
       if (r.status === "fulfilled") {
         r.source = searchSources[i];
         featureCollections.push(r);
-      } else if (r => r.status === "rejected") {
+      } else if ((r) => r.status === "rejected") {
         r.source = searchSources[i];
         errors.push(r);
       }
-=======
-  withinSearch = (radiusDrawn, searchDone) => {
-    this.toggleDraw(true, "Circle", true, (e) => {
-      radiusDrawn();
-      // TODO: Change second parameter to FALSE in order to use global defined WFS search sources
-      this.searchWithinArea(e.feature, true, (featureCollections) => {
-        let layerIds = featureCollections.map((featureCollection) => {
-          return featureCollection.source.layerId;
-        });
-
-        this.showLayers(layerIds);
-        searchDone(layerIds);
-      });
     });
-  };
-
-  polygonSearch = (polygonDrawn, searchDone) => {
-    this.toggleDraw(true, "Polygon", false, (e) => {
-      polygonDrawn();
-      this.searchWithinArea(e.feature, false, (featureCollections) => {
-        searchDone(featureCollections);
-      });
-    });
-  };
-
-  toggleDraw = (active, type, freehand, drawEndCallback) => {
-    if (active) {
-      this.draw = new Draw({
-        source: this.drawSource,
-        type: type,
-        freehand: freehand,
-        stopClick: true,
-        style: drawStyle,
-      });
-      this.draw.on("drawend", (e) => {
-        //this.clear();
-        this.olMap.removeInteraction(this.draw);
-        setTimeout(() => {
-          this.olMap.clicklock = false;
-        }, 1000);
-        if (drawEndCallback) {
-          drawEndCallback(e);
-        }
-      });
-      this.olMap.clicklock = true;
-      this.olMap.addInteraction(this.draw);
-    } else {
-      if (this.draw) {
-        this.clear();
-        this.olMap.removeInteraction(this.draw);
-      }
-      this.olMap.clicklock = false;
-    }
-  };
-
-  hideVisibleLayers() {
-    this.olMap
-      .getLayers()
-      .getArray()
-      .forEach((layer) => {
-        var props = layer.getProperties();
-        if (props.layerInfo && props.layerInfo.layerType !== "base") {
-          layer.setVisible(false);
-        }
-      });
-  }
-
-  clearLayerList() {
-    this.layerList.forEach((layer) => {
-      layer.setVisible(false);
->>>>>>> 0cb5b3d4
-    });
-
-<<<<<<< HEAD
+
     // Do some magic on our valid results
     featureCollections.forEach((featureCollection, i) => {
       if (featureCollection.value.features.length > 0) {
         // FIXME: Investigate if this sorting is really needed, and if so, if we can find some Unicode variant and not only for Swedish characters
         arraySort({
           array: featureCollection.value.features,
-          index: featureCollection.source.searchFields[0]
+          index: featureCollection.source.searchFields[0],
         });
       }
-=======
-  highlightFeatures(features) {
-    this.vectorLayer.getSource().addFeatures(features);
-    this.olMap.getView().fit(this.vectorLayer.getSource().getExtent(), {
-      size: this.olMap.getSize(),
-      maxZoom: 7,
-    });
-  }
-
-  highlightImpact(feature) {
-    this.clear();
-    this.vectorLayer.getSource().addFeature(feature);
-    this.olMap.getView().fit(feature.getGeometry(), this.olMap.getSize());
-    this.searchWithinArea(feature, true, (featureCollections) => {
-      var layerIds = featureCollections.map((featureCollection) => {
-        return featureCollection.source.layerId;
-      });
-      this.layerList = layerIds.reduce(this.getLayerAsSource, []);
-      this.layerList.forEach((layer) => {
-        layer.setVisible(true);
-      });
->>>>>>> 0cb5b3d4
     });
 
     // Return an object with out results and errors
     rawResults = { featureCollections, errors };
 
-<<<<<<< HEAD
     console.log("getRawResults() => ", rawResults);
     return rawResults;
   };
 
   #lookup = (searchString, searchSource, searchOptions) => {
-    const srsName = this.#map
-      .getView()
-      .getProjection()
-      .getCode();
+    const srsName = this.#map.getView().getProjection().getCode();
     const geometryName =
       searchSource.geometryField || searchSource.geometryName || "geom";
     const maxFeatures = searchOptions.maxResultsPerDataset;
@@ -726,7 +234,7 @@
     if (searchString?.length > 0) {
       // If search string contains only numbers, let's do an EqualTo search
       if (/^\d+$/.test(searchString.trim())) {
-        comparisonFilters = searchSource.searchFields.map(propertyName => {
+        comparisonFilters = searchSource.searchFields.map((propertyName) => {
           return new EqualTo(propertyName, Number(searchString));
         });
       }
@@ -741,7 +249,7 @@
         // defined (e.g. columns in the data table, such as "name" or "address").
         // Let's loop through the searchFields and create an IsLike filter
         // for each one of them (e.g. "name=bla", "address=bla").
-        comparisonFilters = searchSource.searchFields.map(propertyName => {
+        comparisonFilters = searchSource.searchFields.map((propertyName) => {
           return new IsLike(
             propertyName,
             pattern,
@@ -770,97 +278,13 @@
       const activeSpatialFilter =
         searchOptions.activeSpatialFilter === "within" ? Within : Intersects;
       // Next, loop through supplied features and create the desired filter
-      spatialFilters = searchOptions.featuresToFilter.map(feature => {
+      spatialFilters = searchOptions.featuresToFilter.map((feature) => {
         // Convert circle feature to polygon
         let geometry = feature.getGeometry();
         if (geometry.getType() === "Circle") {
           geometry = fromCircle(geometry);
         }
         return new activeSpatialFilter(geometryName, geometry, srsName);
-=======
-    switch (type) {
-      case "VECTOR":
-        source = {
-          type: type,
-          url: searchLayer.get("url"),
-          layers: [searchLayer.get("featureType")],
-          geometryName: geomNameFromWmsConfig,
-          layerId: searchLayer.layerId,
-        };
-        break;
-      case "TILE":
-        source = {
-          type: type,
-          url: searchLayer.get("url").replace("wms", "wfs"),
-          layers: layers,
-          geometryName: geomNameFromWmsConfig,
-          layerId: searchLayer.layerId,
-        };
-        break;
-      default:
-        break;
-    }
-    return source;
-  }
-
-  lookupEstate(source, feature, callback) {
-    const projCode = this.olMap.getView().getProjection().getCode();
-
-    const geometry = feature.getGeometry();
-
-    const options = {
-      featureTypes: source.layers,
-      srsName: projCode,
-      outputFormat: "JSON", //source.outputFormat,
-      geometryName: source.geometryField,
-      filter: new Intersects(source.geometryField, geometry, projCode),
-    };
-
-    const node = this.wfsParser.writeGetFeature(options);
-    const xmlSerializer = new XMLSerializer();
-    const xmlString = xmlSerializer.serializeToString(node);
-
-    const request = {
-      credentials: "same-origin",
-      method: "POST",
-      headers: {
-        "Content-Type": "text/xml",
-      },
-      body: xmlString,
-    };
-
-    fetch(this.app.config.appConfig.searchProxy + source.url, request).then(
-      (response) => {
-        response.json().then((estate) => {
-          callback(estate);
-        });
-      }
-    );
-  }
-
-  lookup(source, searchInput) {
-    const projCode = this.olMap.getView().getProjection().getCode();
-
-    let isLikeFilters = null;
-
-    // If search string contains only numbers, let's do an EqualTo search
-    if (/^\d+$/.test(searchInput.trim())) {
-      isLikeFilters = source.searchFields.map((searchField) => {
-        return new EqualTo(searchField, Number(searchInput));
-      });
-    }
-    // Else, let's do a IsLike search
-    else {
-      isLikeFilters = source.searchFields.map((searchField) => {
-        return new IsLike(
-          searchField,
-          searchInput + "*",
-          "*", // wild card
-          ".", // single char
-          "!", // escape char
-          false // match case
-        );
->>>>>>> 0cb5b3d4
       });
 
       // If one feature was supplied, we end up with one filter. Let's use it.
@@ -887,15 +311,9 @@
       featureTypes: searchSource.layers,
       srsName: srsName,
       outputFormat: "JSON", //source.outputFormat,
-<<<<<<< HEAD
       geometryName: geometryName,
       maxFeatures: maxFeatures,
-      filter: finalFilters
-=======
-      geometryName: source.geometryField,
-      maxFeatures: this.options.maxFeatures || 100,
-      filter: filter,
->>>>>>> 0cb5b3d4
+      filter: finalFilters,
     };
 
     const node = this.#wfsParser.writeGetFeature(options);
