--- conflicted
+++ resolved
@@ -142,16 +142,10 @@
     searchSources = this.getSources(),
     searchOptions = null
   ) => {
-<<<<<<< HEAD
-    // TODO: Handle empty/null/undefined searchString (can happen on spatial search)
-    // Fast fail if no search string provided
-    // if (searchString === null) return [];
-=======
     // If searchSources is explicitly provided as an empty Array, something's wrong. Abort.
     if (Array.isArray(searchSources) && searchSources.length === 0) {
       throw new Error("No search sources selected, aborting.");
     }
->>>>>>> 7fcb917c
 
     // If searchSources is something else than an Array, use the default search sources.
     if (Array.isArray(searchSources) === false) {
