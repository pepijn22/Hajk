import { Draw, Modify, Select, Translate } from "ol/interaction";
import { createBox } from "ol/interaction/Draw";
import { Vector as VectorLayer } from "ol/layer";
import VectorSource from "ol/source/Vector";
import { Icon, Stroke, Style, Circle, Fill, Text } from "ol/style";
import { Circle as CircleGeometry, LineString } from "ol/geom";
import { fromCircle } from "ol/geom/Polygon";
import { MultiPoint, Point } from "ol/geom";
import Overlay from "ol/Overlay";
import GeoJSON from "ol/format/GeoJSON";
import transformTranslate from "@turf/transform-translate";
import { getArea as getExtentArea, getCenter, getWidth } from "ol/extent";
import { Feature } from "ol";
import { handleClick } from "./Click";

/*
 * A model supplying useful Draw-functionality.
 * Required settings:
 * - layerName: (string): The name of the layer that initially should be connected to the Draw-model.
 *   If it already exists a layer in the map with the same name, the model will be connected
 *   to that layer. Otherwise, a new vector-layer will be created and added to the map.
 * - map: (olMap): The current map-object.
 *
 * Optional settings:
 * - observer: (Observer): An observer on which the drawModel can publish events, for example when a geometry has been deleted.
 * - observerPrefix (String): A string acting as a prefix on all messages published on the observer.
 * - modifyDefaultEnabled: (Boolean): States if the Modify-interaction be enabled when the Edit-interaction is enabled.
 * - translateDefaultEnabled: (Boolean): States if the Translate-interaction should be enabled when the Move-interaction is enabled.
 *
 * Exposes a couple of methods:
 * - refreshFeaturesTextStyle(): Refreshes the text-style on all features in the draw-source.
 * - refreshDrawLayer(): Redraws all features in the draw-layer.
 * - addFeature(feature): Adds the supplied feature to the draw-source.
 * - duplicateFeature(feature): Duplicates the supplied feature and adds it to the draw-source.
 * - removeFeature(feature): Removes the supplied feature from the draw-source.
 * - getCurrentExtent(): Returns the current extent of the current draw-layer.
 * - getCurrentLayerName(): Returns the name of the layer currently connected to the draw-model.
 * - removeDrawnFeatures():  Removes all drawn features from the current draw-source.
 * - setLayer(layerName <string>): Sets (or creates) the layer that should be connected to the draw-model.
 * - toggleDrawInteraction(drawType, settings): Accepts a string with the drawType and an object containing settings.
 * - zoomToCurrentExtent(): Fits the map-view to the current extent of the current draw-source.
 * - getRGBAString(RGBA-object <object>): Accepts an object with r-, g-, b-, and a-properties and returns the string representation.
 * - parseColorString(hex/rgba-string <string>): Accepts a string and returns an object with r-, g-, b-, and a-properties.
 * - getCurrentVectorSource(): Returns the vector-source currently connected to the draw-model.
 * - get/set drawStyleSettings(): Get or set the style settings used by the draw-model.
 * - get/set showDrawTooltip(): Get or set wether a tooltip should be shown when drawing.
 * - get/set modifyActive(): Get or set wether the Modify-interaction should be active or not.
 * - get/set translateActive(): Get or set wether the Translate-interaction should be active or not.
 * - get/set measurementSettings(): Get or set the measurement-settings (units, show-area etc.)
 * - get/set circleRadius(): Get or set the radius of the circle.
 */
class DrawModel {
  #map;
  #layerName;
  #geoJSONParser;
  #observer;
  #observerPrefix;
  #drawSource;
  #drawLayer;
  #currentExtent;
  #drawTooltipElement;
  #drawTooltipElementStyle;
  #drawTooltip;
  #currentPointerCoordinate;
  #showDrawTooltip;
  #measurementSettings;
  #drawStyleSettings;
  #textStyleSettings;
  #drawInteraction;
  #removeInteractionActive;
  #editInteractionActive;
  #featureChosenForEdit;
  #moveInteractionActive;
  #selectInteraction;
  #translateInteraction;
  #modifyInteraction;
  #keepModifyActive;
  #keepTranslateActive;
  #customHandleDrawStart;
  #customHandleDrawEnd;
  #customHandlePointerMove;
  #customHandleAddFeature;
  #highlightFillColor;
  #highlightStrokeColor;
  #circleRadius;
  #circleInteractionActive;
  #selectInteractionActive;
  #lastZIndex;

  constructor(settings) {
    // Let's make sure that we don't allow initiation if required settings
    // are missing.
    if (!settings.map || !settings.layerName) {
      return this.#handleInitiationParametersMissing();
    }
    // Make sure that we keep track of the supplied settings.
    this.#map = settings.map;
    this.#layerName = settings.layerName;
    // We're gonna need a GeoJSON-parser with the maps projection set.
    this.#geoJSONParser = new GeoJSON({
      featureProjection: this.#map.getView().getProjection(),
    });
    // An observer might be supplied. If it is, the drawModel will publish messages when features are deleted etc.
    this.#observer = settings.observer || null;
    // There might be an "observerPrefix" (string) passed. States a string
    // which will act as a prefix on all messages published on the
    // supplied observer.
    this.#observerPrefix = this.#getObserverPrefix(settings);
    this.#measurementSettings =
      settings.measurementSettings ?? this.#getDefaultMeasurementSettings();
    this.#drawStyleSettings =
      settings.drawStyleSettings ?? this.#getDefaultDrawStyleSettings();
    this.#textStyleSettings =
      settings.textStyleSettings ?? this.#getDefaultTextStyleSettings();
    // We are going to be keeping track of the current extent of the draw-source...
    this.#currentExtent = null;
    // And the current draw interaction.
    this.#drawInteraction = null;
    // We also have to make sure to keep track of if any other interaction is active.
    // E.g. "Remove", or "Edit".
    this.#removeInteractionActive = false;
    this.#editInteractionActive = false;
    this.#moveInteractionActive = false;
    this.#modifyInteraction = null;
    this.#keepModifyActive = settings.modifyDefaultEnabled ?? false;
    this.#translateInteraction = null;
    this.#keepTranslateActive = settings.translateDefaultEnabled ?? true;
    this.#selectInteraction = null;
    this.#featureChosenForEdit = null;
    // We're also keeping track of the tooltip-settings
    this.#showDrawTooltip = settings.showDrawTooltip ?? true;
    this.#drawTooltip = null;
    this.#currentPointerCoordinate = null;
    this.#drawTooltipElement = null;
    this.#drawTooltipElementStyle =
      "position: relative; background: rgba(0, 0, 0, 0.5); border-radius: 4px; color: white; padding: 4px 8px; opacity: 0.7; white-space: nowrap;";
    // There might be some custom event-listeners passed when initiating the draw interaction,
    // we have to keep track of them.
    this.#customHandleDrawStart = null;
    this.#customHandleDrawEnd = null;
    this.#customHandlePointerMove = null;
    this.#customHandleAddFeature = null;
    this.#highlightFillColor = "rgba(35,119,252,1)";
    this.#highlightStrokeColor = "rgba(255,255,255,1)";
    this.#circleRadius = 0;
    this.#selectInteractionActive = false;
    this.#lastZIndex = 1;

    // A Draw-model is not really useful without a vector-layer, let's initiate it
    // right away, either by creating a new layer, or connect to an existing layer.
    this.#initiateDrawLayer();
    // We also have to initiate the element for the draw-tooltip
    this.#createDrawTooltip();
  }

  // Returns the supplied observerPrefix from the supplied settings or null if none was supplied.
  #getObserverPrefix = (settings) => {
    return typeof settings.observerPrefix === "string"
      ? settings.observerPrefix
      : null;
  };

  // Helper function that accepts an object containing two parameters:
  // - subject: (string): The subject to be published on the observer
  // - payLoad: (any): The payload to send when publishing.
  #publishInformation = ({ subject, payLoad }) => {
    // If no observer has been set-up, or if the subject is missing, we abort
    if (!this.#observer || !subject) {
      return;
    }
    // Otherwise we create the prefixed-subject to send. (The drawModel might have
    // been initiated with a prefix that should be added on all subjects).
    const prefixedSubject = this.#observerPrefix
      ? `${this.observerPrefix}.${subject}`
      : subject;
    // Then we publish the event!
    this.#observer.publish(prefixedSubject, payLoad);
  };

  // Returns the default style settings used by the draw-model.
  #getDefaultDrawStyleSettings = () => {
    const strokeColor = "rgba(74,74,74,0.5)";
    const strokeDash = null;
    const strokeWidth = 2;
    const fillColor = "rgba(255,255,255,0.07)";
    return {
      strokeColor: strokeColor,
      lineDash: strokeDash,
      strokeWidth: strokeWidth,
      fillColor: fillColor,
    };
  };

  // Returns the default settings used to display measurement-labels
  #getDefaultMeasurementSettings = () => {
    return {
      showText: false,
      showArea: false,
      showPerimeter: false,
      areaUnit: "AUTO",
      lengthUnit: "AUTO",
      precision: 0,
    };
  };

  // Returns the default text-style settings used by the draw-model.
  #getDefaultTextStyleSettings = () => {
    const foregroundColor = "#FFFFFF";
    const backgroundColor = "#000000";
    const size = 14;
    return { foregroundColor, backgroundColor, size };
  };

  // If required parameters are missing, we have to make sure we abort the
  // initiation of the draw-model.
  #handleInitiationParametersMissing = () => {
    throw new Error(
      "Failed to initiate Draw-model, - required parameters missing. \n Required parameters: map, layerName"
    );
  };

  // We have to initiate a vector layer that can be used by the draw-model
  #initiateDrawLayer = () => {
    if (this.#vectorLayerExists()) {
      return this.#connectExistingVectorLayer();
    }
    return this.#createNewDrawLayer();
  };

  // Checks wether the layerName supplied when initiating the Draw-model
  // corresponds to an already existing vector-layer.
  #vectorLayerExists = () => {
    // Get all the layers from the map
    const allMapLayers = this.#getAllMapLayers();
    // Check wether any of the layers has the same name (type)
    // as the supplied layerName.
    // Also makes sure that the found layer is a vectorLayer. (We cannot
    // add features to an imageLayer...).
    return allMapLayers.some((layer) => {
      return this.#layerHasCorrectNameAndType(layer);
    });
  };

  // Returns all layers connected to the map-object supplied
  // when initiating the model.
  #getAllMapLayers = () => {
    return this.#map.getLayers().getArray();
  };

  // Checks wether the name (type) of the supplied layer matches
  // the layerName supplied when initiating the model. Also makes
  // sure that the layer is a vectorLayer.
  #layerHasCorrectNameAndType = (layer) => {
    return layer.get("name") === this.#layerName && this.#isVectorLayer(layer);
  };

  // Checks wether the supplied layer is a vectorLayer or not.
  #isVectorLayer = (layer) => {
    return layer instanceof VectorLayer;
  };

  // Connects the private fields of the draw-model to an already existing
  // vectorLayer.
  #connectExistingVectorLayer = () => {
    // Get all the layers from the map
    const allMapLayers = this.#getAllMapLayers();
    // Then we'll grab the layer corresponding to the supplied layerName.
    const connectedLayer = allMapLayers.find((layer) => {
      return this.#layerHasCorrectNameAndType(layer);
    });
    // Then we'll set the private fields
    this.#drawLayer = connectedLayer;
    this.#drawSource = connectedLayer.getSource();
  };

  // Creates a new vector layer that can be used by the draw-model
  #createNewDrawLayer = () => {
    // Let's grab a vector-source.
    this.#drawSource = this.#getNewVectorSource();
    // Then we'll create the layer
    this.#drawLayer = this.#getNewVectorLayer(this.#drawSource);
    // Make sure to set a unique name
    this.#drawLayer.set("name", this.#layerName);
    // We're also gonna have to set the queryable-property to true
    // so that we can enable "Select" on the layer.
    this.#drawLayer.set("queryable", true);
    // Then we can add the layer to the map.
    this.#map.addLayer(this.#drawLayer);
  };

  // Creates the element and overlay used to display the area of the feature
  // currently being drawn.
  #createDrawTooltip = () => {
    // If the element already exists in the dom (which it will if #drawTooltipElement
    //  isn't nullish), we must make sure to remove it.
    this.#removeEventualDrawTooltipElement();
    // Let's crete a element that we can use in the overlay.
    this.#drawTooltipElement = document.createElement("div");
    // Let's style the element a bit so it looks prettier...
    this.#drawTooltipElement.setAttribute(
      "style",
      this.#drawTooltipElementStyle
    );
    // Then let's create the overlay...
    this.#drawTooltip = new Overlay({
      element: this.#drawTooltipElement,
      offset: [30, -5],
      positioning: "bottom-center",
    });
    // And add it to the map!
    this.#map.addOverlay(this.#drawTooltip);
  };

  // We have to make sure that we remove eventual unused elements
  // from the dom tree so they're not lurking around.
  #removeEventualDrawTooltipElement = () => {
    // Before we do anything else, we make sire that there actually is
    // an element present.
    if (this.#drawTooltipElement) {
      // Then we can remove it
      this.#drawTooltipElement.parentNode.removeElement(
        this.#drawTooltipElement
      );
      // And clear the variable
      this.#drawTooltipElement = null;
    }
  };

  // Find the highest zindex used and move on top of it.
  moveFeatureZIndexToTop = (feature) => {
    const indexes = this.#getAllZIndexes();
    const topIndex = Math.max(...indexes);
    if (isFinite(topIndex)) {
      this.#setFeatureZIndex(feature, topIndex + 1);
    }
  };

  // Find the closest zindex and move on top of it.
  moveFeatureZIndexUp = (feature) => {
    const zIndex = this.#findClosestZIndex(feature, true);
    this.#setFeatureZIndex(feature, zIndex);
  };

  // Find the lowest zindex used and move below it.
  moveFeatureZIndexToBottom = (feature) => {
    const indexes = this.#getAllZIndexes();
    const bottomIndex = Math.min(...indexes);
    if (isFinite(bottomIndex)) {
      this.#setFeatureZIndex(feature, bottomIndex - 1);
    }
  };

  // Find the closest zindex and move below it.
  moveFeatureZIndexDown = (feature) => {
    const zIndex = this.#findClosestZIndex(feature, false);
    this.#setFeatureZIndex(feature, zIndex);
  };

  // Find the closest zindex and move on top of it.
  #getFeaturesSortedByZIndex = () => {
    return this.#drawSource.getFeatures().sort((a, b) => {
      return this.#getFeatureZIndex(a) < this.#getFeatureZIndex(b);
    });
  };

  // Get an array of all zindexes
  #getAllZIndexes = () => {
    let indexes = [];
    this.#getFeaturesSortedByZIndex().forEach((f) => {
      indexes.push(this.#getFeatureZIndex(f));
    });
    return indexes;
  };

  // Find the closest valid zindex
  #findClosestZIndex = (feature, up) => {
    let zIndex = this.#getFeatureZIndex(feature);

    const indexes = this.#getAllZIndexes().filter((index) => {
      return up === true ? index > zIndex : index < zIndex;
    });

    let closest = Math.max(...indexes);
    if (!isFinite(closest)) {
      closest = up === true ? zIndex + 1 : zIndex - 1;
    }

    indexes.forEach((index) => {
      if (
        (up === true && index >= zIndex && index < closest) ||
        (up === false && index <= zIndex && index > closest)
      ) {
        closest = index;
      }
    });

    zIndex = up === true ? closest + 1 : closest - 1;

    return zIndex;
  };

  #setFeatureZIndex = (feature, zIndex) => {
    let style = feature.getStyle();
    style = Array.isArray(style) ? style[0] : style;
    if (style) {
      style.setZIndex(zIndex);
      feature.setStyle(style);
    }
  };

  #getFeatureZIndex = (feature) => {
    let style = feature.getStyle();
    if (style) {
      style = Array.isArray(style) ? style[0] : style;
      return style.getZIndex() || 0;
    }
    return 0;
  };

  // Returns the style that should be used on the drawn features
  #getFeatureStyle = (feature, settingsOverride) => {
    if (feature.getStyle()) {
      const currentZIndex = this.#getFeatureZIndex(feature);
      if (currentZIndex === 0) {
        // force a newly drawn feature to get a valid zindex.
        this.#lastZIndex++;
        this.#setFeatureZIndex(feature, this.#lastZIndex);
      }
    }

    if (feature.get("HIDDEN") === true) {
      !feature.get("STYLE_BEFORE_HIDE") &&
        feature.set("STYLE_BEFORE_HIDE", feature.getStyle());
      return new Style({});
    }
    // If we're dealing with "Arrow" we'll return a special style array
    if (feature?.get("DRAW_METHOD") === "Arrow") {
      return this.#getArrowStyle(feature, settingsOverride);
    }
    // Otherwise we'll grab the 'current' style. The 'current' style might be
    // stored in the 'STYLE_BEFORE_HIDE' property (and feature.getStyle() will
    // return an empty style). This case happens when the feature has been hid, and
    // is now to be shown again. For all the 'ordinary' cases, this property will be null
    // and wont affect the feature-style.
    const currentStyle = feature.get("STYLE_BEFORE_HIDE") || feature.getStyle();
    feature.set("STYLE_BEFORE_HIDE", null);
    // Let's grab the standard draw (or the currently set) style as a baseline.
    // The standard style can be overridden if the override is supplied. This is a real mess,
    // since OL might decide to apply a style-array sometimes (in that case we want the fist style
    // from the style-array) and sometimes its not an array.
    const baseLineStyle = settingsOverride
      ? this.#getDrawStyle(settingsOverride)
      : currentStyle
      ? Array.isArray(currentStyle)
        ? currentStyle[0]
        : currentStyle
      : this.#getDrawStyle();
    // If we're dealing with a text-feature, we don't want an image-style.
    feature.get("DRAW_METHOD") === "Text" && baseLineStyle.setImage(null);
    // ILet's create a text-style. (Remember that this might be null, depending
    // on the feature-text-settings, see more info in the method itself).
    const textStyle = this.#getFeatureTextStyle(feature);
    // Apply the text-style to the baseline style...
    baseLineStyle.setText(textStyle);
    // If the "EDIT_ACTIVE"-property is set (meaning that the feature has been selected for
    // editing of its color etc) we have to return the baseline-style along with a highligh-style.
    if (feature.get("EDIT_ACTIVE") === true) {
      return [baseLineStyle, this.#getNodeHighlightStyle(feature)];
    } else {
      // If its not set, we just return the baseline style!
      return baseLineStyle;
    }
  };

  // Method returning if we're supposed to be showing text on the feature
  // or not. We're showing text in two cases: One: if the feature is of text-type,
  // or two: if we're supposed to be showing feature measurements. If the feature is
  // of arrow-type, we're never showing text.
  #shouldShowText = (feature) => {
    if (!feature) {
      console.warn(
        "Could not evaluate '#shouldShowText' since no feature was supplied."
      );
      return false;
    }
    // The "SHOW_TEXT" prop can be toggled by the user allowing them to hide all texts.
    if (feature.get("SHOW_TEXT") === false) {
      return false;
    }
    // Let's get the feature draw-method
    const featureDrawMethod =
      feature.get("DRAW_METHOD") || feature.get("geometryType");
    // And check if we're supposed to be showing text or not.
    // (We're never showing text on arrow-features, and text-features override
    // the measurement-settings, since the text-features would be useless
    // if the text wasn't shown).
    return (
      featureDrawMethod !== "Arrow" &&
      (this.#measurementSettings.showText || featureDrawMethod === "Text")
    );
  };

  // Returns a text-style that shows the tooltip-label
  // (i.e. the area of the feature in a readable format).
  // *If the measurement-label is supposed to be shown!*
  #getFeatureTextStyle = (feature) => {
    // First we have to make sure we're supposed to be showing text on the feature.
    const shouldShowText = this.#shouldShowText(feature);
    // If we're not supposed to be showing any text, we can just return null
    if (!shouldShowText) {
      return null;
    }
    // Before we create the text-style we have to check if we,re dealing with a
    // point. If we are, we have to make sure to offset the text in the negative y-direction.
    const featureIsPoint = feature?.getGeometry() instanceof Point;
    // We also have to check if we're dealing with a text-feature or not
    const featureIsTextType = feature?.get("DRAW_METHOD") === "Text";
    // Let's grab the foreground (fill) and background (stroke) colors that we're supposed to use.
    // First we'll try to grab the color from the feature style, then from the current settings, and lastly from the fallback.
    const foregroundColor = featureIsTextType
      ? feature.get("TEXT_SETTINGS")?.foregroundColor ??
        this.#textStyleSettings.foregroundColor
      : "#FFF";
    // Same applies for the background
    const backgroundColor = featureIsTextType
      ? feature.get("TEXT_SETTINGS")?.backgroundColor ??
        this.#textStyleSettings.backgroundColor
      : "rgba(0, 0, 0, 0.5)";
    // Then we can create and return the style
    return new Text({
      textAlign: "center",
      textBaseline: "middle",
      font: `${
        featureIsTextType
          ? feature.get("TEXT_SETTINGS")?.size ?? this.#textStyleSettings.size
          : 12
      }pt sans-serif`,
      fill: new Fill({
        color: featureIsTextType
          ? feature.get("TEXT_SETTINGS")?.foregroundColor ??
            this.#textStyleSettings.foregroundColor
          : "#FFF",
      }),
      text: this.#getFeatureLabelText(feature),
      overflow: true,
      stroke:
        // If the foreground and the background are the same color, we don't need a stroke.
        foregroundColor !== backgroundColor
          ? new Stroke({
              color: featureIsTextType
                ? feature.get("TEXT_SETTINGS")?.backgroundColor ??
                  this.#textStyleSettings.backgroundColor
                : "rgba(0, 0, 0, 0.5)",
              width: 3,
            })
          : null,
      offsetX: 0,
      offsetY: featureIsPoint && !featureIsTextType ? -15 : 0,
      rotation: 0,
      scale: 1,
    });
  };

  #getArrowBaseStyle = (settings) => {
    // First we'll grab the feature base-style
    const baseStyle = this.#getDrawStyle(settings);
    // Then we'll alter the base-style a bit... We don't want to apply
    // eventual line-dash, and we also want a hard-coded stroke-width.
    const baseStroke = baseStyle.getStroke();
    baseStroke.setWidth(5);
    baseStroke.setLineDash(null);
    // Then we return the altered base-style
    return baseStyle;
  };

  // Returns a svg-string that is used to display arrows in the draw-source.
  #createArrowSvg = (color) => {
    const svgString = `<svg xmlns="http://www.w3.org/2000/svg" viewBox="0 0 24 24" width="32pt" height="32pt" fill="${color}"><path d="M 1 5 L 1 5 L 1 13 L 1 21 L 1 21 L 12 13"/></svg>`;
    return `data:image/svg+xml;base64,${window.btoa(svgString)}`; // We need base64 for kml-exports to work.
  };

  // Returns a style array that is used to style arrow features.
  // (All other features consist of a single style-object).
  #getArrowStyle = (feature, settings) => {
    // First we'll extract the current style. We only want the current style if it is
    // an array! Otherwise we're not dealing with an arrow-style... (Arrow-style should always be an array).
    const currentStyle = Array.isArray(feature.getStyle())
      ? feature.getStyle()
      : null;
    // Then we'll grab the arrow base-style, which should be the first style in the current
    // style-array. If that style is missing, we'll create a new one.
    const baseStyle = settings
      ? this.#getArrowBaseStyle(settings)
      : currentStyle
      ? currentStyle[0]
      : this.#getArrowBaseStyle();
    // We have to extract the base-color as well, so that we can create an arrow-head with
    // the correct color.
    const baseColor = baseStyle.getStroke()?.getColor() ?? null;
    // Then we'll add the base-style to the styles-array
    const styles = [baseStyle];
    // Then we'll add the arrow-head at the end of every line-segment.
    feature?.getGeometry().forEachSegment((start, end) => {
      // We'll have to rotate the arrow-head, let's calculate the
      // line-segments rotation.
      const dx = end[0] - start[0];
      const dy = end[1] - start[1];
      const rotation = Math.atan2(dy, dx);
      // Then we'll push a style for each arrow-head.
      styles.push(
        new Style({
          geometry: new Point(end),
          image: new Icon({
            src: this.#createArrowSvg(
              settings
                ? settings.strokeStyle.color
                : baseColor
                ? baseColor
                : this.#drawStyleSettings.strokeColor
            ),
            anchor: [0.38, 0.53],
            rotateWithView: true,
            rotation: -rotation,
          }),
        })
      );
    });
    // And finally return the style-array.
    return styles;
  };

  // Creates a highlight style (a style marking the coordinates of the supplied feature).
  #getNodeHighlightStyle = (feature) => {
    try {
      return new Style({
        image: new Circle({
          radius: 5,
          fill: new Fill({
            color: this.#highlightFillColor,
          }),
          stroke: new Stroke({ color: this.#highlightStrokeColor, width: 2 }),
        }),
        geometry: () => {
          const coordinates = this.#getFeatureCoordinates(feature);
          return new MultiPoint(coordinates);
        },
      });
    } catch (error) {
      console.error(`Could not create highlight style. Error: ${error}`);
      return null;
    }
  };

  // Returns an array of arrays with the coordinates of the supplied feature
  #getFeatureCoordinates = (feature) => {
    // First, we have to extract the feature geometry
    const geometry = feature.getGeometry();
    // Then we'll have to extract the feature type, since we have to extract the
    // coordinates in different ways, depending on the geometry type.
    const geometryType = geometry.getType();
    // Then we'll use a switch-case to make sure we return the coordinates in
    // the correct format.
    switch (geometryType) {
      case "Circle":
        // If we're dealing with a circle, we'll create a simplified geometry
        // with 8 points, which we can use to highlight some of the "nodes" of
        // the circle. GetCoordinates returns the coordinates in an extra wrapping
        // array (for polygons), so let's return the first element.
        return fromCircle(geometry, 8).getCoordinates()[0];
      case "LineString":
        // GetCoordinates returns an array of arrays with coordinates for LineStrings,
        // so we can return it as-is.
        return geometry.getCoordinates();
      case "Point":
        // GetCoordinates returns an array with the coordinates for points,
        // so we have to wrap that array in an array before returning.
        return [geometry.getCoordinates()];
      default:
        // The default catches Polygons, which are wrapped in an "extra" array, so let's
        // return the first element.
        return geometry.getCoordinates()[0];
    }
  };

  // Returns the area, perimeter, and/or length of the supplied feature in a readable format.
  #getFeatureMeasurementLabel = (feature, labelType) => {
    // First we must get the feature measurements (The returned measurements will differ
    // Depending on if we're dealing with Point, LineString, or surface).
    const measurements = this.#getFeatureMeasurements(feature);
    // Then we'll reduce the measurements down to a string that we can show.
    return measurements.reduce((acc, curr) => {
      switch (curr.type) {
        case "COORDINATES":
          return (acc += this.#measurementSettings.showArea
            ? `N: ${Math.round(curr.value[1])} E: ${Math.round(curr.value[0])}`
            : "");
        case "AREA":
        case "PERIMETER":
        case "LENGTH":
          return (acc += this.#getFormattedMeasurementString(curr, labelType));
        default:
          return acc;
      }
    }, "");
  };

  #getFormattedMeasurementString = (measurement, labelType) => {
    // Let's destruct some measurement-information that we can
    // use to construct the measurement-string.
    const { type, value, prefix } = measurement;
    // We have to make sure that we're supposed to show the measurement-text.
    // This is controlled in the measurement-settings, but is also affected by
    // the supplied type (if we're creating a tooltip, we're always showing everything!).
    const showMeasurement =
      labelType === "TOOLTIP" ||
      (type === "LENGTH" && this.#measurementSettings.showLength) ||
      (type === "AREA" && this.#measurementSettings.showArea) ||
      (type === "PERIMETER" && this.#measurementSettings.showPerimeter);
    // If we're not supposed to be showing the measurement, lets return an empty string.
    if (!showMeasurement) {
      return "";
    }
    // Otherwise we'll handle the formatting according to the labelFormat set by the user
    switch (this.#getLabelFormatFromMeasurementType(type)) {
      case "AUTO":
        const formatted = this.#shouldFormatToKm(value, type)
          ? this.#getKilometerMeasurementString(value, type)
          : this.#getMeasurementString(value, type);
        return `${prefix} ${formatted}`;
      case "KM":
      case "KM2":
        // If the format is "KM2", we'll show the measurement in km²
        // (Or km if we're measuring length). Rounded to show 3 decimals.
        return `${prefix} ${this.#getKilometerMeasurementString(value, type)}`;
      case "HECTARE":
        // If the format is "HECTARE" we will show the measurement in hectare
        // if we're dealing with a surface. If we're dealing with a lineString
        // we will return the measurement with "M2" format.
        return `${prefix} ${this.#getHectareMeasurementString(value, type)}`;
      default:
        // Otherwise m² (or m) will do. (Displayed in local format).
        return `${prefix} ${this.#getMeasurementString(value, type)}`;
    }
  };

  #getLabelFormatFromMeasurementType = (type) => {
    switch (type) {
      case "LENGTH":
      case "PERIMETER":
        return this.#measurementSettings.lengthUnit;
      default:
        return this.#measurementSettings.areaUnit;
    }
  };

  // Checks if the supplied value and type should be formatted to km or not.
  #shouldFormatToKm = (value, type) => {
    // If the format is AUTO, we're checking if the measurement is large
    // enough to show it in kilometers or not. First, we need to set
    // the cutoff points for the kilometer display.
    const lengthCutOff = 1e3;
    const areaCutOff = 1e6;
    switch (type) {
      case "LENGTH":
      case "PERIMETER":
        return value > lengthCutOff;
      default:
        return value > areaCutOff;
    }
  };

  // Returns the label text that should be shown on the feature.
  // Usually the text is constructed by the measurement of the feature,
  // but if the feature is of text-type, we show the user-added-text.
  #getFeatureLabelText = (feature) => {
    // Are we dealing with a text-feature? Let's return the user-
    // added-text.
    if (feature.get("DRAW_METHOD") === "Text") {
      return feature.get("USER_TEXT") ?? "";
    }
    // There might be a title present on the feature, if there is, we'll want
    // to display it.
    const featureTitle = feature.get("FEATURE_TITLE") ?? "";
    // We'll also have to grab the eventual measurement-label
    const measurementLabel = this.#measurementSettings.showText
      ? this.#getFeatureMeasurementLabel(feature, "LABEL")
      : "";
    // Finally, we can return the eventual title, and the eventual measurement-label combined.
    return featureTitle.length > 0
      ? `${featureTitle}${
          measurementLabel.length > 0 ? "\n" : ""
        }${measurementLabel}`
      : measurementLabel;
  };

  // Returns the supplied measurement as a kilometer-formatted string.
  // If we're measuring area, km² is returned, otherwise, km is returned.
  #getKilometerMeasurementString = (featureMeasure, type) => {
    // The precision can be changed by the user and is set in the measurement-settings.
    const precision = this.#measurementSettings.precision ?? 0;
    switch (type) {
      case "LENGTH":
      case "PERIMETER":
        return `${Number(
          (featureMeasure / 1e3).toFixed(precision)
        ).toLocaleString()} km`;
      default:
        return `${Number(
          (featureMeasure / 1e6).toFixed(precision)
        ).toLocaleString()} km²`;
    }
  };

  // Returns the measurement in hectare if we're dealing with a surface, and if
  // we're dealing with a line-string we return the measurement in metres.
  #getHectareMeasurementString = (featureMeasure, type) => {
    // The precision can be changed by the user and is set in the measurement-settings.
    const precision = this.#measurementSettings.precision ?? 0;
    switch (type) {
      case "LENGTH":
      case "PERIMETER":
        return this.#getMeasurementString(featureMeasure, type);
      default:
        return `${Number(
          (featureMeasure / 1e4).toFixed(precision)
        ).toLocaleString()} ha`;
    }
  };

  // Returns the supplied measurement as a locally formatted string.
  // If we're measuring area m² is returned, otherwise, m is returned.
  #getMeasurementString = (featureMeasure, type) => {
    // The precision can be changed by the user and is set in the measurement-settings.
    const precision = this.#measurementSettings.precision ?? 0;
    switch (type) {
      case "LENGTH":
      case "PERIMETER":
        return `${Number(
          featureMeasure.toFixed(precision)
        ).toLocaleString()} m`;
      default:
        return `${Number(
          featureMeasure.toFixed(precision)
        ).toLocaleString()} m²`;
    }
  };

  // Calculates the area, length, or placement of the supplied feature.
  // Accepts an OL-feature, and is tested for Circle, LineString, Point, and Polygon.
  #getFeatureMeasurements = (feature) => {
    // Let's get the geometry-type to begin with, we are going
    // to be handling points, line-strings, and surfaces differently.
    const geometry = feature.getGeometry();
    // If we're dealing with a point, we simply return the coordinates of the point.
    if (geometry instanceof Point) {
      return [
        { type: "COORDINATES", value: geometry.getCoordinates(), prefix: "" },
      ];
    }
    // If the user has chosen to only show the area (and not the perimeter), we don't
    // need to show the area-prefix. The area-prefix should only be shown if both area and
    // perimeter is chosen to be shown.
    const showAreaPrefix =
      this.#measurementSettings.showArea &&
      this.#measurementSettings.showPerimeter;
    // Apparently the circle geometry instance does not expose a
    // getArea method. Here's a quick fix. (Remember that this area
    // is only used as an heads-up for the user.)
    if (geometry instanceof CircleGeometry) {
      const radius = geometry.getRadius();
      return [
        {
          type: "AREA",
          value: Math.pow(radius, 2) * Math.PI,
          prefix: `${showAreaPrefix ? "Area:" : ""}`,
        },
        {
          type: "PERIMETER",
          value: radius,
          prefix: "\n Radie:",
        },
      ];
    }
    // If we're dealing with a line we cannot calculate an area,
    // instead, we only calculate the length.
    if (geometry instanceof LineString) {
      return [{ type: "LENGTH", value: geometry.getLength(), prefix: "" }];
    }
    // If we're not dealing with a point, circle, or a line, we are probably dealing
    // with a polygon. For the polygons, we want to return the area and perimeter.
    return [
      {
        type: "AREA",
        value: geometry?.getArea() || 0,
        prefix: `${showAreaPrefix ? "Area:" : ""}`,
      },
      {
        type: "PERIMETER",
        value: this.#getPolygonPerimeter(geometry),
        prefix: "\n Omkrets:",
      },
    ];
  };

  // Returns the perimeter of the supplied polygon-geometry
  #getPolygonPerimeter = (geometry) => {
    try {
      // To get the perimeter, we have to get the coordinates of the
      // outer (0) linear-ring of the supplied geometry. If we fail to extract these
      // coordinates, we set the linear-ring-coords to null.
      const linearRingCoords =
        geometry?.getLinearRing(0)?.getCoordinates() || null;
      // If no coords were found, we simply return an area of 0.
      if (!linearRingCoords) {
        return 0;
      }
      // If some coords were found, we can construct a Line-string, and get the length
      // of that line-string!
      return new LineString(linearRingCoords)?.getLength() || 0;
    } catch (error) {
      // If we fail somewhere, we return 0. Would be better with more handling here!
      return 0;
    }
  };

  // Returns an OL style to be used in the draw-interaction.
  #getDrawStyle = (settings) => {
    return new Style({
      stroke: this.#getDrawStrokeStyle(settings),
      fill: this.#getDrawFillStyle(settings),
      image: this.#getDrawImageStyle(settings),
      zIndex: this.#getDrawZIndex(settings),
    });
  };

  // Returns the stroke style (based on the style settings)
  #getDrawStrokeStyle = (settings) => {
    return new Stroke({
      color: settings
        ? settings.strokeStyle.color
        : this.#drawStyleSettings.strokeColor,
      lineDash: settings
        ? settings.strokeStyle.dash
        : this.#drawStyleSettings.lineDash,
      width: settings
        ? settings.strokeStyle.width
        : this.#drawStyleSettings.strokeWidth,
    });
  };

  // Returns the fill style (based on the style settings)
  #getDrawFillStyle = (settings) => {
    return new Fill({
      color: settings
        ? settings.fillStyle.color
        : this.#drawStyleSettings.fillColor,
    });
  };

  // Returns the feature zIndex
  #getDrawZIndex = (settings) => {
    return settings?.zIndex || 0;
  };

  // Returns the image style (based on the style settings)
  #getDrawImageStyle = (settings) => {
    return new Circle({
      radius: 6,
      stroke: new Stroke({
        color: settings
          ? settings.strokeStyle.color
          : this.#drawStyleSettings.strokeColor,
        width: settings
          ? settings.strokeStyle.width
          : this.#drawStyleSettings.strokeWidth,
        lineDash: settings
          ? settings.strokeStyle.dash
          : this.#drawStyleSettings.lineDash,
      }),
      fill: new Fill({
        color: settings
          ? settings.fillStyle.color
          : this.#drawStyleSettings.fillColor,
      }),
    });
  };

  // Extracts the fill-style from the supplied feature-style
  #getFillStyleInfo = (featureStyle) => {
    try {
      // Since we might be dealing with a style-array instead of a style-object
      // (in case of the special Arrow feature-type) we have to make sure to get
      // the actual base-style (which is located at position 0 in the style-array).
      const color = Array.isArray(featureStyle)
        ? featureStyle[0]?.getFill()?.getColor()
        : featureStyle?.getFill()?.getColor();
      return { color: this.getRGBAString(color) };
    } catch (error) {
      console.error(`Failed to extract fill-style, ${error.message}`);
      return { color: null };
    }
  };

  // Extracts the stroke-style from the supplied feature-style
  #getStrokeStyleInfo = (featureStyle) => {
    try {
      // Since we might be dealing with a style-array instead of a style-object
      // (in case of the special Arrow feature-type) we have to make sure to get
      // the actual base-style (which is located at position 0 in the style-array).
      const s = Array.isArray(featureStyle)
        ? featureStyle[0]?.getStroke()
        : featureStyle?.getStroke();
      const color = s?.getColor();
      const dash = s?.getLineDash();
      const width = s?.getWidth();
      return {
        color: this.getRGBAString(color),
        dash,
        width,
      };
    } catch (error) {
      console.error(`Failed to extract stroke-style, ${error.message}`);
      return { color: null, dash: null, width: null };
    }
  };

  // Extracts the image-style from the supplied feature-style
  #getImageStyleInfo = (featureStyle) => {
    // Since we might be dealing with a style-array instead of a style-object
    // (in case of the special Arrow feature-type) we have to make sure to get
    // the actual base-style (which is located at position 0 in the style-array).
    const s = Array.isArray(featureStyle)
      ? featureStyle[0]?.getImage()
      : featureStyle?.getImage();
    // Let's extract the fill- and stroke-style from the image-style.
    const fillStyle = s?.getFill?.();
    const strokeStyle = s?.getStroke?.();
    // Let's make sure the image-style has fill- and stroke-style before moving on
    if (!fillStyle || !strokeStyle) {
      return {
        fillColor: null,
        strokeColor: null,
        strokeWidth: null,
        dash: null,
      };
    }
    const fillColor = fillStyle.getColor();
    const strokeColor = strokeStyle.getColor();
    const strokeWidth = strokeStyle.getWidth();
    const dash = strokeStyle.getLineDash();
    return {
      fillColor: this.getRGBAString(fillColor),
      strokeColor: this.getRGBAString(strokeColor),
      strokeWidth,
      dash,
    };
  };

  // Extracts and returns information about the feature style.
  extractFeatureStyleInfo = (feature) => {
    // Let's run this in a try-catch since we cannot be sure that a
    // real feature is supplied. (I.e. getStyle() etc. might not exist).
    try {
      const featureStyle = feature?.getStyle();
      // If no feature was supplied, or if we're unable to extract the style,
      // we return null.
      if (!featureStyle) {
        return { fillStyle: null, strokeStyle: null, imageStyle: null };
      }
      // If we were able to extract the style we can continue by extracting
      // the fill- and stroke-style.
      const fillStyle = this.#getFillStyleInfo(featureStyle);
      const strokeStyle = this.#getStrokeStyleInfo(featureStyle);
      const imageStyle = this.#getImageStyleInfo(featureStyle);

      const zIndex = (
        Array.isArray(featureStyle) ? featureStyle[0] : featureStyle
      ).getZIndex();

      // And return an object containing them
      return { fillStyle, strokeStyle, imageStyle, zIndex };
    } catch (error) {
      console.error(`Failed to extract feature-style. Error: ${error}`);
      return {
        fillStyle: null,
        strokeStyle: null,
        imageStyle: null,
        zIndex: 0,
      };
    }
  };

  // Updates the text-style on all drawn features. Used when toggling
  // if the measurement-label should be shown or not for example.
  #refreshFeaturesTextStyle = () => {
    // Get all the drawn features (Except for arrows, these doesn't have any text
    // and shouldn't be refreshed)...
    const drawnFeatures = this.getAllDrawnFeatures().filter(
      (f) => f.get("DRAW_METHOD") !== "Arrow"
    );
    // Iterate the drawn features...
    drawnFeatures.forEach((feature) => {
      // Get the current style.
      const featureStyle = feature.getStyle();
      // Get an updated text-style (which depends on the #measurementSettings).
      const textStyle = this.#getFeatureTextStyle(feature);
      // Set the updated text-style on the base-style.
      Array.isArray(featureStyle)
        ? featureStyle[0].setText(textStyle)
        : featureStyle.setText(textStyle);
      // Then update the feature style.
      feature.setStyle(featureStyle);
    });
  };

  // Returns a new vector source.
  #getNewVectorSource = () => {
    return new VectorSource({ wrapX: false });
  };

  // Returns a new vector layer connected to the supplied source.
  #getNewVectorLayer = (source) => {
    return new VectorLayer({
      source: source,
      layerType: "system",
      ignoreInFeatureInfo: true,
      zIndex: 5000,
      caption: "Draw model",
    });
  };

  // Returns all user drawn features from the draw-source
  getAllDrawnFeatures = () => {
    return this.#drawSource.getFeatures().filter((feature) => {
      return feature.get("USER_DRAWN") === true;
    });
  };

  // Fits the map to the current extent of the draw-source (with some padding).
  #fitMapToExtent = () => {
    this.#map.getView().fit(this.#currentExtent, {
      size: this.#map.getSize(),
      padding: [20, 20, 20, 20],
      maxZoom: 7,
    });
  };

  // Removes all event-listeners that have been set when initiating the
  // draw interaction.
  #removeEventListeners = () => {
    // Remove the "ordinary" listeners
    this.#drawInteraction.un("drawstart", this.#handleDrawStart);
    this.#drawInteraction.un("drawend", this.#handleDrawEnd);
    this.#drawInteraction.un("drawabort", this.#handleDrawAbort);
    this.#map.un("pointermove", this.#handlePointerMove);
    this.#drawSource.un("addfeature", this.#handleDrawFeatureAdded);
    document.removeEventListener("keyup", this.#handleKeyUp);
    // Then we'll remove the custom listeners
    this.#removeCustomEventListeners();
  };

  // Adds all event-listeners needed for the the draw interaction.
  #addEventListeners = (settings) => {
    // The initiator of the draw interaction might have passed some custom functions
    // that should be called when the appropriate event fires. We have to make sure
    // to bind those if they exist.
    settings && this.#addCustomEventListeners(settings);
    // Add a listener for the draw-start-event
    this.#drawInteraction.on("drawstart", this.#handleDrawStart);
    // Add a listener for the draw-end-event
    this.#drawInteraction.on("drawend", this.#handleDrawEnd);
    // Add a listener for when drawing is aborted (e.g. if all points are
    // removed by pressing esc several times).
    this.#drawInteraction.on("drawabort", this.#handleDrawAbort);
    // We need a listener for when a feature is added to the source.
    this.#drawSource.on("addfeature", this.#handleDrawFeatureAdded);
    // We need a listener for keyboard input. For example, pressing the escape
    // key will allow the users to remove the last point.
    document.addEventListener("keyup", this.#handleKeyUp);
  };

  // Adds listeners that might have been passed in the settings when
  // initiating the draw interaction.
  #addCustomEventListeners = (settings) => {
    // Let's update all internal fields so that we can keep track of the
    // custom handlers.
    this.#customHandleDrawStart = settings.handleDrawStart || null;
    this.#customHandleDrawEnd = settings.handleDrawEnd || null;
    this.#customHandlePointerMove = settings.handlePointerMove || null;
    this.#customHandleAddFeature = settings.handleAddFeature || null;
    // Then we'll add the listeners if the corresponding handler exists
    this.#customHandleDrawStart &&
      this.#drawInteraction.on("drawstart", this.#customHandleDrawStart);
    this.#customHandleDrawEnd &&
      this.#drawInteraction.on("drawend", this.#customHandleDrawEnd);
    this.#customHandlePointerMove &&
      this.#map.on("pointermove", this.#customHandlePointerMove);
    this.#customHandleAddFeature &&
      this.#drawSource.on("addfeature", this.#customHandleAddFeature);
  };

  // Removes listeners that might have been passed in the settings when
  // initiating the draw interaction.
  #removeCustomEventListeners = () => {
    // Let's unbind the listers if they ever existed
    this.#customHandleDrawStart &&
      this.#drawInteraction.un("drawstart", this.#customHandleDrawStart);
    this.#customHandleDrawEnd &&
      this.#drawInteraction.un("drawend", this.#customHandleDrawEnd);
    this.#customHandlePointerMove &&
      this.#map.on("pointermove", this.#customHandlePointerMove);
    this.#customHandleAddFeature &&
      this.#drawSource.un("addfeature", this.#customHandleAddFeature);
    // Then we have to make sure to remove the reference to the handlers.
    this.#customHandleDrawStart = null;
    this.#customHandleDrawEnd = null;
    this.#customHandlePointerMove = null;
    this.#customHandleAddFeature = null;
  };

  // This handler has a couple of jobs; add a change listener to the feature
  // currently being drawn, and register an event-handler for pointer moves.
  #handleDrawStart = (e) => {
    // Let's add a handler for the pointer event to keep
    // track of where the users pointer is located.
    this.#map.on("pointermove", this.#handlePointerMove);
    // Then we'll add a handler handling feature changes.
    const feature = e.feature;
    feature.on("change", this.#handleFeatureChange);
    // Finally, we'll make sure the feature being drawn has the correct style:
    feature.setStyle(this.#getDrawStyle());
  };

  // This handler will make sure that the overlay will be removed
  // when the feature drawing is done.
  #handleDrawEnd = (e) => {
    // Let's make sure to reset the draw tooltip
    this.#resetDrawTooltip();
    const { feature } = e;
    // We set the USER_DRAWN prop to true so that we can keep track
    // of the user drawn features. We also set "DRAW_TYPE" so that we can
    // handle special features, such as arrows.
    feature.set("USER_DRAWN", true);
    feature.set("DRAW_METHOD", this.#drawInteraction?.get("DRAW_METHOD"));
    feature.set("TEXT_SETTINGS", this.#textStyleSettings);
    // And set a nice style on the feature to be added.
    feature.setStyle(this.#getFeatureStyle(feature));
    // Make sure to remove the event-listener for the pointer-moves.
    // (We don't want the pointer to keep updating while we're not drawing).
    this.#map.un("pointermove", this.#handlePointerMove);
  };

  // Handler that will fire when features has been modified with the modify-interaction.
  // Makes sure to update the text-styling so that eventual measurement-label is up-to-date.
  #handleModifyEnd = (e) => {
    e.features.forEach((f) => {
      // If we're dealing with arrows, we have to make sure to
      // update the whole style, so that the arrow-head is moved.
      if (f.get("DRAW_METHOD") === "Arrow") {
        this.#refreshArrowStyle(f);
      }
    });
    this.#refreshFeaturesTextStyle();
  };

  // Re-calculates and re-applies the arrow style. For ordinary features this is
  // not required, but since the arrows consists of an svg, we have to re-calculate
  // the style to make sure the svg gets the correct color.
  #refreshArrowStyle = (f) => {
    try {
      const strokeStyle = f.getStyle()[0].getStroke();
      f.setStyle(
        this.#getArrowStyle(f, {
          strokeStyle: {
            color: strokeStyle.getColor(),
          },
          fillStyle: { color: strokeStyle.getColor() },
        })
      );
    } catch (error) {
      console.error(`Failed to set arrow style. Error: ${error}`);
    }
  };

  // Cleans up if the drawing is aborted.
  #handleDrawAbort = () => {
    this.#resetDrawTooltip();
  };

  #resetDrawTooltip = () => {
    this.#drawTooltipElement.innerHTML = null;
    this.#currentPointerCoordinate = null;
    this.#drawTooltip.setPosition(this.#currentPointerCoordinate);
  };

  // This handler will make sure that we keep the measurement calculation
  // updated during the feature changes.
  #handleFeatureChange = (e) => {
    // Make the measurement calculations and update the tooltip
    const feature = e.target;
    const toolTipText = this.#getFeatureMeasurementLabel(feature, "TOOLTIP");
    this.#drawTooltipElement.innerHTML = this.#showDrawTooltip
      ? toolTipText
      : null;
    this.#drawTooltip.setPosition(this.#currentPointerCoordinate);
  };

  // This handler has one job; get the coordinate from the event,
  // and store it for later use. *But only if the draw tooltip should be active! If
  // the draw tooltip is disabled, we set the coordinate to null*
  #handlePointerMove = (e) => {
    this.#currentPointerCoordinate = this.#showDrawTooltip
      ? e.coordinate
      : null;
  };

  // We're probably going to need a handler for when a feature is added.
  // For now, let's publish an event on the observer.
  #handleDrawFeatureAdded = (e) => {
    this.#publishInformation({
      subject: "drawModel.featureAdded",
      payLoad: e.feature,
    });
  };

  // We want to handle key-up events so that we can let the user
  // remove the last drawn point by pressing the escape key. (And perhaps more...?)
  #handleKeyUp = (e) => {
    const { keyCode } = e;
    if (keyCode === 27) {
      this.#drawInteraction.removeLastPoint();
    }
  };

  // Disables the current draw interaction
  #disablePotentialInteraction = () => {
    // First we check if any of the "special" interactions are active, and if they
    // are, we disable them.
    if (this.#removeInteractionActive) {
      return this.#disableRemoveInteraction();
    }
    if (this.#editInteractionActive) {
      return this.#disableEditInteraction();
    }
    if (this.#moveInteractionActive) {
      return this.#disableMoveInteraction();
    }
    if (this.#selectInteractionActive) {
      this.#disableSelectInteraction();
    }
    if (this.#circleInteractionActive) {
      this.#disableCircleInteraction();
    }
    // If there isn't an active draw interaction currently, we just return.
    if (!this.#drawInteraction) return;
    // Otherwise, we remove the interaction from the map.
    this.#map.removeInteraction(this.#drawInteraction);
    // Then we'll make sure to remove all event-listeners
    this.#removeEventListeners();
    // We're also making sure to set the private field to null
    this.#drawInteraction = null;
    // And remove the click-lock and the snap-helper
    this.#map.clickLock.delete("coreDrawModel");
    this.#map.snapHelper.delete("coreDrawModel");
  };

  // Creates an object that can be returned to the initiator of a
  // set:er if the set:er fails due to a bad value provided.
  #getSetFailedObject = (field, providedValue) => {
    return {
      status: "FAILED",
      message: `Set:er failed. The set:er only accepts ${typeof field}, and was provided ${typeof providedValue}`,
    };
  };

  // Removes the first feature that is present at the supplied
  // pixel from the click-event.
  #removeClickedFeature = (e) => {
    // Get features present at the clicked feature.
    const clickedFeatures = this.#map.getFeaturesAtPixel(e.pixel);
    // We only care about features that have been drawn by a user.
    const userDrawnFeatures = clickedFeatures.filter((f) =>
      f.get("USER_DRAWN")
    );
    // Let's make sure we found some feature(s) to remove. We're only removing
    // the first one.
    if (userDrawnFeatures.length > 0) {
      // Let's get the first user-drawn feature
      const feature = userDrawnFeatures[0];
      // Then we remove it from the draw-source
      this.removeFeature(feature);
    }
  };

  // Publishes a modify-message with the clicked feature in the payload.
  #editClickedFeature = (e) => {
    // Get features present at the clicked feature.
    const clickedFeatures = this.#map.getFeaturesAtPixel(e.pixel);
    // We only care about features that have been drawn by a user.
    const userDrawnFeatures = clickedFeatures.filter((f) =>
      f.get("USER_DRAWN")
    );
    // Let's get the (potential) first user-drawn feature, otherwise null.
    const feature = userDrawnFeatures.length > 0 ? userDrawnFeatures[0] : null;
    // Then we'll update the private field holding the feature currently chosen for editing.
    this.#updateChosenEditFeature(feature);
    // Then we'll publish a modify-message with the clicked feature in the payload (or null).
    this.#publishInformation({
      subject: "drawModel.modify.mapClick",
      payLoad: feature,
    });
  };

  // Updates the private field holding the feature which is currently chosen
  // for edit. Also makes sure to set the "EDIT_ACTIVE" prop to false on the
  // feature that is no longer chosen, and to true on the chosen feature.
  // The "EDIT_ACTIVE" prop is used to style the chosen feature.
  #updateChosenEditFeature = (feature) => {
    this.#featureChosenForEdit &&
      this.#featureChosenForEdit.set("EDIT_ACTIVE", false);
    // If we have a new feature clicked, and if the feature is not already
    // marked as "EDIT_ACTIVE" (selected for edit), we set "EDIT_ACTIVE" to true.
    feature && !feature.get("EDIT_ACTIVE") && feature.set("EDIT_ACTIVE", true);
    // Let's update the chosen feature with whatever was clicked (might be null).
    this.#featureChosenForEdit = feature;
  };

  // Refreshes the snap-helper by removing it and then adding it again.
  #refreshSnapHelper = () => {
    this.#map.snapHelper.delete("coreDrawModel");
    this.#map.snapHelper.add("coreDrawModel");
  };

  // Enables a remove-interaction which allows the user to remove drawn features by clicking on them.
  // We're also making sure to enable the click-lock so that the feature-info does not infer.
  #enableRemoveInteraction = () => {
    // We have to make sure to set a field so that the handlers responsible for deleting
    // all active interactions knows that there is a remove-interaction to delete.
    this.#removeInteractionActive = true;
    // Let's add the clickLock to avoid the featureInfo etc.
    this.#map.clickLock.add("coreDrawModel");
    // Then we'll add the event-handler responsible for removing clicked features.
    this.#map.on("singleclick", this.#removeClickedFeature);
  };

  // Disables the remove-interaction by removing the event-listener and disabling
  // the click-lock.
  #disableRemoveInteraction = () => {
    this.#map.clickLock.delete("coreDrawModel");
    this.#map.un("singleclick", this.#removeClickedFeature);
    this.#removeInteractionActive = false;
  };

  // Enables an edit-interaction which allows the user to edit the shape of user-drawn
  // features. The draw-model also makes sure to enable an on-click handler that publish
  // an event when a feature is clicked (i.e. chosen for editing).
  #enableEditInteraction = (settings) => {
    // Let's set a field so that we know that edit is enabled.
    this.#editInteractionActive = true;
    // We're gonna need a handler that can update the feature-style when
    // the modification is completed.
    this.#map.on("singleclick", this.#editClickedFeature);
    // We also need a listener which listens for property-changes on the features.
    // (We use a property on the feature to show that it is currently being edited).
    this.#bindFeaturePropertyListener();
    // Let's add the clickLock to avoid the featureInfo etc.
    this.#map.clickLock.add("coreDrawModel");
    // Usually, the modify interaction is enabled at the same time as the edit-interaction,
    // allowing the user to change the feature geometry.
    // The user might pass "modifyEnabled: false" in the toggle-draw-settings, and in that case
    // we do not enable the modify-interaction. Otherwise we check the "keepModifyActive" field,
    // which keeps track of if the user had modify enabled the last time they enabled the edit-interaction.
    (settings.modifyEnabled ?? this.#keepModifyActive) &&
      this.#enableModifyInteraction();
  };

  // Disables the edit-interaction by removing the event-listener and disabling
  // the click-lock.
  #disableEditInteraction = () => {
    // Remove the click-lock so that the feature-info works again,
    this.#map.clickLock.delete("coreDrawModel");
    // Remove the event-listener
    this.#map.un("singleclick", this.#editClickedFeature);
    // We also have to make sure to de-select the eventual features which might be selected for editing.
    this.#removeFeatureEditSelection();
    // Remove the feature-property-change-listener
    this.#unBindFeaturePropertyListener();
    // Disable the potential modify-interaction (it should only be active when the edit-interaction
    // is active).
    this.#disableModifyInteraction();
    // Finally, we reset the field so we know that the interaction is no longer active.
    this.#editInteractionActive = false;
  };

  #enableModifyInteraction = () => {
    // If the edit-interaction is not active, we shouldn't enable the modify-interaction.
    // The modify-interaction is an interaction that should be used on-top of the edit-interaction.
    if (!this.#editInteractionActive) {
      return {
        status: "FAILED",
        message:
          "Modify-interaction could not be enabled. Edit has to be enabled before enabling.",
      };
    }
    // Let's disable potential interaction that might be enabled already
    this.#disableModifyInteraction();
    // We have to make sure to set a field so that the handlers responsible for deleting
    // all active interactions knows that there is an edit-interaction to delete.
    this.#modifyInteraction = new Modify({ source: this.#drawSource });
    // We're gonna need a handler that can update the feature-style when
    // the modification is completed.
    this.#modifyInteraction.on("modifyend", this.#handleModifyEnd);
    // Then we'll add the interaction to the map.
    this.#map.addInteraction(this.#modifyInteraction);
    // Let's add the clickLock to avoid the featureInfo etc...
    this.#map.clickLock.add("coreDrawModel");
    //  ...and snap-helper for the snap-functionality.
    this.#map.snapHelper.add("coreDrawModel");
    // Finally we return something so that the enabler knows that we've enabled.
    return {
      status: "SUCCESS",
      message: "Modify-interaction enabled.",
    };
  };

  // Disables and removes the Modify-interaction if there is one active currently.
  #disableModifyInteraction = () => {
    // If the modify-interaction is not active, we can abort.
    if (!this.#modifyInteraction) {
      return;
    }
    // Otherwise, let's disable it. First remove the interaction.
    this.#map.removeInteraction(this.#modifyInteraction);
    // Then we'll remove the event-listener
    this.#modifyInteraction.un("modifyend", this.#handleModifyEnd);
    // And remove the snap-helper.
    this.#map.snapHelper.delete("coreDrawModel");
    // Then we'll reset the field referring to the interaction
    this.#modifyInteraction = null;
  };

  // Enables the Move-interaction (An interaction allowing the user to move features by selecting
  // amount of meters and degrees the selected features should be moved). It is also possible to
  // add a Translate-interaction on top, allowing the user to move features in the map by dragging them.
  // The Translate-interaction is added by default if the draw-model is initiated with keepTranslateActive: true,
  // and can be added afterwards calling setTranslateActive or by providing translateEnabled: true when enabling the
  // Move-interaction.
  #enableMoveInteraction = (settings) => {
    // The Move-interaction will obviously need a Select-interaction so that the features to
    // move can be selected. We provide `null` as style - this will cancel the default OL Select
    // interaction (which was problematic in some situations, see #1225).
    this.#selectInteraction = new Select({
      layers: [this.#drawLayer],
      style: null,
    });

    // We need a handler catching the "select"-events so that we can keep track of if any
    // features has been selected or not.
    this.#selectInteraction.on("select", this.#handleFeatureSelect);
    // Then we'll add the interaction to the map...
    this.#map.addInteraction(this.#selectInteraction);
    // When this is done, we can set the private field keeping track of
    // if the Move-interaction is active or not.
    this.#moveInteractionActive = true;
    // If we should enable the Translate-interaction, we do that as well.
    (settings.translateEnabled ?? this.#keepTranslateActive) &&
      this.#enableTranslateInteraction();
    // ...finally we'll add the snap- and clickLock-helpers.
    this.#map.clickLock.add("coreDrawModel");
    this.#map.snapHelper.add("coreDrawModel");
  };

  // Enables a Translate-interaction, allowing users to move features by dragging them
  // in the map.
  #enableTranslateInteraction = () => {
    // If the base Move-interaction is not active, the Translate-interaction cannot be enabled.
    if (!this.#moveInteractionActive) {
      return {
        status: "FAILED",
        message:
          "Translate-interaction could not be enabled. Move has to be enabled before enabling.",
      };
    }
    // Otherwise, we can create a new Translate-interaction...
    this.#translateInteraction = new Translate({
      features: this.#selectInteraction.getFeatures(),
    });
    // ...and add it to the map!
    this.#map.addInteraction(this.#translateInteraction);
    // We also have to make sure to refresh the snap-helper, otherwise
    // the snap won't work on the translate-features.
    this.#refreshSnapHelper();
  };

  // Disabled the Move-interaction and removed it from the map.
  #disableMoveInteraction = () => {
    // First, we'll remove the Move-interaction from the map
    this.#map.removeInteraction(this.#selectInteraction);
    // Then we'll remove the "select"-event-listener
    this.#selectInteraction.un("select", this.#handleFeatureSelect);
    // Then we'll remove (potentially, there might not be any) the Translate-interaction.
    this.#disableTranslateInteraction();
    // Let's update the private fields so that we know that the Select- and Move-interactions
    // are disabled.
    this.#selectInteraction = null;
    this.#moveInteractionActive = false;
    // And remove the clickLock- and snap-helpers.
    this.#map.clickLock.delete("coreDrawModel");
    this.#map.snapHelper.delete("coreDrawModel");
    // We also have to make sure to refresh all the feature-styles so that
    // they are up-to-date with any potential moves.
    this.refreshDrawLayer();
  };

  // Disabled the Translate-interaction if there is one active.
  #disableTranslateInteraction = () => {
    if (this.#translateInteraction) {
      this.#map.removeInteraction(this.#translateInteraction);
      this.#translateInteraction = null;
    }
  };

  // Enables possibility to draw a circle with fixed radius by 'single-click'
  #enableCircleInteraction = () => {
    this.#map.clickLock.add("coreDrawModel");
    this.#circleInteractionActive = true;
    this.#map.on("singleclick", this.#createRadiusOnClick);
  };

  // Disables possibility to draw a circle with fixed radius by 'single-click'
  #disableCircleInteraction = () => {
    this.#map.clickLock.delete("coreDrawModel");
    this.#map.un("singleclick", this.#createRadiusOnClick);
    this.#circleInteractionActive = false;
  };

  // Enables functionality so that the user can select features from the map and
  // create a "copy" of that feature.
  #enableSelectInteraction = () => {
    this.#map.clickLock.add("coreDrawModel");
    this.#map.on("singleclick", this.#handleOnSelectClick);
    this.#selectInteractionActive = true;
  };

  #disableSelectInteraction = () => {
    this.#map.clickLock.delete("coreDrawModel");
    this.#map.un("singleclick", this.#handleOnSelectClick);
    this.#selectInteractionActive = true;
  };

  drawSelectedFeature = (feature) => {
    try {
      // We create a new feature with the same geometry as the supplied one. This way
      // we ensure that the copy and the original feature are not connected.
      const featureCopy = new Feature({
        geometry: feature.getGeometry().clone(),
      });
      // We're gonna need to set some properties on the new feature... First, we'll set an ID.
      featureCopy.setId(Math.random().toString(36).substring(2, 15));
      // Then we'll set some draw-properties from the original feature.
      featureCopy.set("USER_DRAWN", true);
      featureCopy.set("DRAW_METHOD", feature.get("DRAW_METHOD"));
      featureCopy.set("TEXT_SETTINGS", feature.get("TEXT_SETTINGS"));
      // We're gonna need to set some styling on the feature as-well. Let's use the same
      // styling as on the supplied feature.
      featureCopy.setStyle(this.#getFeatureStyle(featureCopy));
      // Then we can add the feature to the draw-layer!
      this.#drawSource.addFeature(featureCopy);
    } catch (error) {
      console.error(`Failed to add selected feature. Error: ${error}`);
    }
  };

  #handleOnSelectClick = async (event) => {
    try {
      // Try to fetch features from WMS-layers etc. (Also from all vector-layers).
      const clickResult = await new Promise((resolve) =>
        handleClick(event, event.map, resolve)
      );
      // The response should contain an array of features
      const { features } = clickResult;
      // Which might contain features without geometry. We have to make sure we remove those.
      const featuresWithGeom = features.filter((feature) =>
        feature.getGeometry()
      );
      // If we've fetched exactly one feature, we can add it straight away...
      featuresWithGeom.length === 1 &&
        this.drawSelectedFeature(featuresWithGeom[0]);
      // If we have more than one feature, we'll have to let the user
      // pick which features they want to add. Let's publish an event that the view can catch...
      if (featuresWithGeom.length > 1) {
        return this.#publishInformation({
          subject: "drawModel.select.click",
          payLoad: featuresWithGeom,
        });
      }
    } catch (error) {
      console.error(
        `Failed to select features in drawModel... Error: ${error}`
      );
    }
  };

  // Creates a Feature with a circle geometry with fixed radius
  // (If the radius is bigger than 0).
  #createRadiusOnClick = (e) => {
    // If the radius is zero we don't want to add a circle...
    if (this.#circleRadius === 0) {
      return;
    }
    // Create the feature
    const feature = new Feature({
      geometry: new CircleGeometry(e.coordinate, this.#circleRadius),
    });
    // Add the feature to the draw-source
    this.#drawSource.addFeature(feature);
    // Make sure to trigger the draw-end event so that all props etc. are
    // set on the feature.
    this.#handleDrawEnd({ feature });
  };

  // Handles the "select"-event that fires from the event-listener added when adding
  // the Move-interaction.
  #handleFeatureSelect = (e) => {
    // Let's just publish the currently selected features on the observer so that
    // the views can keep track of them if they want to.
    this.#publishInformation({
      subject: "drawModel.move.select",
      payLoad: e.selected,
    });
    // We also has to refresh the draw-layer to make sure all the styling is updated.
    // For example: If an arrow is moved, we have to refresh the style so that the arrow
    // head is in the correct location.
    e.deselected.forEach((f) => {
      f.setStyle(this.#getFeatureStyle(f));
    });
  };

  // Binds a listener to each feature which fires on property-change
  #bindFeaturePropertyListener = () => {
    this.#drawSource.forEachFeature((f) => {
      f.on("propertychange", this.#handleFeaturePropertyChange);
    });
  };

  // Un-binds the property-change-listeners
  #unBindFeaturePropertyListener = () => {
    this.#drawSource.forEachFeature((f) => {
      f.un("propertychange", this.#handleFeaturePropertyChange);
    });
  };

  // Handler targeted when any feature property has changed. If any property change, we have
  // to make sure to refresh the draw-layer (since some properties affect the feature-styling!)
  #handleFeaturePropertyChange = (e) => {
    return this.refreshDrawLayer();
  };

  // Sets the "EDIT_ACTIVE" prop to false on all features in the draw-source.
  // Used when disabling the edit-interaction, since we don't want any features
  // selected for editing after the edit-interaction is removed.
  #removeFeatureEditSelection = () => {
    this.#drawSource.forEachFeature((f) => {
      if (f.get("EDIT_ACTIVE")) {
        f.set("EDIT_ACTIVE", false);
      }
    });
  };

  // Toggles the draw-interaction on and off if it is currently on.
  // This refresh makes sure new settings are applied.
  #refreshDrawInteraction = () => {
    if (this.#drawInteraction) {
      this.toggleDrawInteraction(this.#drawInteraction.get("DRAW_METHOD"));
    }
  };

  // Returns a valid draw-interaction-type from the supplied
  // draw-method. For example, if the user wants to create a rectangle,
  // the draw-interaction-type should apparently be "Circle".
  #getDrawInteractionType = (method) => {
    switch (method) {
      case "Arrow":
        return "LineString";
      case "Rectangle":
        return "Circle";
      case "Text":
        return "Point";
      default:
        return method;
    }
  };

  // Returns wether we should be free-hand-drawing or not.
  // Circles and Rectangles are always drawn with free-hand set to true.
  #isFreeHandDrawing = (drawMethod, settings) => {
    return ["Circle", "Rectangle"].includes(drawMethod)
      ? true
      : settings.freehand ?? false;
  };

  // Accepts a feature with "CIRCLE_RADIUS" and "CIRCLE_CENTER" properties.
  // Updates the feature-geometry to a Circle-geometry with the supplied center and radius.
  #createRealCircleGeometry = (feature) => {
    try {
      const center = JSON.parse(feature.get("CIRCLE_CENTER"));
      const radius = parseFloat(feature.get("CIRCLE_RADIUS"));
      feature.setGeometry(new CircleGeometry(center, radius));
    } catch (error) {
      console.error(
        `Failed to create 'real' Circle geometry from supplied feature, error: ${error}`
      );
    }
  };

  // Creates an OpenLayers Circle geometry from a simplified circle geometry (polygon).
  // Since the calculation from the extent does not seem to result in the exact radius,
  // we allow for a optional radius to be passed.
  #creteCircleGeomFromSimplified = (simplified, opt_radius) => {
    // First we'll have to get the extent of the simplified circle
    const simplifiedExtent = simplified.getExtent();
    // Then we'll calculate the center and radius
    const center = getCenter(simplifiedExtent);
    const radius = opt_radius ?? getWidth(simplifiedExtent) / 2;
    // Finally we'll return a circle geometry based on those:
    return new CircleGeometry(center, radius);
  };

  // Removes the property-change-listeners from all features and then adds
  // them again. Useful if a new feature is added to the draw-source, and you
  // have to make sure the new feature has a listener.
  reBindFeaturePropertyListener = () => {
    this.#unBindFeaturePropertyListener();
    this.#bindFeaturePropertyListener();
  };

  // Refreshes the text-style on the features in the draw-source. Useful for when a feature-prop
  // has been changed and the text-style has to be updated.
  refreshFeaturesTextStyle = () => {
    this.#refreshFeaturesTextStyle();
  };

  // CUSTOM ADDER: Adds the supplied feature to the draw-source
  // On top of just adding the feature to the draw-source, it makes sure
  // to create some proper styling and emit events on the observer.
  // If you want to use the adder without emitting events, you can pass
  // silent: true in the settings.
  addFeature = (feature, settings) => {
    // The initiator might have supplied some settings, for example "silent",
    // which states if we should avoid firing events when adding the feature.
    // If the silent-property is not supplied, we will fire events.
    const silent = settings?.silent ?? false;
    try {
      // The supplied feature might contain a property with information regarding
      // circle-radius. If that is the case, we have to replace the Point-geometry
      // with a Circle-geometry with the supplied radius. This case appears when circles
      // has been saved in LS, since geoJSON does not support Circles.
      feature.get("CIRCLE_RADIUS") && this.#createRealCircleGeometry(feature);
      // The supplied feature might contain a property with style-information
      // that has been set in an earlier session. Let's apply that style (if present)
      // before we add the feature to the source.
      const extractedStyle = feature.get("EXTRACTED_STYLE");
<<<<<<< HEAD
      extractedStyle
        ? feature.setStyle(this.#getFeatureStyle(feature, extractedStyle))
        : feature.setStyle(this.#getFeatureStyle(feature));
=======

      if (extractedStyle) {
        // apply style
        let style = this.#getFeatureStyle(feature, extractedStyle);
        if (!style.getZIndex()) {
          // getZIndex() returns 0 if not set
          // force a zIndex if missing, for later use.
          style.setZIndex(this.#lastZIndex);
          this.#lastZIndex++;
        }
        feature.setStyle(style);
      }

>>>>>>> 3d708b4b
      // When we're done styling we can add the feature.
      this.#drawSource.addFeature(feature);
      // We also have to update the current extent after we've added a feature...
      this.#currentExtent = this.#drawSource.getExtent();
      // Then we'll publish some information about the addition. (If we're not supposed to be silent).
      !silent &&
        this.#publishInformation({
          subject: "drawModel.featureAdded",
          payLoad: feature,
        });
    } catch (error) {
      console.error(`Error while adding feature: ${error}`);
      this.#publishInformation({
        subject: "drawModel.addFeature.error",
        payLoad: error,
      });
    }
  };

  // Method used when adding features that has been parsed using the kmlModel-parser.
  // The method makes sure to extract and parse eventual style- and text-settings that
  // has been stored in the kml-features.
  addKmlFeatures = (features) => {
    // Let's check what the current draw-interaction is. If we have a draw-interaction
    // active, we have to make sure to disable it so that any active event-listeners doesn't
    // fire when adding the kml-features.
    const currentInteraction = this.#drawInteraction
      ? this.#drawInteraction.get("DRAW_METHOD")
      : null;
    // If the interaction isn't null, let's toggle the current interaction off.
    currentInteraction && this.toggleDrawInteraction("");
    features.forEach((f) => {
      // If a draw-method-property is missing from the imported features, we have to add it.
      // Why? Well, in the sketch-tool (which is using the draw-model) we rely on the fact that
      // the draw-method is set so that we can present proper styling menus (polygons and lines have
      // different menus for example). The imported kml-features might not have been created with
      // the hajk-drawModel, and therefore lacks this property. We'll set it to the geometry-type
      // which should be sufficient.
      !f.get("DRAW_METHOD") &&
        f.set(
          "DRAW_METHOD",
          f.get("geometryType") || f.getGeometry().getType()
        );
      // Let's grab the style- and text-settings. (At this point they will
      // can be undefined, a string, or the actual objects). We also have to grab the userDrawn-prop
      // (which should be a boolean, but since we're dealing with kml, it might be a string...).
      const extractedStyle = f.get("EXTRACTED_STYLE");
      const textSettings = f.get("TEXT_SETTINGS");
      const userDrawn = f.get("USER_DRAWN");
      // If the setting exist, and they are strings, we parse them and apply the parsed setting.
      typeof extractedStyle === "string" &&
        f.set("EXTRACTED_STYLE", JSON.parse(extractedStyle));
      typeof textSettings === "string" &&
        f.set("TEXT_SETTINGS", JSON.parse(textSettings));
      typeof userDrawn === "string" &&
        f.set("USER_DRAWN", JSON.parse(userDrawn));
      // Then we can add the feature to the map. We'll provide "silent" as well,
      // since we don't want any events to trigger when adding kml-features. (For example
      // when adding a text-feature, normally an event would fire, allowing the user to enter
      // the text they want. Now we do not want that behavior).
      this.addFeature(f, { silent: true });
    });
    // Let's make sure to refresh all features text-style to make sure they are up-to-date
    this.#refreshFeaturesTextStyle();
    // If we had a draw-interaction active before the kml-import, we have to enable it again.
    currentInteraction && this.toggleDrawInteraction(currentInteraction);
  };

  // Toggles the hidden-property of all features connected to a kml-import
  // with the supplied id.
  toggleKmlFeaturesVisibility = (id) => {
    this.#drawSource.getFeatures().forEach((f) => {
      if (f.get("KML_ID") === id) {
        const featureHidden = f.get("HIDDEN") ?? false;
        f.set("HIDDEN", !featureHidden);
        f.setStyle(this.#getFeatureStyle(f));
      }
    });
  };

  // Toggles the show-text-property of all features connected to a kml-import
  // with the supplied id.
  toggleKmlFeaturesTextVisibility = (id) => {
    this.#drawSource.getFeatures().forEach((f) => {
      if (f.get("KML_ID") === id) {
        const featureTextShown = f.get("SHOW_TEXT") ?? true;
        f.set("SHOW_TEXT", !featureTextShown);
        f.setStyle(this.#getFeatureStyle(f));
      }
    });
  };

  // Removes all features with the supplied kml-id.
  removeKmlFeaturesById = (id) => {
    this.#drawSource.getFeatures().forEach((f) => {
      if (f.get("KML_ID") === id) {
        this.#drawSource.removeFeature(f);
      }
    });
  };

  // Clones the supplied ol-feature and adds it to the map (the added clone
  // will be offset just a tad to the east of the supplied feature).
  duplicateFeature = (feature) => {
    try {
      // First we'll have to get a clone of the supplied feature
      const duplicate = this.#createDuplicateFeature(feature);
      // Then we'll have to check if we're dealing with a circle-geometry.
      const isCircle = duplicate.getGeometry() instanceof CircleGeometry;
      // We also have to make sure to store the eventual radius so that we can use
      // that to create a 'real' circle later.
      const radius = isCircle ? duplicate.getGeometry().getRadius() : 0;
      // If we are dealing with a circle, we have to create a simplified geometry (since
      // geoJSON does not like OpenLayers circles). Let's update the geometry if we are:
      if (isCircle) {
        duplicate.setGeometry(fromCircle(duplicate.getGeometry()));
      }
      // Then we'll have to create a GeoJSON-feature from the ol-feature (since turf only accepts geoJSON).
      const gjFeature = this.#geoJSONParser.writeFeatureObject(duplicate);
      // We want to add the cloned feature with an offset to the east. First, we'll
      // have to get the offset-amount.
      const offset = this.#getDuplicateOffsetAmount();
      // Then we'll translate (move) the geoJSON-feature slightly to the east.
      const translated = transformTranslate(gjFeature, offset, 140);
      // Then we have to read the geometry from the translated geoJSON
      const translatedGeom = this.#geoJSONParser.readGeometry(
        translated.geometry
      );
      // When thats done, we'll update the duplicates geometry. If we are dealing
      // with a circle, we have to create a "real" circle:
      if (isCircle) {
        duplicate.setGeometry(
          this.#creteCircleGeomFromSimplified(translatedGeom, radius)
        );
      } else {
        // Otherwise we can just set the geometry.
        duplicate.setGeometry(translatedGeom);
      }
      // Since the feature we are duplicating is probably selected for edit, we have to
      // make sure to toggle the edit-flag on the new feature to false.
      duplicate.set("EDIT_ACTIVE", false);
      // Then we'll add the cloned feature to the map!
      this.addFeature(duplicate);
      // Finally, we'll refresh the draw-layer so that the feature styles are
      // up to date.
      this.refreshDrawLayer();
    } catch (error) {
      console.error(
        `Could not duplicate the supplied feature. Error: ${error}`
      );
    }
  };

  // Moves the features currently selected via the Move-interaction.
  // The features are moved the supplied length (in meters) in the supplied
  // direction (in degrees, where north is 0 and east is 90 and so on).
  translateSelectedFeatures = (length, angle) => {
    this.#selectInteraction.getFeatures().forEach((f) => {
      try {
        // Since geoJSON cannot handle OL's circle-geometries, we'll have to check
        // if we're dealing with a circle before creating the geoJSON-feature...
        const isCircle = f.getGeometry() instanceof CircleGeometry;
        // We also have to make sure to store the eventual radius so that we can use that to create a 'real' circle later.
        const radius = isCircle ? f.getGeometry().getRadius() : 0;
        // If we are dealing with a circle, we have to set the feature-geometry to a
        // simplified circle (Don't worry, we'll create a "real" circle again later).
        if (isCircle) {
          f.setGeometry(fromCircle(f.getGeometry()));
        }
        // Then we'll create a GeoJSON-feature from the ol-feature (since turf only accepts geoJSON).
        const gjFeature = this.#geoJSONParser.writeFeatureObject(f);
        // Then we'll translate the feature according to the supplied parameters
        const translated = transformTranslate(gjFeature, length / 1000, angle);
        // When thats done, we'll read the geometry from the translated geoJSON
        const translatedGeometry = this.#geoJSONParser.readGeometry(
          translated.geometry
        );
        // When thats done, we'll update the feature geometry to the translated one. If we are dealing
        // with a circle, we have to create a "real" circle:
        if (isCircle) {
          f.setGeometry(
            this.#creteCircleGeomFromSimplified(translatedGeometry, radius)
          );
        } else {
          // Otherwise we can just set the geometry.
          f.setGeometry(translatedGeometry);
        }
      } catch (error) {
        console.error(`Failed to translate selected features. Error: ${error}`);
      }
    });
  };

  // Returns a clone of the supplied feature. Makes sure to clone both
  // the feature and its style.
  #createDuplicateFeature = (feature) => {
    // First we'll clone the supplied feature.
    const duplicate = feature.clone();
    // Then we'll have to clone the style (so that the feature-styles are not connected).
    // We only want the first style-object from the style array (since the rest are highlight-styles).
    // The above applied to all features except for Arrows, which aren't highlighted.
    const style =
      feature.get("DRAW_METHOD") === "Arrow"
        ? feature.getStyle().map((style) => style.clone())
        : Array.isArray(feature.getStyle())
        ? feature.getStyle()[0].clone()
        : feature.getStyle().clone();
    // Then we'll apply the cloned-style.
    duplicate.setStyle(style);
    // Finally we'll return the cloned feature.
    return duplicate;
  };

  // Cloned features are going to be placed offset from the original feature when
  // added to the map. This function returns an offset-amount that depends on the current
  // zoom-level. This is done by calculating the area of the current map-extent, and then
  // take a fraction of that number. (The returned number is the offset from the feature in
  // kilometers).
  #getDuplicateOffsetAmount = () => {
    // First we'll get the current map-extent.
    const mapExtent = this.#map.getView().calculateExtent(this.#map.getSize());
    // Then we'll:
    // 1: Get the extent-area
    // 2: Take the square-root of the area (to get approximately the length of one map-side).
    // 3: Take a fraction of one side of the map, and return that as the offset-amount.
    return Math.sqrt(getExtentArea(mapExtent)) * 0.00005;
  };

  // CUSTOM REMOVER: Removes the supplied feature from the draw-source
  // Also makes sure to emit an event on the observer.
  removeFeature = (feature) => {
    // Let's start by removing the supplied feature from the draw-source
    // We won't remove if it set as hidden currently (otherwise we might confuse the users
    // by removing stuff they're not seeing at the time of removal).
    if (feature.get("HIDDEN") !== true) {
      this.#drawSource.removeFeature(feature);
      // Then we (potentially) publish that we've removed a feature.
      this.#publishInformation({
        subject: "drawModel.featureRemoved",
        payLoad: feature,
      });
    }
  };

  // Accepts an RGBA-object containing r-, g-, b-, and a-properties, or an array
  // with four elements (r, g, b, and a in that order)...
  // Returns the string representation of the supplied object (or array).
  getRGBAString = (o) => {
    // If nothing was supplied, return an empty string
    if (!o) {
      return null;
    }
    // Otherwise we check the type and return an rgba-string.
    return Array.isArray(o)
      ? `rgba(${o[0]},${o[1]},${o[2]},${o[3]})`
      : typeof o === "object"
      ? `rgba(${o.r},${o.g},${o.b},${o.a})`
      : o;
  };

  // Accepts a color-string (hex or rgba) and returns an object containing r-, g-, b-, and a-properties.
  parseColorString = (s) => {
    try {
      // First, we make sure we're dealing with a string with proper length. If not, return an empty object.
      if (typeof s !== "string" || s.length < 7) {
        return {};
      }
      // Then we'll check if the supplied string is an hex-string (must start with hash and be 7 chars).
      // Cannot handle hex-shorthands such as #fff obviously.
      if (s.length === 7 && s.startsWith("#")) {
        // If it is, we parse the hex-string and return an object containing the
        // corresponding values.
        const [r, g, b] = s.match(/\w\w/g).map((c) => parseInt(c, 16));
        return { r, g, b, a: 1 };
      }
      // Otherwise, some regex-magic.
      // 1. RegEx that matches stuff between a set of parentheses
      // 2. Execute that regex on the input string, but first remove any whitespace it may contain
      // 3. RegEx exec returns an array. Grab the second element, which will contain the value.
      // 4. Split the value to extract individual rgba values
      const o = /\(([^)]+)\)/.exec(s.replace(/\s/g, ""))[1].split(",");
      return {
        r: parseFloat(o[0]),
        g: parseFloat(o[1]),
        b: parseFloat(o[2]),
        a: parseFloat(o[3]),
      };
    } catch (error) {
      console.error(`Color-string parsing failed: ${error}`);
      return null;
    }
  };

  // Toggles the current draw interaction. To enable the draw interaction,
  // pass one of the allowed draw-interactions: "Polygon", "Rectangle", "Circle", or "Delete"
  // as the first parameter. To disable the draw-interaction, pass nothing, or an empty string.
  toggleDrawInteraction = (drawMethod = "", settings = {}) => {
    // If this method is fired, the first thing we have to do is to remove the (potentially)
    // already active interaction. (We never want two interactions active at the same time...)
    this.#disablePotentialInteraction();
    // Check if we are supposed to be toggling the draw interaction off. If we're toggling off,
    // we make sure to abort so that we're not activating anything.
    if (!drawMethod || drawMethod === "") {
      return;
    }
    // Check if the supplied method is set to "Delete", "Edit", or "Move", if it is, we activate the remove, edit, or move
    // interaction. Since these are special interactions, (not real ol-draw-interactions) we make sure not to continue executing.
    if (drawMethod === "Delete") {
      return this.#enableRemoveInteraction(settings);
    }
    if (drawMethod === "Edit") {
      return this.#enableEditInteraction(settings);
    }
    if (drawMethod === "Move") {
      return this.#enableMoveInteraction(settings);
    }
    if (drawMethod === "Select") {
      return this.#enableSelectInteraction(settings);
    }
    if (drawMethod === "Circle") {
      this.#enableCircleInteraction();
    }
    // If we've made it this far it's time to enable a new draw interaction!
    // First we must make sure to gather some settings and defaults.
    const type = this.#getDrawInteractionType(drawMethod);
    // Are we going to be free-hand drawing?
    const freehand = this.#isFreeHandDrawing(drawMethod, settings);
    // Then we'll add the interaction!
    this.#drawInteraction = new Draw({
      source: this.#drawSource,
      type: type,
      freehand: freehand,
      stopClick: true,
      geometryFunction: drawMethod === "Rectangle" ? createBox() : null,
      style: this.#getDrawStyle(),
    });
    // Let's set the supplied draw-method as a property on the draw-interaction
    // so that we can keep track of if we're creating special features (arrows etc).
    this.#drawInteraction.set("DRAW_METHOD", drawMethod);
    // Then we'll add all draw listeners
    this.#addEventListeners(settings);
    // Then we'll add the interaction to the map!
    this.#map.addInteraction(this.#drawInteraction);
    // Finally we'll add the clickLock to avoid the featureInfo etc...
    this.#map.clickLock.add("coreDrawModel");
    //  ...and snap-helper for the snap-functionality.
    this.#map.snapHelper.add("coreDrawModel");
  };

  // Fits the map to the extent of the drawn features in the draw-source
  zoomToCurrentExtent = () => {
    // Let's make sure that the current extent is not null.
    if (this.#currentExtent === null) {
      return;
    }
    // If the extent is not null, we'll check that the current extent is finite
    if (this.#currentExtent.map(Number.isFinite).includes(false) === false) {
      // If it is, we can fit the map to that extent!
      this.#fitMapToExtent(this.#currentExtent);
    }
  };

  // We will need a way to remove all drawn features from the draw-source.
  // Why aren't we using a simple "clear()" one might ask =>  simply because
  // the draw-source might be connected to the search-source for example, and we
  // don't want to remove all search features, only the user drawn ones.
  removeDrawnFeatures = () => {
    // Let's get all the features in the draw-source that have been drawn
    const drawnFeatures = this.getAllDrawnFeatures();
    // Since OL does not supply a "removeFeatures" method, we have to map
    // over the array, and remove every single feature one by one... (Remember
    // that currently hidden features should be ignored).
    drawnFeatures
      .filter((f) => f.get("HIDDEN") !== true)
      .forEach((feature) => {
        this.#drawSource.removeFeature(feature);
      });

    // reset lastZIndex
    this.#lastZIndex = 1;

    // When the drawn features has been removed, we have to make sure
    // to update the current extent.
    this.#currentExtent = this.#drawSource.getExtent();
    // Then we (potentially) publish that we've removed a bunch of features.
    this.#publishInformation({
      subject: "drawModel.featuresRemoved",
      payLoad: drawnFeatures,
    });
    return { status: "SUCCESS", removedFeatures: drawnFeatures };
  };

  // Set:er allowing us to change which layer the draw-model will interact with
  setLayer = (layerName) => {
    // We're not allowing the layer to be changed while the draw interaction is active...
    if (this.#drawInteraction !== null) {
      console.warn(
        "The layer cannot be changed. The draw interaction is currently active. Disable the draw interaction before changing layer."
      );
      return { status: "FAILED", message: "Disable draw to change layer." };
    }
    // First we must update the private field holding the current layer name
    this.#layerName = layerName;
    // Then we must initiate the draw-layer. This will either get the layer
    // corresponding to the supplied name, or create a new one.
    this.#initiateDrawLayer();
    // When the current layer changes, the current extent will obviously
    // change as well.
    this.#currentExtent = this.#drawSource.getExtent();
    return { status: "SUCCESS", message: `Layer changed to ${layerName}` };
  };

  // Set:er allowing us to change if a tooltip should be shown when drawing
  setShowDrawTooltip = (drawTooltipActive) => {
    // Let's make sure we're provided proper input before we set anything
    if (typeof drawTooltipActive !== "boolean") {
      // If we were not, let's return a fail message
      return this.#getSetFailedObject(this.#showDrawTooltip, drawTooltipActive);
    }
    // If we've made it this far, we can go ahead and set the internal value.
    this.#showDrawTooltip = drawTooltipActive;
    // And return a success-message
    return {
      status: "SUCCESS",
      message: `Draw tooltip is now ${drawTooltipActive ? "shown" : "hidden"}`,
    };
  };

  // Set:er allowing us to change the style settings used in the draw-layer
  // The fill- and strokeColor passed might be either a string, or an object containing
  // r-, g-, b-, and a-properties. If they are objects, we have to make sure to parse them
  // to strings before setting the new style-settings.
  setDrawStyleSettings = (newStyleSettings) => {
    // The fill- and strokeColor might have to be parsed to strings, let's
    // destruct them and parse them if we have to.
    const { fillColor, strokeColor } = newStyleSettings;
    // Create a new object containing the potentially parsed objects.
    const parsedStyle = {
      // We still want to pass all the other settings...
      ...newStyleSettings,
      //... and the potentially parsed colors.
      fillColor:
        typeof fillColor !== "string"
          ? this.getRGBAString(fillColor)
          : fillColor,
      strokeColor:
        typeof strokeColor !== "string"
          ? this.getRGBAString(strokeColor)
          : strokeColor,
    };
    // Then we'll update the style.
    this.#drawStyleSettings = parsedStyle;
    // To make sure the new style is shown in the draw-interaction, we have
    // to refresh the interaction if it is currently active.
    this.#refreshDrawInteraction();
  };

  // Makes sure all features are re-drawn to make sure the latest style is applied.
  // The arrows are handled separately since they need some special styling...
  refreshDrawLayer = () => {
    this.#drawSource.forEachFeature((f) => {
      if (f.get("DRAW_METHOD") === "Arrow") {
        this.#refreshArrowStyle(f);
      } else {
        f.setStyle(this.#getFeatureStyle(f));
      }
    });
  };

  // Updates the supplied features' <attribute> with the supplied <value>.
  // When the attribute has been updated, the style is refreshed.
  setFeatureAttribute = (feature, attribute, value) => {
    // If no feature was supplied, or if the supplied 'feature' is not
    // a feature, we'll abort.
    if (!(feature instanceof Feature)) {
      return;
    }
    // Otherwise we'll update the attribute.
    feature.set(attribute, value);
  };

  // Updates the Text-style-settings.
  setTextStyleSettings = (newStyleSettings) => {
    this.#textStyleSettings = newStyleSettings;
  };

  // Enabled the Modify-interaction
  setModifyActive = (active) => {
    this.#keepModifyActive = active;
    active ? this.#enableModifyInteraction() : this.#disableModifyInteraction();
  };

  // Enabled the Translate-interaction
  setTranslateActive = (active) => {
    this.#keepTranslateActive = active;
    active
      ? this.#enableTranslateInteraction()
      : this.#disableTranslateInteraction();
  };

  setMeasurementSettings = (settings) => {
    // First we'll update the private field
    this.#measurementSettings = settings;
    // Then we have to refresh the style so that the change is shown.
    this.#refreshFeaturesTextStyle();
  };

  setCircleRadius = (radius) => {
    this.#circleRadius = parseInt(radius);
    // Ensure is not NaN
    if (Number.isNaN(this.#circleRadius)) {
      this.#circleRadius = 0;
    }
  };

  getMeasurementSettings = () => {
    return this.#measurementSettings;
  };

  // Get:er returning the name of the draw-layer.
  getCurrentLayerName = () => {
    return this.#layerName;
  };

  // Get:er returning the currently connected Vector-source
  getCurrentVectorSource = () => {
    return this.#drawSource;
  };

  // Get:er returning the current extent of the draw-source.
  getCurrentExtent = () => {
    return this.#currentExtent;
  };

  // Get:er returning if the modify-interaction is active.
  getModifyActive = () => {
    return this.#modifyInteraction ? true : false;
  };

  // Get:er returning if the modify-interaction is active.
  getTranslateActive = () => {
    return this.#translateInteraction ? true : false;
  };

  // Get:er returning the state of the showDrawTooltip
  getShowDrawTooltip = () => {
    return this.#showDrawTooltip;
  };

  // Get:er returning the current draw-style settings
  getDrawStyleSettings = () => {
    return this.#drawStyleSettings;
  };

  // Get:er returning the current text-style settings
  getTextStyleSettings = () => {
    return this.#textStyleSettings;
  };

  // Get:er returning circle radius
  getCircleRadius = () => {
    return this.#circleRadius;
  };
}
export default DrawModel;<|MERGE_RESOLUTION|>--- conflicted
+++ resolved
@@ -1860,11 +1860,6 @@
       // that has been set in an earlier session. Let's apply that style (if present)
       // before we add the feature to the source.
       const extractedStyle = feature.get("EXTRACTED_STYLE");
-<<<<<<< HEAD
-      extractedStyle
-        ? feature.setStyle(this.#getFeatureStyle(feature, extractedStyle))
-        : feature.setStyle(this.#getFeatureStyle(feature));
-=======
 
       if (extractedStyle) {
         // apply style
@@ -1878,7 +1873,6 @@
         feature.setStyle(style);
       }
 
->>>>>>> 3d708b4b
       // When we're done styling we can add the feature.
       this.#drawSource.addFeature(feature);
       // We also have to update the current extent after we've added a feature...
