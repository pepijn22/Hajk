import Error from "./Error.js";
import Plugin from "./Plugin.js";

import ConfigMapper from "./../utils/ConfigMapper.js";
import { configureCss } from "./../utils/CSSModifier.js";
import CoordinateSystemLoader from "./../utils/CoordinateSystemLoader.js";

// import ArcGISLayer from "./layers/ArcGISLayer.js";
// import DataLayer from "./layers/DataLayer.js";
import WMSLayer from "./layers/WMSLayer.js";
// import ExtendedWMSLayer from "./layers/ExtendedWMSLayer.js";
import WMTSLayer from "./layers/WMTSLayer.js";
import WFSVectorLayer from "./layers/VectorLayer.js";

// FIXME: Is this custom interaction needed, when Drag and Rotate is loaded by default?
// import Drag from "./Drag.js";
// import interaction from "ol/Interaction";

import { Map, View, Overlay } from "ol";
import { Zoom, Rotate, ScaleLine, Attribution } from "ol/control";
import { register } from "ol/proj/proj4";

const pluginsFolder = "plugins";
var map;

class AppModel {
  constructor(config) {
    this.plugins = {};
    this.activeTool = undefined;
    this.config = config;
    this.coordinateSystemLoader = new CoordinateSystemLoader(
      config.mapConfig.projections
    );

    register(this.coordinateSystemLoader.getProj4());
    console.log("constructor() in AppModel.js finished.");
  }

  addPlugin(plugin) {
    this.plugins[plugin.type] = plugin;
  }

  togglePlugin(type) {
    if (this.activeTool !== undefined) {
      if (this.activeTool === type) {
        if (this.plugins[this.activeTool].isOpen()) {
          this.plugins[this.activeTool].minimize();
        } else {
          this.plugins[this.activeTool].open();
        }
      } else {
        this.plugins[this.activeTool].close();
        this.activeTool = type;
        this.plugins[this.activeTool].open();
      }
    } else {
      this.activeTool = type;
      this.plugins[this.activeTool].open();
    }
  }

  getPlugins() {
    return this.plugins;
  }

  getToolbarPlugins() {
    console.log(
      "getToolbarPlugins() in AppModel.js has following plugins available: ",
      this.plugins
    );
    return Object.keys(this.plugins).reduce((v, key) => {
      if (this.plugins[key].target === "toolbar") {
        v = [...v, this.plugins[key]];
      }
      return v;
    }, []);
  }

  loadPlugins(plugins, callback) {
    if (undefined !== map) {
      let promises = [];
      plugins.forEach(plugin => {
        promises = [
          ...promises,
          import(`../${pluginsFolder}/${plugin}/view.js`)
            .then(module => {
              this.addPlugin(
                new Plugin({
                  map: map,
                  app: this,
                  type: plugin,
                  target: "toolbar",
                  component: module.default
                })
              );
              callback(plugin);
            })
            .catch(err => {
              console.error(err);
            })
        ];
      });
      return promises;
    } else {
      throw new Error("Initialize map before loading plugins.");
    }
  }

  /**
   * Configure application.
   * @return undefined
   */
  configureApplication() {
    configureCss(this.config.mapConfig);
    return this;
  }

  /**
   * Initialize open layers map
   * @return {ol.Map} map
   */
  createMap() {
    var config = this.translateConfig();
    map = new Map({
      //interactions: interaction.defaults().extend([new Drag()]),
      target: config.map.target,
      layers: [],
      logo: false,
      pil: false,
      controls: [
        new Zoom({
          zoomInTipLabel: "Zooma in",
          zoomOutTipLabel: "Zooma ut"
        }),
        new Attribution({ collapsible: false }),
        new Rotate({ tipLabel: "Återställ rotation" }),
        new ScaleLine({
          target: "map-scale-bar"
        })
      ],
      overlays: [],
      view: new View({
        zoom: config.map.zoom,
        units: "m",
        resolutions: config.map.resolutions,
        center: config.map.center,
        //projection: proj4.get(config.map.projection),
        projection: config.map.projection,
        extent: config.map.length !== 0 ? config.map.extent : undefined
      })
    });
    //TODO: Fix better popups.
    //map.addOverlay(this.createPopupOverlay());
    return this;
  }

  getMap() {
    return map;
  }

  addMapLayer(layer) {
    const configMapper = new ConfigMapper(this.config.appConfig.proxy);
    let layerItem, layerConfig;

    switch (layer.type) {
      case "wms":
        layerConfig = configMapper.mapWMSConfig(layer, this.config);
        layerItem = new WMSLayer(
          layerConfig.options,
          this.config.appConfig.proxy
        );
        map.addLayer(layerItem.layer);
        break;
      // case "extendedwms":
      //   layerConfig = configMapper.mapExtendedWMSConfig(layer);
      //   layer = new ExtendedWMSLayer(layerConfig);
      //   break;
      case "wmts":
        layerConfig = configMapper.mapWMTSConfig(layer, this.config);
        layerItem = new WMTSLayer(
          layerConfig.options,
          this.config.appConfig.proxy,
          map
        );
        map.addLayer(layerItem.layer);
        break;
      case "vector":
        layerConfig = configMapper.mapVectorConfig(layer, this.config);
        layerItem = new WFSVectorLayer(
          layerConfig.options,
          this.config.appConfig.proxy,
          map
<<<<<<< HEAD
        );              
        map.addLayer(layerItem.layer);        
=======
        );
        // console.log("WFS/Vector layer: ", layerItem);
        // console.log("WFS/Vector layer config: ", layerConfig);
        /* FIXME: the next line, which calls OL's addLayer(), stops rendering
           and gives some errors. Uncomment to break your map... */
        // map.addLayer(layerItem.layer);
>>>>>>> 664598f0
        break;
      // case "arcgis":
      //   layerConfig = configMapper.mapArcGISConfig(layer);
      //   layer = new ArcGISLayer(layerConfig);
      //   break;
      // case "data":
      //   layerConfig = configMapper.mapDataConfig(layer);
      //   layer = new DataLayer(layerConfig);
      //   break;
      default:
        break;
    }
  }

  lookup(layers, type) {
    var matchedLayers = [];
    layers.forEach(layer => {
      var layerConfig = this.config.layersConfig.find(
        lookupLayer => lookupLayer.id === layer.id
      );
      layer.layerType = type;
      matchedLayers.push({
        ...layerConfig,
        ...layer
      });
    });
    return matchedLayers;
  }

  expand(groups) {
    var result = [];
    groups.forEach(group => {
      result = [...result, ...group.layers];
      if (group.groups) {
        result = [...result, ...this.expand(group.groups)];
      }
    });
    return result;
  }

  flattern(layerSwitcherConfig) {
    var layers = [
      ...this.lookup(layerSwitcherConfig.options.baselayers, "base"),
      ...this.lookup(this.expand(layerSwitcherConfig.options.groups), "layer")
    ];
    layers = layers.reduce((a, b) => {
      a[b["id"]] = b;
      return a;
    }, {});
    return layers;
  }

  addLayers() {
    let layerSwitcherConfig = this.config.mapConfig.tools.find(
      tool => tool.type === "layerswitcher"
    );
    this.layers = this.flattern(layerSwitcherConfig);

    Object.keys(this.layers)
      .sort((a, b) => this.layers[a].drawOrder - this.layers[b].drawOrder)
      .map(sortedKey => this.layers[sortedKey])
      .forEach(layer => {
        this.addMapLayer(layer);
      });

    return this;
  }

  createPopupOverlay() {
    var container = document.getElementById("popup"),
      closer = document.getElementById("popup-closer"),
      overlay = new Overlay({
        element: container,
        autoPan: false,
        id: "popup-0"
      });

    if (closer) {
      closer.onclick = function() {
        overlay.setPosition(undefined);
        closer.blur();
        return false;
      };
    }

    return overlay;
  }

  parseQueryParams() {
    var o = {};
    document.location.search
      .replace(/(^\?)/, "")
      .split("&")
      .forEach(param => {
        var a = param.split("=");
        o[a[0]] = a[1];
      });
    return o;
  }

  mergeConfig(a, b) {
    var x = parseFloat(b.x),
      y = parseFloat(b.y),
      z = parseInt(b.z, 10);

    if (isNaN(x)) {
      x = a.map.center[0];
    }
    if (isNaN(y)) {
      y = a.map.center[1];
    }
    if (isNaN(z)) {
      z = a.map.zoom;
    }

    // The parameters s and v can also be specified through the url. These are decoded and used in searchbar.jsx
    // for snabbsok.
    a.map.center[0] = x;
    a.map.center[1] = y;
    a.map.zoom = z;

    return a;
  }

  getADSpecificSearchLayers() {
    // $.ajax({
    //   url: "/mapservice/config/ADspecificSearch",
    //   method: "GET",
    //   contentType: "application/json",
    //   success: data => {},
    //   error: message => {
    //     callback(message);
    //   }
    // });
  }

  overrideGlobalSearchConfig(searchTool, data) {
    var configSpecificSearchLayers = searchTool.options.layers;
    var searchLayers = data.wfslayers.filter(layer => {
      if (configSpecificSearchLayers.find(x => x.id === layer.id)) {
        return layer;
      } else {
        return undefined;
      }
    });
    return searchLayers;
  }

  translateConfig() {
    if (
      this.config.mapConfig.hasOwnProperty("map") &&
      this.config.mapConfig.map.hasOwnProperty("title")
    ) {
      document.title = this.config.mapConfig.map.title;
    }

    let layerSwitcherTool = this.config.mapConfig.tools.find(tool => {
      return tool.type === "layerswitcher";
    });

    let searchTool = this.config.mapConfig.tools.find(tool => {
      return tool.type === "search";
    });

    let editTool = this.config.mapConfig.tools.find(tool => {
      return tool.type === "edit";
    });

    let layers = {};

    if (layerSwitcherTool) {
      layers.wmslayers = this.config.layersConfig.wmslayers || [];
      layers.wfslayers = this.config.layersConfig.wfslayers || [];
      layers.wmtslayers = this.config.layersConfig.wmtslayers || [];
      layers.vectorlayers = this.config.layersConfig.vectorlayers || [];
      layers.arcgislayers = this.config.layersConfig.arcgislayers || [];
      layers.extendedwmslayers =
        this.config.layersConfig.extendedwmslayers || [];

      layers.wmslayers.forEach(l => (l.type = "wms"));
      layers.wmtslayers.forEach(l => (l.type = "wmts"));
      layers.vectorlayers.forEach(l => (l.type = "vector"));
      layers.arcgislayers.forEach(l => (l.type = "arcgis"));
      layers.extendedwmslayers.forEach(l => (l.type = "extended_wms"));

      let allLayers = [
        ...layers.wmslayers,
        ...layers.extendedwmslayers,
        ...layers.wmtslayers,
        ...layers.vectorlayers,
        ...layers.arcgislayers
      ];

      this.config.layersConfig = allLayers;
    }

    if (searchTool) {
      if (searchTool.options.layers === null) {
        searchTool.options.sources = layers.wfslayers;
      } else {
        if (
          searchTool.options.layers &&
          searchTool.options.layers.length !== 0
        ) {
          let wfslayers = this.overrideGlobalSearchConfig(searchTool, layers);
          searchTool.options.sources = wfslayers;
          layers.wfslayers = wfslayers;
        } else {
          searchTool.options.sources = layers.wfslayers;
        }
      }
    }

    if (editTool) {
      editTool.options.sources = layers.wfstlayers;
    }

    return this.mergeConfig(this.config.mapConfig, this.parseQueryParams());
  }
}

export default AppModel;<|MERGE_RESOLUTION|>--- conflicted
+++ resolved
@@ -190,17 +190,8 @@
           layerConfig.options,
           this.config.appConfig.proxy,
           map
-<<<<<<< HEAD
         );              
         map.addLayer(layerItem.layer);        
-=======
-        );
-        // console.log("WFS/Vector layer: ", layerItem);
-        // console.log("WFS/Vector layer config: ", layerConfig);
-        /* FIXME: the next line, which calls OL's addLayer(), stops rendering
-           and gives some errors. Uncomment to break your map... */
-        // map.addLayer(layerItem.layer);
->>>>>>> 664598f0
         break;
       // case "arcgis":
       //   layerConfig = configMapper.mapArcGISConfig(layer);
