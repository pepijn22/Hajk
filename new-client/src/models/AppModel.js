import AnchorModel from "./AnchorModel";
import MapClickModel from "./MapClickModel";
import SearchModel from "./SearchModel";
import Plugin from "./Plugin";
import SnapHelper from "./SnapHelper";
import { bindMapClickEvent } from "./Click";

import ConfigMapper from "utils/ConfigMapper";
import CoordinateSystemLoader from "utils/CoordinateSystemLoader";
import { hfetch } from "utils/FetchWrapper";
import { isMobile } from "utils/IsMobile";
import { getMergedSearchAndHashParams } from "utils/getMergedSearchAndHashParams";
// import ArcGISLayer from "./layers/ArcGISLayer.js";
// import DataLayer from "./layers/DataLayer.js";
import WMSLayer from "./layers/WMSLayer.js";
import WMTSLayer from "./layers/WMTSLayer.js";
import WFSVectorLayer from "./layers/VectorLayer.js";
// TODO: Uncomment and ensure they show as expected
// import {
// defaults as defaultControls,
// Attribution,
// Control,
// FullScreen, // TODO: Consider implementation
// MousePosition, // TODO: Consider implementation, perhaps in a separate plugin
// OverviewMap // TODO: Consider implementation
// Rotate,
// ScaleLine
// Zoom,
// ZoomSlider,
// ZoomToExtent
// } from "ol/control";

import { Map as OLMap, View } from "ol";
import { defaults as defaultInteractions } from "ol/interaction";
import { register } from "ol/proj/proj4";
import VectorLayer from "ol/layer/Vector";
import VectorSource from "ol/source/Vector";
import { Icon, Fill, Stroke, Style } from "ol/style";

class AppModel {
  /**
   * Initialize new AddModel
   * @param object Config
   * @param Observer observer
   */
  constructor(settings) {
    this.map = undefined;
    this.windows = [];
    this.plugins = {};
    this.activeTool = undefined;
    this.layersFromParams = [];
    this.groupLayersFromParams = [];
    this.cqlFiltersFromParams = {};
    this.hfetch = hfetch;
    this.pluginHistory = new Map();

    // We store the click location data here for later use.
    // Right now this is only used in the new infoClick but it will most likely be used in other parts of the program.
    // Not optimal...
    this.clickLocationData = {
      x: 0,
      y: 0,
      zoom: 0,
    };
  }

  init(settings) {
    // Lets prevent multiple instances...
    if (this.initialized)
      throw new Error("You should only initialize AppModel once!");

    this.initialized = true;

    const { config, globalObserver, refreshMUITheme } = settings;

    this.config = config;
    this.decorateConfig();
    this.coordinateSystemLoader = new CoordinateSystemLoader(
      config.mapConfig.projections
    );
    this.globalObserver = globalObserver;
    register(this.coordinateSystemLoader.getProj4());
    this.refreshMUITheme = refreshMUITheme;
  }

  decorateConfig() {
    // .allResolutions should be used when creating layers etc
    // It will also be used in the print plugin to be able to print in higher resolutions.
    this.config.mapConfig.map.allResolutions = [
      ...this.config.mapConfig.map.resolutions,
      ...(this.config.mapConfig.map.extraPrintResolutions ?? []),
    ];
  }

  registerWindowPlugin(windowComponent) {
    this.windows.push(windowComponent);
  }

  invokeCloseOnAllWindowPlugins() {
    this.windows.forEach((window) => {
      window.closeWindow();
    });
  }

  onWindowOpen(currentWindow) {
    this.windows
      .filter((window) => window !== currentWindow)
      .forEach((window) => {
        if (window.position === currentWindow.position || isMobile) {
          window.closeWindow();
        }
      });
  }

  pushPluginIntoHistory(plugin) {
    // plugin is an object that will contain a 'type' as well as some
    // other properties. We use the 'type' as a unique key in our Map.
    const { type, ...rest } = plugin;
    // If plugin already exists in set…
    if (this.pluginHistory.has(type)) {
      // …remove it first so that we don't have duplicates.
      this.pluginHistory.delete(type);
    }
    this.pluginHistory.set(type, rest);

    // Finally, announce to everyone who cares
    this.globalObserver.publish(
      "core.pluginHistoryChanged",
      this.pluginHistory
    );
  }

  getClickLocationData() {
    return this.clickLocationData;
  }

  setClickLocationData(x, y, zoom) {
    this.clickLocationData = {
      x: x,
      y: y,
      zoom: zoom,
    };
  }

  /**
   * Add plugin to this tools property of loaded plugins.
   * @internal
   */
  addPlugin(plugin) {
    this.plugins[plugin.type] = plugin;
  }

  /**
   * Get loaded plugins
   * @returns Array<Plugin>
   */
  getPlugins() {
    return Object.keys(this.plugins).reduce((v, key) => {
      return [...v, this.plugins[key]];
    }, []);
  }

  /**
   * @summary Helper used by getBothDrawerAndWidgetPlugins(), checks
   * that the supplied parameter has one of the valid "target" values.
   *
   * @param {string} t Target to be tested
   * @returns {boolean}
   */
  #validPluginTarget = (t) => {
    // FIXME: Why is "hidden" included in this list, anyone?
    return ["toolbar", "left", "right", "control", "hidden"].includes(t);
  };

  /**
   * A plugin may have the 'target' option. Currently we use four
   * targets: toolbar, control, left and right. Toolbar means it's a
   * plugin that will be visible in Drawer list. Left and right
   * are Widget plugins, that on large displays show on left/right
   * side of the map viewport, while on small screens change its
   * appearance and end up as Drawer list plugins too. Control buttons
   * are displayed in the same area as map controls, e.g. zoom buttons.
   *
   * This method filters out those plugins that should go into
   * the Drawer, Widget or Control list and returns them.
   *
   * It is used in AppModel to initiate all plugins' Components,
   * so whatever is returned here will result in a render() for
   * that plugin.
   *
   * @returns array of Plugins
   * @memberof AppModel
   */
  getBothDrawerAndWidgetPlugins() {
    const r = this.getPlugins()
      .filter((plugin) => {
        return (
          // If "options" is an Array (of plugin entities) we must
          // look for the "target" property inside that array. As soon
          // as one of the entities has a valid "target" value, we
          // consider the entire plugin to be valid and included in this list.
          plugin.options.some?.((p) => this.#validPluginTarget(p.target)) ||
          // If "options" isn't an array, we can grab the "target" directly.
          this.#validPluginTarget(plugin.options.target)
        );
      })
      .sort((a, b) => a.sortOrder - b.sortOrder);
    return r;
  }

  getDrawerPlugins() {
    return this.getPlugins().filter((plugin) => {
      return ["toolbar"].includes(plugin.options.target);
    });
  }

  /**
   * @summary Return all plugins that might render in Drawer.
   *
   * @description There reason this functions exists is that we must
   * have a way to determine whether the Drawer toggle button should be
   * rendered. It's not as easy as checking for Drawer plugins only (i.e.
   * those with target=toolbar) - this simple logic gets complicated by
   * the fact that Widget plugins (target=left|right) also render Drawer
   * buttons on small screens.
   */
  getPluginsThatMightRenderInDrawer() {
    return this.getPlugins().filter((plugin) => {
      return ["toolbar", "left", "right"].includes(plugin.options.target);
    });
  }

  /**
   * Dynamically load plugins from the configured plugins folder.
   * Assumed that a folder exists with the same name as the requested plugin.
   * There must also be a file present with the same name as well.
   * @param {Array} - List of plugins to be loaded.
   * @returns {Array} - List of promises to be resolved for.
   */
  loadPlugins(plugins) {
    const promises = [];
    plugins.forEach((plugin) => {
      const dir = ["Search"].includes(plugin) ? "components" : "plugins";
      const prom = import(`../${dir}/${plugin}/${plugin}.js`)
        .then((module) => {
          const toolConfig =
            this.config.mapConfig.tools.find(
              (plug) => plug.type.toLowerCase() === plugin.toLowerCase()
            ) || {};

          const toolOptions =
            toolConfig && toolConfig.options ? toolConfig.options : {};

          const sortOrder = toolConfig.hasOwnProperty("index")
            ? Number(toolConfig.index)
            : 0;

          if (Object.keys(toolConfig).length > 0) {
            this.addPlugin(
              new Plugin({
                map: this.map,
                app: this,
                type: plugin.toLowerCase(),
                searchInterface: {},
                sortOrder: sortOrder,
                options: toolOptions,
                component: module.default,
              })
            );
          }
        })
        .catch((err) => {
          console.error(err);
        });
      promises.push(prom);
    });
    return promises;
  }

  /**
   * Initialize open layers map
   * @return {ol.Map} map
   */
  createMap() {
    const config = this.translateConfig();

    // Prepare OL interactions options, refer to https://openlayers.org/en/latest/apidoc/module-ol_interaction.html#.defaults.
    // We use conditional properties to ensure that only existing keys are set. The rest
    // will fallback to defaults from OL. (The entire interactionsOptions object, as well as all its properties are optional
    // according to OL documentation, so there's no need to set stuff that won't be needed.)
    const interactionsOptions = {
      ...(config.map.hasOwnProperty("altShiftDragRotate") && {
        altShiftDragRotate: config.map.altShiftDragRotate,
      }),
      ...(config.map.hasOwnProperty("onFocusOnly") && {
        onFocusOnly: config.map.onFocusOnly,
      }),
      ...(config.map.hasOwnProperty("doubleClickZoom") && {
        doubleClickZoom: config.map.doubleClickZoom,
      }),
      ...(config.map.hasOwnProperty("keyboard") && {
        keyboard: config.map.keyboard,
      }),
      ...(config.map.hasOwnProperty("mouseWheelZoom") && {
        mouseWheelZoom: config.map.mouseWheelZoom,
      }),
      ...(config.map.hasOwnProperty("shiftDragZoom") && {
        shiftDragZoom: config.map.shiftDragZoom,
      }),
      ...(config.map.hasOwnProperty("dragPan") && {
        dragPan: config.map.dragPan,
      }),
      ...(config.map.hasOwnProperty("pinchRotate") && {
        pinchRotate: config.map.pinchRotate,
      }),
      ...(config.map.hasOwnProperty("pinchZoom") && {
        pinchZoom: config.map.pinchZoom,
      }),
      ...(!Number.isNaN(Number.parseInt(config.map.zoomDelta)) && {
        zoomDelta: config.map.zoomDelta,
      }),
      ...(!Number.isNaN(Number.parseInt(config.map.zoomDuration)) && {
        zoomDuration: config.map.zoomDuration,
      }),
    };

    this.map = new OLMap({
      controls: [
        // new FullScreen({ target: document.getElementById("controls-column") }),
        // new Rotate({ target: document.getElementById("controls-column") }),
        // new MousePosition({
        //   target: document.querySelector("#root > div > footer")
        // }),
        // new OverviewMap({
        //   target: document.querySelector("#root > div > footer"),
        //   view: new View({
        //     projection: config.map.projection
        //   })
        // })
      ],
      interactions: defaultInteractions(interactionsOptions),
      layers: [],
      target: config.map.target,
      overlays: [],
      view: new View({
        center: config.map.center,
        extent: config.map.extent.length > 0 ? config.map.extent : undefined, // backend will always write extent as an Array, so basic "config.map.extent || undefined" wouldn't work here
        constrainOnlyCenter: config.map.constrainOnlyCenter, // If true, the extent constraint will only apply to the view center and not the whole extent.
        constrainResolution:
          isMobile && config.map.constrainResolutionMobile !== undefined
            ? config.map.constrainResolutionMobile
            : config.map.constrainResolution, // If true, the view will always animate to the closest zoom level after an interaction; false means intermediary zoom levels are allowed.
        maxZoom: config.map.maxZoom || 24,
        minZoom: config.map.minZoom || 0,
        projection: config.map.projection,
        resolutions: config.map.resolutions,
        units: "m",
        zoom: config.map.zoom,
      }),
    });

    // Create throttled zoomEnd event
    let currentZoom = this.map.getView().getZoom();

    this.map.on("moveend", (e) => {
      // using moveend to create a throttled zoomEnd event
      // instead of using change:resolution to minimize events being fired.
      const newZoom = this.map.getView().getZoom();
      if (currentZoom !== newZoom) {
        this.globalObserver.publish("core.zoomEnd", { zoom: newZoom });
        currentZoom = newZoom;
      }
    });

    // Add Snap Helper to the Map
    this.map.snapHelper = new SnapHelper(this);

    // Add the clickLock set. Its primary use is to disable infoclick action
    // when some other plugin (such as Draw or Measure) is active (in that case
    // we want the plugin to handle click - not to show infoclick).
    // It's easy to think that this is only needed if Infoclick plugin is active
    // in map config - but that is not the case:
    // A lot of plugins rely on the 'clickLock' property to exist on Map,
    // and to be a Set (we use .has()).
    // So, we create the Set no matter what:
    this.map.clickLock = new Set();

    const infoclickOptions = config.tools.find(
      (t) => t.type === "infoclick"
    )?.options;
    if (infoclickOptions?.useNewInfoclick === true) {
      const mapClickModel = new MapClickModel(
        this.map,
        this.globalObserver,
        infoclickOptions
      );

      mapClickModel.bindMapClick((featureCollections) => {
        const featureCollectionsToBeHandledByMapClickViewer =
          featureCollections.filter((fc) => fc.type !== "SearchResults");

        // Publish the retrived collections, even if they're empty. We want the
        // handling components to know, so they can act accordingly (e.g. close
        // window if no features are to be shown).
        this.globalObserver.publish(
          "mapClick.featureCollections",
          featureCollectionsToBeHandledByMapClickViewer
        );

        // Next, handle search results features.
        // Check if we've got any features from the search layer,
        // and if we do, announce it to the search component so it can
        // show relevant feature in the search results list.
        const searchResultFeatures = featureCollections.find(
          (c) => c.type === "SearchResults"
        )?.features;

        if (searchResultFeatures?.length > 0) {
          this.globalObserver.publish(
            "infoClick.searchResultLayerClick",
            searchResultFeatures // Clicked features sent to the search-component for display
          );
        }
      });
    }

    // FIXME: Potential miss here: don't we want to register click on search results
    // But we register the Infoclick handler only if the plugin exists in map config:
    // even if Infoclick plugin is inactive? Currently search won't register clicks in
    // map without infoclick, which seems as an unnecessary limitation.
    if (
      config.tools.some((tool) => tool.type === "infoclick") &&
      infoclickOptions?.useNewInfoclick !== true
    ) {
      bindMapClickEvent(this.map, (mapClickDataResult) => {
        // We have to separate features coming from the searchResult-layer
        // from the rest, since we want to render this information in the
        // search-component rather than in the featureInfo-component.
        const searchResultFeatures = mapClickDataResult.features.filter(
          (feature) => {
            return feature?.layer.get("name") === "pluginSearchResults";
          }
        );
        const infoclickFeatures = mapClickDataResult.features.filter(
          (feature) => {
            return feature?.layer.get("name") !== "pluginSearchResults";
          }
        );

        // If there are any results from search layer, send an event about that.
        if (searchResultFeatures.length > 0) {
          this.globalObserver.publish(
            "infoClick.searchResultLayerClick",
            searchResultFeatures // Clicked features sent to the search-component for display
          );
        }

        // Do the same for regular infoclick results from WMS layers
        if (infoclickFeatures.length > 0) {
          // Note that infoclick.mapClick seems to have a different interface…
          this.globalObserver.publish("infoClick.mapClick", {
            ...mapClickDataResult, // as it requires the entire object, not just "features", like infoClick.searchResultLayerClick.
            features: infoclickFeatures, // Hence, we send everything from mapClickDataResult, but replace the features property.
          });
        }
      });
    }
    return this;
  }

  getMap() {
    return this.map;
  }

  addSearchModel() {
    // TODO: Move configuration somewhere else, shouldn't be plugin-dependent.

    // See if Search is configured in map config
    const searchConfigIndex = this.config.mapConfig.tools.findIndex(
      (t) => t.type === "search"
    );

    // If it is, go on and add the search model to App model
    if (searchConfigIndex !== -1) {
      this.searchModel = new SearchModel(
        this.config.mapConfig.tools[searchConfigIndex].options,
        this.getMap(),
        this
      );
    }

    // Either way, return self, so we can go on and chain more methods on App model
    return this;
  }

  addAnchorModel() {
    this.anchorModel = new AnchorModel({
      app: this,
      globalObserver: this.globalObserver,
      map: this.map,
    });

    // Either way, return self, so we can go on and chain more methods on App model
    return this;
  }

  clear() {
    this.clearing = true;
    this.highlight(false);
    this.map
      .getAllLayers()
      .filter(
        (l) =>
          l.getVisible() === true &&
          ["layer", "group"].includes(l.get("layerType"))
      )
      .forEach((l) => {
        l.setVisible(false);
        if (l.get("layerType") === "group") {
          this.globalObserver.publish("layerswitcher.hideLayer", l);
        }
      });
    setTimeout(() => {
      this.clearing = false;
    }, 100);
  }

  addMapLayer(layer) {
    const configMapper = new ConfigMapper(this.config.appConfig.proxy);
    let layerItem, layerConfig;
    switch (layer.type) {
      case "wms":
        layerConfig = configMapper.mapWMSConfig(layer, this.config);
        layerItem = new WMSLayer(
          layerConfig.options,
          this.config.appConfig.proxy,
          this.globalObserver
        );
        this.map.addLayer(layerItem.layer);
        break;
      case "wmts":
        layerConfig = configMapper.mapWMTSConfig(layer, this.config);
        layerItem = new WMTSLayer(
          layerConfig.options,
          this.config.appConfig.proxy,
          this.map
        );
        this.map.addLayer(layerItem.layer);
        break;
      case "vector":
        layerConfig = configMapper.mapVectorConfig(layer);
        layerItem = new WFSVectorLayer(
          layerConfig.options,
          this.config.appConfig.proxy,
          this.map
        );
        this.map.addLayer(layerItem.layer);
        break;
      // case "arcgis":
      //   layerConfig = configMapper.mapArcGISConfig(layer);
      //   layer = new ArcGISLayer(layerConfig);
      //   break;
      // case "data":
      //   layerConfig = configMapper.mapDataConfig(layer);
      //   layer = new DataLayer(layerConfig);
      //   break;
      default:
        break;
    }
  }

  lookup(layers, type) {
    const matchedLayers = [];
    layers.forEach((layer) => {
      const layerConfig = this.config.layersConfig.find(
        (lookupLayer) => lookupLayer.id === layer.id
      );
      // Note that "layer" below IS NOT an OL Layer, only a structure from our config.
      // Hence, no layer.set("layerType"). Instead we do this:
      layer.layerType = type;
      // Use the general value for infobox if not present in map config.
      if (layerConfig !== undefined && layerConfig.type === "vector") {
        if (!layer.infobox && layerConfig) {
          layer.infobox = layerConfig.infobox;
        }
      }
      matchedLayers.push({
        ...layerConfig,
        ...layer,
      });
    });
    return matchedLayers;
  }

  expand(groups) {
    var result = [];
    groups.forEach((group) => {
      result = [...result, ...group.layers];
      if (group.groups) {
        result = [...result, ...this.expand(group.groups)];
      }
    });
    return result;
  }

  flattern(layerSwitcherConfig) {
    const layers = [
      ...this.lookup(layerSwitcherConfig.options.baselayers, "base"),
      ...this.lookup(this.expand(layerSwitcherConfig.options.groups), "layer"),
    ];

    return layers;
  }

  addLayers() {
    const layerSwitcherConfig = this.config.mapConfig.tools.find(
        (tool) => tool.type === "layerswitcher"
      ),
      infoclickConfig = this.config.mapConfig.tools.find(
        (t) => t.type === "infoclick"
      );

    // Prepare layers
    this.layers = this.flattern(layerSwitcherConfig);
    // Loop the layers and add each of them to the map
    this.layers.forEach((layer) => {
      if (this.layersFromParams.length > 0) {
        // Override the default visibleAtStart if a value was provided in URLSearchParams
        layer.visibleAtStart = this.layersFromParams.some(
          (layerId) => layerId === layer.id
        );

        // groupLayersFromParams is an object where keys are layer IDs and values are
        // the sublayers that should be active for this given layer. A layer's key will
        // only exist in groupLayersFromParams if there is a subset of sublayers to be shown
        // at start (default behavior is to turn on all sublayers).
        layer.visibleAtStartSubLayers = Object.hasOwn(
          this.groupLayersFromParams,
          layer.id
        )
          ? this.groupLayersFromParams[layer.id]?.split(",")
          : [];
      }
      layer.cqlFilter = this.cqlFiltersFromParams[layer.id] || null;
      this.addMapLayer(layer);
    });

    // FIXME: Move to infoClick instead. All other plugins create their own layers.
    if (infoclickConfig !== undefined) {
      this.addHighlightLayer(infoclickConfig.options);
    }

    return this;
  }

  addHighlightLayer(options) {
    const { anchor, scale, src, strokeColor, strokeWidth, fillColor } = options;
    const strokeColorAsArray = strokeColor && [
      strokeColor.r,
      strokeColor.g,
      strokeColor.b,
      strokeColor.a,
    ];
    const fillColorAsArray = fillColor && [
      fillColor.r,
      fillColor.g,
      fillColor.b,
      fillColor.a,
    ];
    this.highlightSource = new VectorSource();
    this.highlightLayer = new VectorLayer({
      caption: "Infoclick layer",
      name: "pluginInfoclick",
      layerType: "system",
      zIndex: 5001, // System layer's zIndex start at 5000, ensure click is above
      source: this.highlightSource,
      style: new Style({
        stroke: new Stroke({
          color: strokeColorAsArray || [200, 0, 0, 0.7],
          width: strokeWidth || 4,
        }),
        fill: new Fill({
          color: fillColorAsArray || [255, 0, 0, 0.1],
        }),
        image: new Icon({
          anchor: [anchor[0] || 0.5, anchor[1] || 1],
          scale: scale || 0.15,
          src: src || "marker.png",
        }),
      }),
    });
    this.map.addLayer(this.highlightLayer);
  }

  getCenter(e) {
    return [e[0] + Math.abs(e[2] - e[0]) / 2, e[1] + Math.abs(e[3] - e[1]) / 2];
  }

  highlight(feature) {
    if (this.highlightSource) {
      this.highlightSource.clear();
      if (feature) {
        this.highlightSource.addFeature(feature);
        if (window.innerWidth < 600) {
          let geom = feature.getGeometry();
          if (geom) {
            this.map.getView().setCenter(this.getCenter(geom.getExtent()));
          }
        }
      }
    }
  }

  /**
   * @summary Merges two objects.
   *
   * @param {*} mapConfig
   * @param {*} paramsAsPlainObject
   * @returns {*} a Result of overwriting a with values from b
   * @memberof AppModel
   */
  mergeConfigWithValuesFromParams(mapConfig, paramsAsPlainObject) {
    // clean is used to strip the UI of all elements so we get a super clean viewport back, without any plugins
    const clean =
      Boolean(paramsAsPlainObject.hasOwnProperty("clean")) &&
      paramsAsPlainObject.clean !== "false" &&
      paramsAsPlainObject.clean !== "0";

    // Merge query params to the map config from JSON
    let x = parseFloat(paramsAsPlainObject.x),
      y = parseFloat(paramsAsPlainObject.y),
      z = parseInt(paramsAsPlainObject.z, 10);

    if (typeof paramsAsPlainObject.l === "string") {
      this.layersFromParams = paramsAsPlainObject.l.split(",");
    }

    if (typeof paramsAsPlainObject.gl === "string") {
      try {
        this.groupLayersFromParams = JSON.parse(paramsAsPlainObject.gl);
      } catch (error) {
        console.error(
          "Couldn't parse the group layers parameter. Attempted with this value:",
          paramsAsPlainObject.gl
        );
      }
    }

    if (Number.isNaN(x)) {
      x = mapConfig.map.center[0];
    }
    if (Number.isNaN(y)) {
      y = mapConfig.map.center[1];
    }
    if (Number.isNaN(z)) {
      z = mapConfig.map.zoom;
    }

    mapConfig.map.clean = clean;
    mapConfig.map.center[0] = x;
    mapConfig.map.center[1] = y;
    mapConfig.map.zoom = z;

    // f contains our CQL Filters
    const f = paramsAsPlainObject.f;
    if (f) {
      // Filters come as a URI encoded JSON object, so we must parse it first
      this.cqlFiltersFromParams = JSON.parse(decodeURIComponent(f));
    }

    // If the 'p' param exists, we want to modify which plugins are visible at start
    const pluginsToShow = paramsAsPlainObject?.p?.split(",");
    if (pluginsToShow) {
      // If the value of 'p' is an empty string, it means that no plugin should be shown at start
      if (pluginsToShow.length === 1 && pluginsToShow[0] === "") {
        mapConfig.tools.forEach((t) => {
          t.options.visibleAtStart = false;
        });
      }
      // If 'p' exists but is not an empty string, we have a list of plugins that should be
      // shown at start. All others should be hidden (no matter the setting in Admin).
      else {
        mapConfig.tools.forEach((t) => {
          t.options.visibleAtStart = pluginsToShow.includes(t.type);
        });
      }
    }

    // If enableAppStateInHash exists in params, let's override
    // the corresponding setting from map config. This allows users
    // to activate live hash params (#1252).
    const enableAppStateInHash = Object.hasOwn(
      paramsAsPlainObject,
      "enableAppStateInHash"
    );
    if (enableAppStateInHash) {
      console.info("Activating live updating of query parameters");
      mapConfig.map.enableAppStateInHash = true;
    }

    return mapConfig;
  }
  /**
   * @summary If supplied argument, v, is a string and is longer then 0, return an encoded value of v. Else return undefined.
   *
   * @param {*} v
   * @returns
   * @memberof AppModel
   */
  returnStringOrUndefined(v) {
    return typeof v === "string" && v.trim().length > 0 ? v : undefined;
  }

  overrideGlobalSearchConfig(searchTool, wfslayers) {
    const configSpecificSearchLayers = searchTool.options.layers;
    const searchLayers = wfslayers.filter((layer) => {
      if (configSpecificSearchLayers.find((x) => x.id === layer.id)) {
        return layer;
      } else {
        return undefined;
      }
    });
    return searchLayers;
  }

  overrideGlobalEditConfig(editTool, wfstlayers) {
    const configSpecificEditLayers = editTool.options.activeServices;
    const editLayers = wfstlayers.filter((layer) => {
      if (configSpecificEditLayers.find((x) => x.id === layer.id)) {
        return layer;
      } else {
        return undefined;
      }
    });
    return editLayers;
  }

  translateConfig() {
    if (
      this.config.mapConfig.hasOwnProperty("map") &&
      this.config.mapConfig.map.hasOwnProperty("title")
    ) {
      document.title = this.config.mapConfig.map.title; // TODO: add opt-out in admin to cancel this override behaviour.
    }

    const layerSwitcherTool = this.config.mapConfig.tools.find((tool) => {
      return tool.type === "layerswitcher";
    });

    const searchTool = this.config.mapConfig.tools.find((tool) => {
      return tool.type === "search";
    });

    const editTool = this.config.mapConfig.tools.find((tool) => {
      return tool.type === "edit";
    });

    let layers = {};

    if (layerSwitcherTool) {
      layers.wmslayers = this.config.layersConfig.wmslayers || [];
      layers.wfslayers = this.config.layersConfig.wfslayers || [];
      layers.wfstlayers = this.config.layersConfig.wfstlayers || [];
      layers.wmtslayers = this.config.layersConfig.wmtslayers || [];
      layers.vectorlayers = this.config.layersConfig.vectorlayers || [];
      layers.arcgislayers = this.config.layersConfig.arcgislayers || [];

      layers.wmslayers.forEach((l) => (l.type = "wms"));
      layers.wmtslayers.forEach((l) => (l.type = "wmts"));
      layers.wfstlayers.forEach((l) => (l.type = "edit"));
      layers.vectorlayers.forEach((l) => (l.type = "vector"));
      layers.arcgislayers.forEach((l) => (l.type = "arcgis"));

      let allLayers = [
        ...layers.wmslayers,
        ...layers.wmtslayers,
        ...layers.vectorlayers,
        ...layers.wfstlayers,
        ...layers.arcgislayers,
      ];

      this.config.layersConfig = allLayers;
    }

    if (searchTool) {
      // Take a look at all available wfslayers in layers repository,
      // but let the search tool only see those that are specified in searchTool.options
      const wfslayers = this.overrideGlobalSearchConfig(
        searchTool,
        layers.wfslayers
      );

      // See if admin wants to expose any WMS layers. selectedSources will
      // in that case be an array that will hold the IDs of corresponding layers
      // (that can be found in our layers.wmslayers array). In there, a properly
      // configured WMS layer that is to be searchable will have certain search-related
      // settings active (such as name of the geometry column or URL to the WFS service).
      const wmslayers = searchTool.options.selectedSources?.flatMap(
        (wmslayerId) => {
          // Find the corresponding layer
          const layer = layers.wmslayers.find((l) => l.id === wmslayerId);

          // Prevent crash if no layer was found, see #1206
          if (layer === undefined) {
            console.warn(
              `WMS layer with ID "${wmslayerId}" does not exist and should be removed from config. Please contact the system administrator.`
            );
            return undefined;
          }

          // Look into the layersInfo array - it will contain sublayers. We must
          // expose each one of them as a WFS service.
          return layer?.layersInfo.map((sl) => {
            return {
              id: sl.id,
              pid: layer.id, // Relevant for group layers: will hold the actual OL layer name, not only current sublayer
              caption: sl.caption,
              url: sl.searchUrl || layer.url,
              layers: [sl.id],
              searchFields:
                typeof sl.searchPropertyName === "string" &&
                sl.searchPropertyName.length > 0
                  ? sl.searchPropertyName.split(",")
                  : [],
              infobox: sl.infobox || "",
              infoclickIcon: sl.infoclickIcon || "",
              aliasDict: "",
              displayFields:
                typeof sl.searchDisplayName === "string" &&
                sl.searchDisplayName.length > 0
                  ? sl.searchDisplayName.split(",")
                  : [],
              secondaryLabelFields:
                typeof sl.secondaryLabelFields === "string" &&
                sl.secondaryLabelFields.length > 0
                  ? sl.secondaryLabelFields.split(",")
                  : [],
              shortDisplayFields:
                typeof sl.searchShortDisplayName === "string" &&
                sl.searchShortDisplayName.length > 0
                  ? sl.searchShortDisplayName.split(",")
                  : [],
              geometryField: sl.searchGeometryField || "geom",
              outputFormat: sl.searchOutputFormat || "GML3",
              serverType: layer.serverType || "geoserver",
            };
          });
        }
      );

      // Spread the WMS search layers onto the array with WFS search sources,
      // from now on they're equal to our code. Before spreading, let's filter
      // the wmslayers so we get rid of potential undefined values (see #1206).
      Array.isArray(wmslayers) && wfslayers.push(...wmslayers.filter(Boolean));

      searchTool.options.sources = wfslayers;
    }

    // This is for backwards compatibility prior to adding locking WFST edit layers with AD.
    // This code handles if activeServices does not have an object with "id", "visibleForGroups"
    if (editTool) {
      if (editTool.options.activeServices === null) {
        editTool.options.sources = [];
      } else {
        if (
          editTool.options.activeServices &&
          editTool.options.activeServices.length !== 0
        ) {
          if (
            typeof editTool.options.activeServices[0].visibleForGroups ===
            "undefined"
          ) {
            // If activeService does not have an object with "id", "visibleForGroups", add it
            let as = [];
            for (let i = 0; i < editTool.options.activeServices.length; i++) {
              let service = {
                id: editTool.options.activeServices[i],
                visibleForGroups: [],
              };
              as.push(service);
            }
            editTool.options.activeServices = as;
          }

          let wfstlayers = this.overrideGlobalEditConfig(
            editTool,
            layers.wfstlayers
          );
          editTool.options.sources = wfstlayers;
          layers.wfstlayers = wfstlayers;
        } else {
          editTool.options.sources = [];
        }
      }
    }

    return this.mergeConfigWithValuesFromParams(
      this.config.mapConfig,
      Object.fromEntries(getMergedSearchAndHashParams())
    );
  }

  /**
   * @param {string} layers: Comma-separated list of layers to be shown
   * @param {string} groupLayers: A stringified JSON object specifing sublayer
   * visibility. E.g. "{"1242"%3A"name_of_sublayer_a, name_of_sublayer_b"}".
   */
  setLayerVisibilityFromParams(layers = null, groupLayers = "{}") {
    // Grab the wanted values from params
    const l = layers;
    const gl = groupLayers ?? "{}"; // Default to a stringified empty object, as that's what we'll compare against

    // Find out what's currently visible
    const visibleLayers = this.anchorModel.getVisibleLayers();
    const partlyToggledGroupLayers =
      this.anchorModel.getPartlyToggledGroupLayers();

    // Compare these two
    if (
      l === visibleLayers &&
      JSON.stringify(partlyToggledGroupLayers) === gl
    ) {
      // console.log("No changes");
    } else {
      // It's easier to work on the values if we parse them first
      const wantedL = l.split(",");
      const wantedGl = JSON.parse(gl);
      const currentL = visibleLayers.split(",");
      const currentGl = partlyToggledGroupLayers; // This is already an object, no need to parse

      // Get what should be shown
      const lToShow = wantedL.filter((a) => !currentL.includes(a));

      // Get what should be hidden
      const lToHide = currentL.filter((a) => !wantedL.includes(a));

      // Act!
      lToShow.forEach((layer) => {
        // Grab the corresponding OL layer from Map
        const olLayer = this.map
          .getAllLayers()
          .find((l) => l.get("name") === layer);

<<<<<<< HEAD
        // If it's a group layer we can use the 'layerswitcher.showLayer' event
        // that each group layer listens to.
        if (olLayer.get("layerType") === "group") {
=======
        // First, ensure that we had a match. It is possible that pretty much
        // anything shows up as layer id here (as it can come from multiple sources)
        // and we can't assume that the requested layer actually exists in current
        // map's config. In order to prevent a silent failure (see #1305), this check is added.
        if (olLayer === undefined) {
          console.warn(
            `Attempt to show layer with id ${layer} failed: layer not found in current map`
          );
        }
        // If it's a group layer we can use the 'layerswitcher.showLayer' event
        // that each group layer listens to.
        else if (olLayer.get("layerType") === "group") {
>>>>>>> c8781534
          // We can publish the 'layerswitcher.showLayer' event with two different
          // sets of parameters, depending on whether the group layer has all
          // sublayers selected, or only a subset.

          // If only a subset is selected, we will find the sublayers in our 'wantedGl' object.
          // Anything else than 'undefined' here means that we want to publish
          // the showLayer event and supply the sub-selection of sublayers too.
          if (wantedGl[layer]) {
            // In addition, this looks like a group layer that has
            // its sublayers specified and we should take care of that too
            this.globalObserver.publish("layerswitcher.showLayer", {
              layer: olLayer,
              subLayersToShow: wantedGl[layer]?.split(","),
            });
          }
          // On the other hand, if the layer to be shown does not exist in 'wantedGl',
          // it means that we should show ALL the sublayers.
          // For that we must publish the event slightly differently. (Also, see
          // where we subscribe to layerswitcher.showLayer for further understanding.)
          else {
            this.globalObserver.publish("layerswitcher.showLayer", olLayer);
          }
        }
        // That's it for group layer. The other layers, the "normal"
        // ones, are easier: just show them.
        else {
          // Each layer has a listener that will take care of toggling
          // the checkbox in LayerSwitcher.
          olLayer.setVisible(true);
        }
      });

      // Next, let's take care of layers that should be hidden.
      lToHide.forEach((layer) => {
        const olLayer = this.map
          .getAllLayers()
          .find((l) => l.get("name") === layer);

<<<<<<< HEAD
        if (olLayer.get("layerType") === "group") {
=======
        if (olLayer === undefined) {
          console.warn(
            `Attempt to hide layer with id ${layer} failed: layer not found in current map`
          );
        } else if (olLayer.get("layerType") === "group") {
>>>>>>> c8781534
          // Tell the LayerSwitcher about it
          this.globalObserver.publish("layerswitcher.hideLayer", olLayer);
        } else {
          olLayer.setVisible(false);
        }
      });

      // One more special case must be taken care of. lToShow and lToHide can be empty
      // if user toggled only a sublayer WITHIN a group layer. In that case we
      // won't need to change visibility for any OL layers, but we must still fix the group
      // layer's components' visibility.
      // We start by looping the wantedGl and comparing to currentGl.
      for (const key of Object.keys(wantedGl)) {
        // If the currently visible groups object has the layer's key…
        // …and it's value differs from the wantedGl's corresponding value…
        if (Object.hasOwn(currentGl, key) && currentGl[key] !== wantedGl[key]) {
          const olLayer = this.map
            .getAllLayers()
            .find((l) => l.get("name") === key);
          this.globalObserver.publish("layerswitcher.showLayer", {
            layer: olLayer,
            subLayersToShow: wantedGl[key]?.split(","),
          });
        }
      }

      // Super-special case:
      // If a partly-toggled group layer becomes fully toggled it will
      // not show up as a diff in wanted vs current layers. Neither will
      // we see anything in 'wantedGl' (it will be empty, as that's what we
      // expect for fully toggled group layers [no sub-selection]).
      // So what can we do?
      // One solution is to loop through our visible layers (again). Any of them
      // that are of type 'groupLayer', and where a wantedGl key is missing should
      // be toggled on completely.
      wantedL.forEach((layer) => {
        const olLayer = this.map
          .getAllLayers()
          .find(
            (l) => l.get("name") === layer && l.get("layerType") === "group"
          );

        if (olLayer !== undefined) {
          // Determine how we should call the layerswitcher.showLayer event.
          // A: No sublayers specified for layer in 'wantedGl'. That means show ALL sublayers.
          // B: Sublayers found in 'wantedGl'. Set visibility accordingly.
          const param =
            wantedGl[layer] === undefined
              ? olLayer
              : {
                  layer: olLayer,
                  subLayersToShow: wantedGl[layer]?.split(","),
                };
          this.globalObserver.publish("layerswitcher.showLayer", param);
        }
      });
    }
  }
}

export default new AppModel();<|MERGE_RESOLUTION|>--- conflicted
+++ resolved
@@ -1041,11 +1041,6 @@
           .getAllLayers()
           .find((l) => l.get("name") === layer);
 
-<<<<<<< HEAD
-        // If it's a group layer we can use the 'layerswitcher.showLayer' event
-        // that each group layer listens to.
-        if (olLayer.get("layerType") === "group") {
-=======
         // First, ensure that we had a match. It is possible that pretty much
         // anything shows up as layer id here (as it can come from multiple sources)
         // and we can't assume that the requested layer actually exists in current
@@ -1058,7 +1053,6 @@
         // If it's a group layer we can use the 'layerswitcher.showLayer' event
         // that each group layer listens to.
         else if (olLayer.get("layerType") === "group") {
->>>>>>> c8781534
           // We can publish the 'layerswitcher.showLayer' event with two different
           // sets of parameters, depending on whether the group layer has all
           // sublayers selected, or only a subset.
@@ -1097,15 +1091,11 @@
           .getAllLayers()
           .find((l) => l.get("name") === layer);
 
-<<<<<<< HEAD
-        if (olLayer.get("layerType") === "group") {
-=======
         if (olLayer === undefined) {
           console.warn(
             `Attempt to hide layer with id ${layer} failed: layer not found in current map`
           );
         } else if (olLayer.get("layerType") === "group") {
->>>>>>> c8781534
           // Tell the LayerSwitcher about it
           this.globalObserver.publish("layerswitcher.hideLayer", olLayer);
         } else {
