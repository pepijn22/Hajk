--- conflicted
+++ resolved
@@ -8,7 +8,6 @@
 import WMSLayer from "./layers/WMSLayer.js";
 import WMTSLayer from "./layers/WMTSLayer.js";
 import WFSVectorLayer from "./layers/VectorLayer.js";
-import WFSLayer from "./layers/WFSLayer";
 import { bindMapClickEvent } from "./Click.js";
 import { defaults as defaultInteractions } from "ol/interaction";
 import { Map, View } from "ol";
@@ -38,15 +37,15 @@
   }
 
   invokeCloseOnAllWindowPlugins() {
-    this.windows.forEach(window => {
+    this.windows.forEach((window) => {
       window.closeWindow();
     });
   }
 
   onWindowOpen(currentWindow) {
     this.windows
-      .filter(window => window !== currentWindow)
-      .forEach(window => {
+      .filter((window) => window !== currentWindow)
+      .forEach((window) => {
         if (window.position === currentWindow.position || isMobile) {
           window.closeWindow();
         }
@@ -110,7 +109,7 @@
    */
   getBothDrawerAndWidgetPlugins() {
     const r = this.getPlugins()
-      .filter(plugin => {
+      .filter((plugin) => {
         return ["toolbar", "left", "right", "control", "hidden"].includes(
           plugin.options.target
         );
@@ -120,7 +119,7 @@
   }
 
   getDrawerPlugins() {
-    return this.getPlugins().filter(plugin => {
+    return this.getPlugins().filter((plugin) => {
       return ["toolbar"].includes(plugin.options.target);
     });
   }
@@ -133,21 +132,14 @@
    * @returns {Array} - List of promises to be resolved for.
    */
   loadPlugins(plugins) {
-<<<<<<< HEAD
-    var promises = [];
-    plugins.forEach(plugin => {
-      var prom = import(`../plugins/${plugin}/${plugin}.js`)
-        .then(module => {
-=======
     const promises = [];
     plugins.forEach((plugin) => {
       const dir = ["Search"].includes(plugin) ? "components" : "plugins";
       const prom = import(`../${dir}/${plugin}/${plugin}.js`)
         .then((module) => {
->>>>>>> 76f9858d
           const toolConfig =
             this.config.mapConfig.tools.find(
-              plug => plug.type.toLowerCase() === plugin.toLowerCase()
+              (plug) => plug.type.toLowerCase() === plugin.toLowerCase()
             ) || {};
 
           const toolOptions =
@@ -166,12 +158,12 @@
                 searchInterface: {},
                 sortOrder: sortOrder,
                 options: toolOptions,
-                component: module.default
+                component: module.default,
               })
             );
           }
         })
-        .catch(err => {
+        .catch((err) => {
           console.error(err);
         });
       promises.push(prom);
@@ -213,8 +205,8 @@
         projection: config.map.projection,
         resolutions: config.map.resolutions,
         units: "m",
-        zoom: config.map.zoom
-      })
+        zoom: config.map.zoom,
+      }),
     });
     setTimeout(() => {
       this.map.updateSize();
@@ -223,11 +215,6 @@
     // Add Snap Helper to the Map
     this.map.snapHelper = new SnapHelper(this);
 
-<<<<<<< HEAD
-    if (config.tools.some(tool => tool.type === "infoclick")) {
-      bindMapClickEvent(this.map, mapClickDataResult => {
-        this.globalObserver.publish("core.mapClick", mapClickDataResult);
-=======
     // Add the clickLock set. Its primary use is to disable infoclick action
     // when some other plugin (such as Draw or Measure) is active (in that case
     // we want the plugin to handle click - not to show infoclick).
@@ -274,7 +261,6 @@
             features: infoclickFeatures, // Hence, we send everything from mapClickDataResult, but replace the features property.
           });
         }
->>>>>>> 76f9858d
       });
     }
     return this;
@@ -311,7 +297,7 @@
     this.map
       .getLayers()
       .getArray()
-      .forEach(layer => {
+      .forEach((layer) => {
         if (
           layer.getProperties &&
           layer.getProperties().layerInfo &&
@@ -360,15 +346,6 @@
         );
         this.map.addLayer(layerItem.layer);
         break;
-      case "wfs":
-        layerConfig = configMapper.mapWFSConfig(layer);
-        layerItem = new WFSLayer(
-          layerConfig.options,
-          this.config.appConfig.proxy,
-          this.map
-        );
-        this.map.addLayer(layerItem.layer);
-        break;
       // case "arcgis":
       //   layerConfig = configMapper.mapArcGISConfig(layer);
       //   layer = new ArcGISLayer(layerConfig);
@@ -384,9 +361,9 @@
 
   lookup(layers, type) {
     var matchedLayers = [];
-    layers.forEach(layer => {
+    layers.forEach((layer) => {
       const layerConfig = this.config.layersConfig.find(
-        lookupLayer => lookupLayer.id === layer.id
+        (lookupLayer) => lookupLayer.id === layer.id
       );
       layer.layerType = type;
       // Use the general value for infobox if not present in map config.
@@ -397,7 +374,7 @@
       }
       matchedLayers.push({
         ...layerConfig,
-        ...layer
+        ...layer,
       });
     });
     return matchedLayers;
@@ -405,7 +382,7 @@
 
   expand(groups) {
     var result = [];
-    groups.forEach(group => {
+    groups.forEach((group) => {
       result = [...result, ...group.layers];
       if (group.groups) {
         result = [...result, ...this.expand(group.groups)];
@@ -417,7 +394,7 @@
   flattern(layerSwitcherConfig) {
     const layers = [
       ...this.lookup(layerSwitcherConfig.options.baselayers, "base"),
-      ...this.lookup(this.expand(layerSwitcherConfig.options.groups), "layer")
+      ...this.lookup(this.expand(layerSwitcherConfig.options.groups), "layer"),
     ];
 
     return layers;
@@ -425,21 +402,21 @@
 
   addLayers() {
     const layerSwitcherConfig = this.config.mapConfig.tools.find(
-        tool => tool.type === "layerswitcher"
+        (tool) => tool.type === "layerswitcher"
       ),
       infoclickConfig = this.config.mapConfig.tools.find(
-        t => t.type === "infoclick"
+        (t) => t.type === "infoclick"
       );
 
     // Prepare layers
     this.layers = this.flattern(layerSwitcherConfig);
     Object.keys(this.layers)
       .sort((a, b) => this.layers[a].drawOrder - this.layers[b].drawOrder)
-      .map(sortedKey => this.layers[sortedKey])
-      .forEach(layer => {
+      .map((sortedKey) => this.layers[sortedKey])
+      .forEach((layer) => {
         if (this.layersFromParams.length > 0) {
           layer.visibleAtStart = this.layersFromParams.some(
-            layerId => layerId === layer.id
+            (layerId) => layerId === layer.id
           );
         }
         layer.cqlFilter = this.cqlFiltersFromParams[layer.id] || null;
@@ -459,13 +436,13 @@
       strokeColor.r,
       strokeColor.g,
       strokeColor.b,
-      strokeColor.a
+      strokeColor.a,
     ];
     const fillColorAsArray = fillColor && [
       fillColor.r,
       fillColor.g,
       fillColor.b,
-      fillColor.a
+      fillColor.a,
     ];
     this.highlightSource = new VectorSource();
     this.highlightLayer = new VectorLayer({
@@ -473,17 +450,17 @@
       style: new Style({
         stroke: new Stroke({
           color: strokeColorAsArray || [200, 0, 0, 0.7],
-          width: strokeWidth || 4
+          width: strokeWidth || 4,
         }),
         fill: new Fill({
-          color: fillColorAsArray || [255, 0, 0, 0.1]
+          color: fillColorAsArray || [255, 0, 0, 0.1],
         }),
         image: new Icon({
           anchor: [anchor[0] || 0.5, anchor[1] || 1],
           scale: scale || 0.15,
-          src: src || "marker.png"
-        })
-      })
+          src: src || "marker.png",
+        }),
+      }),
     });
     this.map.addLayer(this.highlightLayer);
   }
@@ -514,7 +491,7 @@
     document.location.search
       .replace(/(^\?)/, "")
       .split("&")
-      .forEach(param => {
+      .forEach((param) => {
         var a = param.split("=");
         o[a[0]] = a[1];
       });
@@ -586,8 +563,8 @@
 
   overrideGlobalSearchConfig(searchTool, data) {
     var configSpecificSearchLayers = searchTool.options.layers;
-    var searchLayers = data.wfslayers.filter(layer => {
-      if (configSpecificSearchLayers.find(x => x.id === layer.id)) {
+    var searchLayers = data.wfslayers.filter((layer) => {
+      if (configSpecificSearchLayers.find((x) => x.id === layer.id)) {
         return layer;
       } else {
         return undefined;
@@ -604,15 +581,15 @@
       document.title = this.config.mapConfig.map.title; // TODO: add opt-out in admin to cancel this override behaviour.
     }
 
-    const layerSwitcherTool = this.config.mapConfig.tools.find(tool => {
+    const layerSwitcherTool = this.config.mapConfig.tools.find((tool) => {
       return tool.type === "layerswitcher";
     });
 
-    const searchTool = this.config.mapConfig.tools.find(tool => {
+    const searchTool = this.config.mapConfig.tools.find((tool) => {
       return tool.type === "search";
     });
 
-    const editTool = this.config.mapConfig.tools.find(tool => {
+    const editTool = this.config.mapConfig.tools.find((tool) => {
       return tool.type === "edit";
     });
 
@@ -626,20 +603,18 @@
       layers.vectorlayers = this.config.layersConfig.vectorlayers || [];
       layers.arcgislayers = this.config.layersConfig.arcgislayers || [];
 
-      layers.wmslayers.forEach(l => (l.type = "wms"));
-      layers.wmtslayers.forEach(l => (l.type = "wmts"));
-      layers.wfslayers.forEach(l => (l.type = "wfs"));
-      layers.wfstlayers.forEach(l => (l.type = "edit"));
-      layers.vectorlayers.forEach(l => (l.type = "vector"));
-      layers.arcgislayers.forEach(l => (l.type = "arcgis"));
+      layers.wmslayers.forEach((l) => (l.type = "wms"));
+      layers.wmtslayers.forEach((l) => (l.type = "wmts"));
+      layers.wfstlayers.forEach((l) => (l.type = "edit"));
+      layers.vectorlayers.forEach((l) => (l.type = "vector"));
+      layers.arcgislayers.forEach((l) => (l.type = "arcgis"));
 
       let allLayers = [
         ...layers.wmslayers,
         ...layers.wmtslayers,
         ...layers.vectorlayers,
-        ...layers.wfslayers,
         ...layers.wfstlayers,
-        ...layers.arcgislayers
+        ...layers.arcgislayers,
       ];
 
       this.config.layersConfig = allLayers;
