--- conflicted
+++ resolved
@@ -567,21 +567,6 @@
 
     // Prepare layers
     this.layers = this.flattern(layerSwitcherConfig);
-<<<<<<< HEAD
-
-    Object.keys(this.layers)
-      .sort((a, b) => this.layers[a].drawOrder - this.layers[b].drawOrder)
-      .map((sortedKey) => this.layers[sortedKey])
-      .forEach((layer) => {
-        if (this.layersFromParams.length > 0) {
-          layer.visibleAtStart = this.layersFromParams.some(
-            (layerId) => layerId === layer.id
-          );
-        }
-        layer.cqlFilter = this.cqlFiltersFromParams[layer.id] || null;
-        this.addMapLayer(layer);
-      });
-=======
     // Loop the layers and add each of them to the map
     this.layers.forEach((layer) => {
       if (this.layersFromParams.length > 0) {
@@ -592,7 +577,6 @@
       layer.cqlFilter = this.cqlFiltersFromParams[layer.id] || null;
       this.addMapLayer(layer);
     });
->>>>>>> d3650ca5
 
     // FIXME: Move to infoClick instead. All other plugins create their own layers.
     if (infoclickConfig !== undefined) {
