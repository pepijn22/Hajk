--- conflicted
+++ resolved
@@ -87,14 +87,7 @@
     "react-event-observer": "^0.5.11",
     "react-horizontal-scrolling-menu": "^0.7.7",
     "react-html-parser": "^2.0.2",
-<<<<<<< HEAD
-    "react-rnd": "^10.2.1",
-    "react-virtualized-auto-sizer": "^1.0.2",
-    "react-virtualized": "^9.21.2",
-    "react-window": "^1.8.5",
-=======
     "react-rnd": "^10.2.4",
->>>>>>> d110a8ed
     "recharts": "^1.8.5",
     "x2js": "^3.4.0"
   }
