{
  "name": "hajk-client",
  "version": "3.3.0",
  "homepage": ".",
  "private": true,
  "scripts": {
    "start": "react-scripts start",
    "build": "react-scripts build",
    "test": "react-scripts test",
    "eject": "react-scripts eject",
    "createdocs": "jsdoc src -r -d docs"
  },
  "eslintConfig": {
    "extends": "react-app"
  },
  "browserslist": {
    "production": [
      ">1% in SE",
      "not dead",
      "not ie <= 10",
      "not op_mini all"
    ],
    "development": [
      "last 1 chrome version",
      "last 1 firefox version",
      "last 1 safari version"
    ]
  },
  "husky": {
    "hooks": {
      "pre-commit": "pretty-quick --staged"
    }
  },
  "devDependencies": {
    "@testing-library/jest-dom": "^4.2.4",
    "@testing-library/react": "^9.5.0",
    "@testing-library/user-event": "^7.2.1",
<<<<<<< HEAD
    "@types/react": "^16.9.23",
    "@types/react-dom": "^16.9.5",
=======
    "@types/react": "^16.9.34",
    "@types/react-dom": "^16.9.7",
>>>>>>> 2a2d5553
    "eslint": "^6.8.0",
    "eslint-config-prettier": "^6.11.0",
    "eslint-plugin-prettier": "^3.1.3",
    "har-validator": "^5.1.3",
    "husky": "^3.1.0",
    "jsdoc": "^3.6.4",
    "prettier": "^1.19.1",
    "pretty-quick": "^2.0.1",
<<<<<<< HEAD
    "react-scripts": "3.4.0",
    "typescript": "^3.8.3"
  },
  "dependencies": {
    "@material-ui/core": "^4.9.5",
    "@material-ui/icons": "^4.9.1",
    "@material-ui/lab": "^4.0.0-alpha.45",
=======
    "react-scripts": "3.4.1",
    "typescript": "^3.8.3"
  },
  "dependencies": {
    "@material-ui/core": "^4.9.12",
    "@material-ui/icons": "^4.9.1",
    "@material-ui/lab": "^4.0.0-alpha.51",
>>>>>>> 2a2d5553
    "abortcontroller-polyfill": "^1.4.0",
    "clsx": "^1.1.0",
    "detect-browser": "^4.8.0",
    "element-scroll-polyfill": "^1.0.1",
    "html2json": "^1.0.2",
    "intro.js": "^2.9.3",
    "intro.js-react": "^0.2.0",
    "jspdf": "^1.5.3",
<<<<<<< HEAD
    "jsts": "^2.1.0",
    "load-google-maps-api": "^2.0.2",
    "marked": "^0.7.0",
    "notistack": "^0.9.9",
    "ol": "^6.2.0",
    "ol-ext": "^3.1.10",
    "proj4": "^2.6.0",
    "react": "^16.13.0",
    "react-app-polyfill": "^1.0.6",
    "react-color": "^2.18.0",
    "react-dom": "^16.13.0",
    "react-event-observer": "^0.5.11",
    "react-horizontal-scrolling-menu": "^0.7.7",
    "react-rnd": "^10.1.6",
=======
    "jsts": "^2.2.0",
    "load-google-maps-api": "^2.0.2",
    "marked": "^0.7.0",
    "notistack": "^0.9.11",
    "ol": "^6.3.1",
    "ol-ext": "^3.1.12",
    "proj4": "^2.6.1",
    "react": "^16.13.1",
    "react-app-polyfill": "^1.0.6",
    "react-color": "^2.18.1",
    "react-dom": "^16.13.1",
    "react-event-observer": "^0.5.11",
    "react-horizontal-scrolling-menu": "^0.7.7",
    "react-rnd": "^10.1.9",
>>>>>>> 2a2d5553
    "recharts": "^1.8.5",
    "x2js": "^3.4.0"
  }
}<|MERGE_RESOLUTION|>--- conflicted
+++ resolved
@@ -35,13 +35,8 @@
     "@testing-library/jest-dom": "^4.2.4",
     "@testing-library/react": "^9.5.0",
     "@testing-library/user-event": "^7.2.1",
-<<<<<<< HEAD
-    "@types/react": "^16.9.23",
-    "@types/react-dom": "^16.9.5",
-=======
     "@types/react": "^16.9.34",
     "@types/react-dom": "^16.9.7",
->>>>>>> 2a2d5553
     "eslint": "^6.8.0",
     "eslint-config-prettier": "^6.11.0",
     "eslint-plugin-prettier": "^3.1.3",
@@ -50,15 +45,6 @@
     "jsdoc": "^3.6.4",
     "prettier": "^1.19.1",
     "pretty-quick": "^2.0.1",
-<<<<<<< HEAD
-    "react-scripts": "3.4.0",
-    "typescript": "^3.8.3"
-  },
-  "dependencies": {
-    "@material-ui/core": "^4.9.5",
-    "@material-ui/icons": "^4.9.1",
-    "@material-ui/lab": "^4.0.0-alpha.45",
-=======
     "react-scripts": "3.4.1",
     "typescript": "^3.8.3"
   },
@@ -66,7 +52,6 @@
     "@material-ui/core": "^4.9.12",
     "@material-ui/icons": "^4.9.1",
     "@material-ui/lab": "^4.0.0-alpha.51",
->>>>>>> 2a2d5553
     "abortcontroller-polyfill": "^1.4.0",
     "clsx": "^1.1.0",
     "detect-browser": "^4.8.0",
@@ -75,22 +60,6 @@
     "intro.js": "^2.9.3",
     "intro.js-react": "^0.2.0",
     "jspdf": "^1.5.3",
-<<<<<<< HEAD
-    "jsts": "^2.1.0",
-    "load-google-maps-api": "^2.0.2",
-    "marked": "^0.7.0",
-    "notistack": "^0.9.9",
-    "ol": "^6.2.0",
-    "ol-ext": "^3.1.10",
-    "proj4": "^2.6.0",
-    "react": "^16.13.0",
-    "react-app-polyfill": "^1.0.6",
-    "react-color": "^2.18.0",
-    "react-dom": "^16.13.0",
-    "react-event-observer": "^0.5.11",
-    "react-horizontal-scrolling-menu": "^0.7.7",
-    "react-rnd": "^10.1.6",
-=======
     "jsts": "^2.2.0",
     "load-google-maps-api": "^2.0.2",
     "marked": "^0.7.0",
@@ -105,7 +74,6 @@
     "react-event-observer": "^0.5.11",
     "react-horizontal-scrolling-menu": "^0.7.7",
     "react-rnd": "^10.1.9",
->>>>>>> 2a2d5553
     "recharts": "^1.8.5",
     "x2js": "^3.4.0"
   }
