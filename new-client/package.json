--- conflicted
+++ resolved
@@ -80,10 +80,7 @@
     "react-dom": "^17.0.1",
     "react-event-observer": "^0.5.11",
     "react-horizontal-scrolling-menu": "^0.7.10",
-<<<<<<< HEAD
     "react-i18next": "^11.8.13",
-=======
->>>>>>> 100accc0
     "react-markdown": "^5.0.3",
     "react-number-format": "^4.5.3",
     "react-rnd": "^10.2.4",
