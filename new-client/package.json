--- conflicted
+++ resolved
@@ -47,14 +47,8 @@
     "@mui/material": "^5.4.1",
     "@nieuwlandgeo/sldreader": "^0.2.13",
     "@turf/buffer": "^6.5.0",
+    "@turf/transform-translate": "^6.5.0",
     "@turf/union": "^6.5.0",
-<<<<<<< HEAD
-=======
-    "@turf/transform-translate": "^6.5.0",
-    "abortcontroller-polyfill": "^1.7.3",
-    "allsettled-polyfill": "^1.0.4",
-    "date-fns": "^2.28.0",
->>>>>>> fb594c4e
     "detect-browser": "^5.3.0",
     "elm-pep": "^1.0.6",
     "eslint-config-prettier": "^8.3.0",
