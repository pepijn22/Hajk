{
  "name": "hajk-client",
  "version": "3.3.0",
  "homepage": ".",
  "private": true,
  "scripts": {
    "start": "react-scripts start",
    "build": "react-scripts build",
    "test": "react-scripts test",
    "eject": "react-scripts eject",
    "createdocs": "jsdoc src -r -d docs"
  },
<<<<<<< HEAD
  "devDependencies": {
    "@types/react": "^16.9.17",
    "@types/react-dom": "^16.9.4",
    "eslint": "^6.8.0",
    "eslint-config-prettier": "^6.9.0",
    "eslint-plugin-prettier": "^3.1.2",
    "har-validator": "^5.1.3",
    "husky": "^3.1.0",
    "jsdoc": "^3.6.3",
    "prettier": "^1.19.1",
    "pretty-quick": "^2.0.1",
    "react-scripts": "3.2.0",
    "react-virtualized": "^9.21.2",
    "react-virtualized-auto-sizer": "^1.0.2",
    "typescript": "^3.7.4"
=======
  "eslintConfig": {
    "extends": "react-app"
  },
  "browserslist": {
    "production": [
      ">0.5% in SE",
      "last 2 versions",
      "Firefox ESR",
      "not dead",
      "ie 11",
      "last 100 edge versions"
    ],
    "development": [
      "last 1 chrome version",
      "last 1 firefox version",
      "last 1 safari version",
      "ie 11",
      "last 100 edge versions"
    ]
>>>>>>> b489febb
  },
  "husky": {
    "hooks": {
      "pre-commit": "pretty-quick --staged"
    }
  },
  "devDependencies": {
    "@testing-library/jest-dom": "^5.11.2",
    "@testing-library/react": "^10.4.8",
    "@testing-library/user-event": "^12.1.1",
    "@types/react": "^16.9.46",
    "@types/react-dom": "^16.9.8",
    "acorn": "^7.4.0",
    "eslint-config-prettier": "^6.11.0",
    "eslint-plugin-prettier": "^3.1.4",
    "har-validator": "^5.1.5",
    "husky": "^4.2.5",
    "jsdoc": "^3.6.5",
    "prettier": "^2.0.5",
    "pretty-quick": "^2.0.1",
    "react-scripts": "^3.4.3",
    "typescript": "^3.9.7"
  },
  "dependencies": {
<<<<<<< HEAD
    "@date-io/date-fns": "^1.3.13",
    "@material-ui/core": "^4.8.3",
    "@material-ui/icons": "^4.5.1",
    "@material-ui/lab": "^4.0.0-alpha.39",
    "@material-ui/pickers": "^3.2.8",
    "abortcontroller-polyfill": "^1.4.0",
    "clsx": "^1.0.4",
    "date-fns": "^2.0.0-beta.5",
    "detect-browser": "^4.8.0",
=======
    "@material-ui/core": "^4.11.0",
    "@material-ui/icons": "^4.9.1",
    "@material-ui/lab": "^4.0.0-alpha.56",
    "@nieuwlandgeo/sldreader": "^0.2.7",
    "abortcontroller-polyfill": "^1.5.0",
    "allsettled-polyfill": "^1.0.4",
    "clsx": "^1.1.1",
    "detect-browser": "^5.1.1",
>>>>>>> b489febb
    "element-scroll-polyfill": "^1.0.1",
    "html-react-parser": "^0.14.0",
    "elm-pep": "^1.0.6",
    "html2json": "^1.0.2",
    "intro.js": "^2.9.3",
    "intro.js-react": "^0.2.0",
    "jspdf": "^1.5.3",
    "jsts": "^2.5.0",
    "load-google-maps-api": "^2.0.2",
    "marked": "^1.1.1",
    "notistack": "^0.9.17",
    "ol": "^6.4.3",
    "pdfjs-dist": "^2.5.207",
    "proj4": "^2.6.2",
    "react": "^16.13.1",
    "react-app-polyfill": "^1.0.6",
    "react-color": "^2.18.1",
    "react-dom": "^16.13.1",
    "react-event-observer": "^0.5.11",
<<<<<<< HEAD
    "react-horizontal-scrolling-menu": "^0.7.4",
    "react-rnd": "^10.1.3",
    "react-window": "^1.8.5",
=======
    "react-horizontal-scrolling-menu": "^0.7.7",
    "react-html-parser": "^2.0.2",
    "react-rnd": "^10.2.1",
>>>>>>> b489febb
    "recharts": "^1.8.5",
    "x2js": "^3.4.0"
  }
}<|MERGE_RESOLUTION|>--- conflicted
+++ resolved
@@ -10,23 +10,6 @@
     "eject": "react-scripts eject",
     "createdocs": "jsdoc src -r -d docs"
   },
-<<<<<<< HEAD
-  "devDependencies": {
-    "@types/react": "^16.9.17",
-    "@types/react-dom": "^16.9.4",
-    "eslint": "^6.8.0",
-    "eslint-config-prettier": "^6.9.0",
-    "eslint-plugin-prettier": "^3.1.2",
-    "har-validator": "^5.1.3",
-    "husky": "^3.1.0",
-    "jsdoc": "^3.6.3",
-    "prettier": "^1.19.1",
-    "pretty-quick": "^2.0.1",
-    "react-scripts": "3.2.0",
-    "react-virtualized": "^9.21.2",
-    "react-virtualized-auto-sizer": "^1.0.2",
-    "typescript": "^3.7.4"
-=======
   "eslintConfig": {
     "extends": "react-app"
   },
@@ -46,7 +29,6 @@
       "ie 11",
       "last 100 edge versions"
     ]
->>>>>>> b489febb
   },
   "husky": {
     "hooks": {
@@ -71,17 +53,6 @@
     "typescript": "^3.9.7"
   },
   "dependencies": {
-<<<<<<< HEAD
-    "@date-io/date-fns": "^1.3.13",
-    "@material-ui/core": "^4.8.3",
-    "@material-ui/icons": "^4.5.1",
-    "@material-ui/lab": "^4.0.0-alpha.39",
-    "@material-ui/pickers": "^3.2.8",
-    "abortcontroller-polyfill": "^1.4.0",
-    "clsx": "^1.0.4",
-    "date-fns": "^2.0.0-beta.5",
-    "detect-browser": "^4.8.0",
-=======
     "@material-ui/core": "^4.11.0",
     "@material-ui/icons": "^4.9.1",
     "@material-ui/lab": "^4.0.0-alpha.56",
@@ -90,7 +61,9 @@
     "allsettled-polyfill": "^1.0.4",
     "clsx": "^1.1.1",
     "detect-browser": "^5.1.1",
->>>>>>> b489febb
+    "@date-io/date-fns": "^1.3.13",
+    "date-fns": "^2.0.0-beta.5",
+    "@material-ui/pickers": "^3.2.8",
     "element-scroll-polyfill": "^1.0.1",
     "html-react-parser": "^0.14.0",
     "elm-pep": "^1.0.6",
@@ -110,15 +83,12 @@
     "react-color": "^2.18.1",
     "react-dom": "^16.13.1",
     "react-event-observer": "^0.5.11",
-<<<<<<< HEAD
-    "react-horizontal-scrolling-menu": "^0.7.4",
-    "react-rnd": "^10.1.3",
-    "react-window": "^1.8.5",
-=======
     "react-horizontal-scrolling-menu": "^0.7.7",
     "react-html-parser": "^2.0.2",
     "react-rnd": "^10.2.1",
->>>>>>> b489febb
+    "react-virtualized-auto-sizer": "^1.0.2",
+    "react-virtualized": "^9.21.2",
+    "react-window": "^1.8.5",
     "recharts": "^1.8.5",
     "x2js": "^3.4.0"
   }
