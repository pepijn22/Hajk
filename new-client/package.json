{
  "name": "hajk-client",
  "version": "3.13.21",
  "description": "Hajk Client UI",
  "homepage": ".",
  "repository": {
    "type": "git",
    "url": "https://github.com/hajkmap/Hajk.git"
  },
  "license": "MIT",
  "scripts": {
    "analyze": "source-map-explorer 'build/static/js/*.js'",
    "start": "vite",
    "build": "vite build",
    "serve": "vite preview",
    "prestart": "node prebuild.js",
    "prebuild": "node prebuild.js"
  },
  "eslintConfig": {
    "extends": [
      "react-app"
    ]
  },
  "overrides": {
    "react": "$react",
    "react-dom": "$react-dom"
  },
  "devDependencies": {
<<<<<<< HEAD
    "@vitejs/plugin-react": "^4.0.4",
    "eslint-config-prettier": "^8.8.0",
    "eslint-plugin-prettier": "^4.2.1",
    "prettier": "^2.8.7",
    "source-map-explorer": "^2.5.3",
    "vite": "^4.4.9"
=======
    "@babel/plugin-proposal-private-property-in-object": "^7.21.11",
    "eslint-config-prettier": "^9.1.0",
    "eslint-config-react-app": "^7.0.1",
    "eslint-plugin-prettier": "^5.1.0",
    "prettier": "^3.1.1",
    "prop-types": "^15.8.1",
    "react-app-rewired": "^2.2.1",
    "react-scripts": "5.0.1",
    "source-map-explorer": "^2.5.3",
    "webpack": "^5.89.0"
>>>>>>> 09dcce7f
  },
  "dependencies": {
    "@emotion/react": "^11.11.1",
    "@emotion/styled": "^11.11.0",
    "@fontsource/material-icons": "^5.0.11",
    "@fontsource/roboto": "^5.0.8",
    "@jonkoops/matomo-tracker": "^0.7.0",
    "@mui/icons-material": "^5.15.1",
    "@mui/material": "^5.15.1",
    "@mui/system": "^5.15.1",
    "@mui/utils": "^5.15.1",
    "@mui/x-data-grid": "^6.18.5",
    "@nieuwlandgeo/sldreader": "^0.4.1",
    "@turf/boolean-point-on-line": "^6.5.0",
    "@turf/buffer": "^6.5.0",
    "@turf/transform-translate": "^6.5.0",
    "@turf/union": "^6.5.0",
<<<<<<< HEAD
=======
    "core-js": "^3.34.0",
>>>>>>> 09dcce7f
    "elm-pep": "^1.0.6",
    "file-saver": "^2.0.5",
    "html2json": "^1.0.2",
    "intro.js": "^7.2.0",
    "intro.js-react": "^1.0.0",
    "jspdf": "^2.5.1",
    "jszip": "^3.10.1",
    "load-google-maps-api": "^2.0.2",
    "notistack": "^2.0.8",
    "ol": "^8.2.0",
    "pdfjs-dist": "^3.11.174",
    "plausible-tracker": "^0.3.8",
    "proj4": "^2.9.2",
    "react": "^18.2.0",
    "react-app-polyfill": "^3.0.0",
    "react-color": "^2.19.3",
    "react-dom": "^18.2.0",
    "react-event-observer": "^0.5.11",
    "react-horizontal-scrolling-menu": "^0.7.8",
<<<<<<< HEAD
    "react-markdown": "^8.0.6",
    "react-number-format": "^4.9.4",
    "react-rnd": "^10.3.7",
    "react-scroll": "^1.8.9",
    "recharts": "^2.1.16",
    "rehype-raw": "^6.1.1",
    "remark-gfm": "^3.0.1",
    "uuid": "^9.0.0",
=======
    "react-markdown": "^9.0.1",
    "react-number-format": "^5.3.1",
    "react-rnd": "^10.4.1",
    "react-scroll": "^1.9.0",
    "rehype-raw": "^7.0.0",
    "remark-gfm": "^4.0.0",
    "uuid": "^9.0.1",
>>>>>>> 09dcce7f
    "x2js": "^3.4.4",
    "xlsx": "^0.18.5"
  }
}<|MERGE_RESOLUTION|>--- conflicted
+++ resolved
@@ -26,25 +26,13 @@
     "react-dom": "$react-dom"
   },
   "devDependencies": {
-<<<<<<< HEAD
     "@vitejs/plugin-react": "^4.0.4",
-    "eslint-config-prettier": "^8.8.0",
-    "eslint-plugin-prettier": "^4.2.1",
-    "prettier": "^2.8.7",
-    "source-map-explorer": "^2.5.3",
-    "vite": "^4.4.9"
-=======
-    "@babel/plugin-proposal-private-property-in-object": "^7.21.11",
+    "vite": "^4.4.9",
     "eslint-config-prettier": "^9.1.0",
     "eslint-config-react-app": "^7.0.1",
     "eslint-plugin-prettier": "^5.1.0",
     "prettier": "^3.1.1",
-    "prop-types": "^15.8.1",
-    "react-app-rewired": "^2.2.1",
-    "react-scripts": "5.0.1",
     "source-map-explorer": "^2.5.3",
-    "webpack": "^5.89.0"
->>>>>>> 09dcce7f
   },
   "dependencies": {
     "@emotion/react": "^11.11.1",
@@ -62,10 +50,6 @@
     "@turf/buffer": "^6.5.0",
     "@turf/transform-translate": "^6.5.0",
     "@turf/union": "^6.5.0",
-<<<<<<< HEAD
-=======
-    "core-js": "^3.34.0",
->>>>>>> 09dcce7f
     "elm-pep": "^1.0.6",
     "file-saver": "^2.0.5",
     "html2json": "^1.0.2",
@@ -85,16 +69,6 @@
     "react-dom": "^18.2.0",
     "react-event-observer": "^0.5.11",
     "react-horizontal-scrolling-menu": "^0.7.8",
-<<<<<<< HEAD
-    "react-markdown": "^8.0.6",
-    "react-number-format": "^4.9.4",
-    "react-rnd": "^10.3.7",
-    "react-scroll": "^1.8.9",
-    "recharts": "^2.1.16",
-    "rehype-raw": "^6.1.1",
-    "remark-gfm": "^3.0.1",
-    "uuid": "^9.0.0",
-=======
     "react-markdown": "^9.0.1",
     "react-number-format": "^5.3.1",
     "react-rnd": "^10.4.1",
@@ -102,7 +76,6 @@
     "rehype-raw": "^7.0.0",
     "remark-gfm": "^4.0.0",
     "uuid": "^9.0.1",
->>>>>>> 09dcce7f
     "x2js": "^3.4.4",
     "xlsx": "^0.18.5"
   }
