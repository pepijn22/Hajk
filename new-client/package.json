--- conflicted
+++ resolved
@@ -1,6 +1,6 @@
 {
   "name": "hajk-client",
-  "version": "3.9.1",
+  "version": "3.10.0-beta.1",
   "description": "Hajk Client UI",
   "homepage": ".",
   "repository": {
@@ -41,29 +41,15 @@
     "@emotion/react": "^11.7.1",
     "@emotion/styled": "^11.6.0",
     "@fontsource/material-icons": "^4.5.2",
-<<<<<<< HEAD
     "@fontsource/roboto": "^4.5.3",
     "@mui/icons-material": "^5.4.1",
     "@mui/lab": "^5.0.0-alpha.68",
     "@mui/material": "^5.4.1",
-=======
-    "@fontsource/open-sans": "^4.5.3",
-    "@fontsource/roboto": "^4.5.2",
-    "@mui/icons-material": "^5.3.1",
-    "@mui/lab": "^5.0.0-alpha.67",
-    "@mui/material": "^5.4.0",
     "@mui/x-data-grid": "^5.6.1",
->>>>>>> b639828a
     "@nieuwlandgeo/sldreader": "^0.2.13",
     "@turf/buffer": "^6.5.0",
     "@turf/transform-translate": "^6.5.0",
     "@turf/union": "^6.5.0",
-<<<<<<< HEAD
-=======
-    "abortcontroller-polyfill": "^1.7.3",
-    "allsettled-polyfill": "^1.0.4",
-    "date-fns": "^2.28.0",
->>>>>>> b639828a
     "detect-browser": "^5.3.0",
     "elm-pep": "^1.0.6",
     "eslint-config-prettier": "^8.3.0",
