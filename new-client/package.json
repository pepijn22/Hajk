{
  "name": "hajk-client",
  "version": "3.11.0",
  "description": "Hajk Client UI",
  "homepage": ".",
  "repository": {
    "type": "git",
    "url": "https://github.com/hajkmap/Hajk.git"
  },
  "license": "MIT",
  "scripts": {
    "analyze": "source-map-explorer 'build/static/js/*.js'",
    "start": "react-app-rewired start",
    "build": "react-app-rewired build",
    "test": "react-scripts test",
    "eject": "react-scripts eject",
    "prestart": "node prebuild.js",
    "prebuild": "node prebuild.js"
  },
  "eslintConfig": {
    "extends": [
      "react-app"
    ]
  },
  "overrides": {
    "react": "$react",
    "react-dom": "$react-dom"
  },
  "browserslist": [
    "defaults and supports es6-module",
    "ios > 12"
  ],
  "devDependencies": {
    "eslint-config-prettier": "^8.5.0",
    "eslint-plugin-prettier": "^4.2.1",
    "prettier": "^2.7.1",
    "react-app-rewired": "^2.2.1",
    "react-scripts": "5.0.1",
    "source-map-explorer": "^2.5.3"
  },
  "dependencies": {
    "@emotion/react": "^11.10.4",
    "@emotion/styled": "^11.10.4",
    "@fontsource/material-icons": "^4.5.4",
    "@fontsource/roboto": "^4.5.8",
    "@jonkoops/matomo-tracker": "^0.7.0",
    "@mui/icons-material": "^5.10.9",
    "@mui/lab": "^5.0.0-alpha.103",
    "@mui/material": "^5.10.9",
    "@mui/x-data-grid": "^5.17.6",
    "@nieuwlandgeo/sldreader": "^0.2.15",
    "@turf/buffer": "^6.5.0",
    "@turf/transform-translate": "^6.5.0",
    "@turf/union": "^6.5.0",
<<<<<<< HEAD
=======
    "date-fns": "^2.29.3",
>>>>>>> a08b5115
    "detect-browser": "^5.3.0",
    "elm-pep": "^1.0.6",
    "file-saver": "^2.0.5",
    "html2json": "^1.0.2",
    "intro.js": "^6.0.0",
    "intro.js-react": "^0.7.0",
    "jspdf": "^2.5.1",
    "load-google-maps-api": "^2.0.2",
    "notistack": "^2.0.5",
    "ol": "^7.1.0",
    "pdfjs-dist": "^2.16.105",
    "plausible-tracker": "^0.3.8",
    "proj4": "^2.8.0",
    "react": "^18.2.0",
    "react-color": "^2.19.3",
    "react-dom": "^18.2.0",
    "react-event-observer": "^0.5.11",
    "react-horizontal-scrolling-menu": "^0.7.8",
    "react-markdown": "^8.0.3",
    "react-number-format": "^4.9.4",
    "react-rnd": "^10.3.7",
    "react-scroll": "^1.8.7",
    "recharts": "^2.1.15",
    "rehype-raw": "^6.1.1",
    "remark-gfm": "^3.0.1",
    "x2js": "^3.4.3",
    "xlsx": "^0.18.5"
  }
}<|MERGE_RESOLUTION|>--- conflicted
+++ resolved
@@ -52,10 +52,6 @@
     "@turf/buffer": "^6.5.0",
     "@turf/transform-translate": "^6.5.0",
     "@turf/union": "^6.5.0",
-<<<<<<< HEAD
-=======
-    "date-fns": "^2.29.3",
->>>>>>> a08b5115
     "detect-browser": "^5.3.0",
     "elm-pep": "^1.0.6",
     "file-saver": "^2.0.5",
