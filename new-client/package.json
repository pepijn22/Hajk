{
  "name": "hajk-client",
  "version": "3.13.0",
  "description": "Hajk Client UI",
  "homepage": ".",
  "repository": {
    "type": "git",
    "url": "https://github.com/hajkmap/Hajk.git"
  },
  "license": "MIT",
  "scripts": {
    "analyze": "source-map-explorer 'build/static/js/*.js'",
    "start": "react-app-rewired start",
    "build": "react-app-rewired build",
    "test": "react-scripts test",
    "eject": "react-scripts eject",
    "prestart": "node prebuild.js",
    "prebuild": "node prebuild.js"
  },
  "eslintConfig": {
    "extends": [
      "react-app"
    ]
  },
  "overrides": {
    "react": "$react",
    "react-dom": "$react-dom"
  },
  "browserslist": [
    "defaults and supports es6-module",
    "ios > 12"
  ],
  "devDependencies": {
    "eslint-config-prettier": "^8.8.0",
    "eslint-plugin-prettier": "^4.2.1",
    "prettier": "^2.8.7",
    "react-app-rewired": "^2.2.1",
    "react-scripts": "5.0.1",
    "source-map-explorer": "^2.5.3"
  },
  "dependencies": {
<<<<<<< HEAD
    "@emotion/react": "^11.10.6",
    "@emotion/styled": "^11.10.6",
    "@fontsource/material-icons": "^4.5.4",
    "@fontsource/roboto": "^4.5.8",
=======
    "@date-io/date-fns": "^2.16.0",
    "@emotion/react": "^11.11.1",
    "@emotion/styled": "^11.11.0",
    "@fontsource/material-icons": "^5.0.3",
    "@fontsource/open-sans": "^5.0.3",
    "@fontsource/roboto": "^5.0.3",
>>>>>>> f8ada1fd
    "@jonkoops/matomo-tracker": "^0.7.0",
    "@mui/icons-material": "^5.11.16",
    "@mui/lab": "^5.0.0-alpha.134",
    "@mui/material": "^5.13.6",
    "@mui/x-data-grid": "^5.17.14",
    "@nieuwlandgeo/sldreader": "^0.2.17",
    "@turf/buffer": "^6.5.0",
    "@turf/transform-translate": "^6.5.0",
    "@turf/union": "^6.5.0",
    "elm-pep": "^1.0.6",
    "file-saver": "^2.0.5",
    "html2json": "^1.0.2",
    "intro.js": "^6.0.0",
    "intro.js-react": "^0.7.1",
    "jspdf": "^2.5.1",
    "load-google-maps-api": "^2.0.2",
    "notistack": "^2.0.8",
    "ol": "^7.3.0",
    "pdfjs-dist": "^2.16.105",
    "plausible-tracker": "^0.3.8",
    "proj4": "^2.9.0",
    "react": "^18.2.0",
    "react-color": "^2.19.3",
    "react-dom": "^18.2.0",
    "react-event-observer": "^0.5.11",
    "react-horizontal-scrolling-menu": "^0.7.8",
    "react-markdown": "^8.0.6",
    "react-number-format": "^4.9.4",
    "react-rnd": "^10.3.7",
    "react-scroll": "^1.8.9",
    "recharts": "^2.1.16",
    "rehype-raw": "^6.1.1",
    "remark-gfm": "^3.0.1",
    "x2js": "^3.4.4",
    "xlsx": "^0.18.5"
  }
}<|MERGE_RESOLUTION|>--- conflicted
+++ resolved
@@ -39,19 +39,10 @@
     "source-map-explorer": "^2.5.3"
   },
   "dependencies": {
-<<<<<<< HEAD
-    "@emotion/react": "^11.10.6",
-    "@emotion/styled": "^11.10.6",
-    "@fontsource/material-icons": "^4.5.4",
-    "@fontsource/roboto": "^4.5.8",
-=======
-    "@date-io/date-fns": "^2.16.0",
     "@emotion/react": "^11.11.1",
     "@emotion/styled": "^11.11.0",
     "@fontsource/material-icons": "^5.0.3",
-    "@fontsource/open-sans": "^5.0.3",
     "@fontsource/roboto": "^5.0.3",
->>>>>>> f8ada1fd
     "@jonkoops/matomo-tracker": "^0.7.0",
     "@mui/icons-material": "^5.11.16",
     "@mui/lab": "^5.0.0-alpha.134",
