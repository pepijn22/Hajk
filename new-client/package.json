{
  "name": "hajk-client",
  "version": "3.5.0",
  "homepage": ".",
  "private": true,
  "scripts": {
    "start": "react-scripts start",
    "build": "react-scripts build",
    "test": "react-scripts test",
    "eject": "react-scripts eject"
  },
  "eslintConfig": {
    "extends": [
      "react-app",
      "react-app/jest"
    ]
  },
  "browserslist": {
    "production": [
      ">0.5% in SE",
      "last 2 versions",
      "Firefox ESR",
      "not dead",
      "ie 11",
      "last 100 edge versions"
    ],
    "development": [
      "last 1 chrome version",
      "last 1 firefox version",
      "last 1 safari version",
      "ie 11",
      "last 100 edge versions"
    ]
  },
  "husky": {
    "hooks": {
      "pre-commit": "pretty-quick --staged"
    }
  },
  "dependencies": {
    "@material-ui/core": "^4.11.3",
    "@material-ui/icons": "^4.11.2",
    "@material-ui/lab": "^4.0.0-alpha.57",
    "@nieuwlandgeo/sldreader": "^0.2.8",
    "@testing-library/jest-dom": "^5.11.9",
    "@testing-library/react": "^11.2.5",
    "@testing-library/user-event": "^12.7.1",
    "abortcontroller-polyfill": "^1.7.1",
    "allsettled-polyfill": "^1.0.4",
    "clsx": "^1.1.1",
    "detect-browser": "^5.2.0",
    "element-scroll-polyfill": "^1.0.1",
    "elm-pep": "^1.0.6",
    "eslint-config-prettier": "^7.2.0",
    "eslint-plugin-prettier": "^3.3.1",
    "file-saver": "^2.0.5",
    "html-react-parser": "^0.14.3",
    "html2canvas": "^1.0.0-rc.7",
    "html2json": "^1.0.2",
    "husky": "^5.0.9",
    "intro.js": "^3.3.1",
    "intro.js-react": "^0.3.0",
    "jspdf": "^1.5.3",
    "jsts": "^2.6.1",
    "load-google-maps-api": "^2.0.2",
    "marked": "^2.0.0",
    "notistack": "^0.9.17",
    "ol": "^6.5.0",
    "pdfjs-dist": "^2.5.207",
    "prettier": "^2.2.1",
    "pretty-quick": "^3.1.0",
    "proj4": "^2.7.0",
    "react": "^17.0.1",
    "react-app-polyfill": "^2.0.0",
    "react-color": "^2.19.3",
    "react-dom": "^17.0.1",
    "react-event-observer": "^0.5.11",
<<<<<<< HEAD
    "react-horizontal-scrolling-menu": "^0.7.7",
    "react-markdown": "^5.0.3",
    "react-rnd": "^10.2.4",
    "recharts": "^1.8.5",
    "remark-gfm": "^1.0.0",
=======
    "react-horizontal-scrolling-menu": "^0.7.9",
    "react-html-parser": "^2.0.2",
    "react-rnd": "^10.2.4",
    "react-scripts": "4.0.2",
    "recharts": "^2.0.7",
    "web-vitals": "^1.1.0",
>>>>>>> 27293829
    "x2js": "^3.4.0",
    "xlsx": "^0.16.9"
  }
}<|MERGE_RESOLUTION|>--- conflicted
+++ resolved
@@ -75,20 +75,12 @@
     "react-color": "^2.19.3",
     "react-dom": "^17.0.1",
     "react-event-observer": "^0.5.11",
-<<<<<<< HEAD
-    "react-horizontal-scrolling-menu": "^0.7.7",
-    "react-markdown": "^5.0.3",
-    "react-rnd": "^10.2.4",
-    "recharts": "^1.8.5",
-    "remark-gfm": "^1.0.0",
-=======
     "react-horizontal-scrolling-menu": "^0.7.9",
     "react-html-parser": "^2.0.2",
     "react-rnd": "^10.2.4",
     "react-scripts": "4.0.2",
     "recharts": "^2.0.7",
     "web-vitals": "^1.1.0",
->>>>>>> 27293829
     "x2js": "^3.4.0",
     "xlsx": "^0.16.9"
   }
