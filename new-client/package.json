--- conflicted
+++ resolved
@@ -78,12 +78,8 @@
     "react-markdown": "^8.0.4",
     "react-number-format": "^4.9.4",
     "react-rnd": "^10.3.7",
-<<<<<<< HEAD
     "react-scroll": "^1.8.7",
     "react-smooth-dnd": "^0.11.1",
-=======
-    "react-scroll": "^1.8.8",
->>>>>>> 274ed877
     "react-virtualized": "^9.22.3",
     "recharts": "^2.1.16",
     "rehype-raw": "^6.1.1",
