{
  "name": "hajk-client",
<<<<<<< HEAD
  "version": "3.7.0-rc.1",
=======
  "version": "3.7.0",
>>>>>>> beba93ae
  "description": "Hajk Client UI",
  "homepage": ".",
  "repository": {
    "type": "git",
    "url": "https://github.com/hajkmap/Hajk.git"
  },
  "license": "MIT",
  "scripts": {
    "start": "react-scripts start",
    "build": "react-scripts build",
    "test": "react-scripts test",
    "eject": "react-scripts eject",
    "prestart": "node prebuild.js",
    "prebuild": "node prebuild.js"
  },
  "eslintConfig": {
    "extends": [
      "react-app",
      "react-app/jest"
    ]
  },
  "browserslist": {
    "production": [
      ">0.5% in SE",
      "last 2 versions",
      "Firefox ESR",
      "not dead",
      "ie 11",
      "last 100 edge versions"
    ],
    "development": [
      "last 1 chrome version",
      "last 1 firefox version",
      "last 1 safari version",
      "ie 11",
      "last 100 edge versions"
    ]
  },
  "dependencies": {
    "@date-io/date-fns": "^1.3.13",
    "@fontsource/roboto": "^4.4.5",
    "@material-ui/core": "^4.11.4",
    "@material-ui/icons": "^4.11.2",
    "@material-ui/lab": "^4.0.0-alpha.58",
    "@material-ui/pickers": "^3.2.8",
    "@nieuwlandgeo/sldreader": "^0.2.12",
    "@testing-library/jest-dom": "^5.14.1",
    "@testing-library/react": "^11.2.7",
    "@testing-library/user-event": "^13.1.9",
    "abortcontroller-polyfill": "^1.7.3",
    "allsettled-polyfill": "^1.0.4",
    "clsx": "^1.1.1",
    "date-fns": "^2.22.1",
    "detect-browser": "^5.2.0",
    "elm-pep": "^1.0.6",
    "eslint-config-prettier": "^8.3.0",
    "eslint-plugin-prettier": "^3.4.0",
    "file-saver": "^2.0.5",
    "html2json": "^1.0.2",
    "intro.js": "^3.4.0",
    "intro.js-react": "^0.3.0",
    "jspdf": "^2.3.1",
    "jsts": "^2.7.1",
    "load-google-maps-api": "^2.0.2",
    "notistack": "^1.0.9",
    "ol": "^6.5.0",
    "pdfjs-dist": "^2.8.335",
    "prettier": "^2.3.2",
    "proj4": "^2.7.4",
    "react": "^17.0.2",
    "react-app-polyfill": "^2.0.0",
    "react-color": "^2.19.3",
    "react-dom": "^17.0.2",
    "react-event-observer": "^0.5.11",
    "react-horizontal-scrolling-menu": "^0.7.10",
    "react-markdown": "^6.0.2",
    "react-number-format": "^4.6.4",
    "react-rnd": "^10.3.4",
    "react-scripts": "4.0.3",
    "react-scroll": "^1.8.2",
    "react-virtualized": "^9.22.3",
    "recharts": "^2.0.10",
    "rehype-raw": "^5.1.0",
    "remark-gfm": "^1.0.0",
    "web-vitals": "^2.0.1",
    "x2js": "^3.4.1",
    "xlsx": "^0.17.0"
  }
}<|MERGE_RESOLUTION|>--- conflicted
+++ resolved
@@ -1,10 +1,6 @@
 {
   "name": "hajk-client",
-<<<<<<< HEAD
-  "version": "3.7.0-rc.1",
-=======
   "version": "3.7.0",
->>>>>>> beba93ae
   "description": "Hajk Client UI",
   "homepage": ".",
   "repository": {
