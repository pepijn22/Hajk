--- conflicted
+++ resolved
@@ -22,13 +22,9 @@
     "prettier": "^1.19.1",
     "pretty-quick": "^2.0.1",
     "react-scripts": "3.2.0",
-<<<<<<< HEAD
     "react-virtualized": "^9.21.2",
     "react-virtualized-auto-sizer": "^1.0.2",
-    "typescript": "^3.7.3"
-=======
     "typescript": "^3.7.4"
->>>>>>> ae9ce762
   },
   "browserslist": [
     ">1% in SE",
@@ -42,17 +38,11 @@
     }
   },
   "dependencies": {
-<<<<<<< HEAD
     "@date-io/date-fns": "^1.3.13",
-    "@material-ui/core": "^4.7.1",
-    "@material-ui/icons": "^4.5.1",
-    "@material-ui/lab": "^4.0.0-alpha.34",
-    "@material-ui/pickers": "^3.2.8",
-=======
     "@material-ui/core": "^4.8.3",
     "@material-ui/icons": "^4.5.1",
     "@material-ui/lab": "^4.0.0-alpha.39",
->>>>>>> ae9ce762
+    "@material-ui/pickers": "^3.2.8",
     "abortcontroller-polyfill": "^1.4.0",
     "clsx": "^1.0.4",
     "date-fns": "^2.0.0-beta.5",
@@ -71,12 +61,8 @@
     "react-dom": "^16.12.0",
     "react-event-observer": "^0.5.11",
     "react-horizontal-scrolling-menu": "^0.7.4",
-<<<<<<< HEAD
-    "react-rnd": "^10.1.1",
+    "react-rnd": "^10.1.3",
     "react-window": "^1.8.5",
-=======
-    "react-rnd": "^10.1.3",
->>>>>>> ae9ce762
     "recharts": "^1.8.5",
     "x2js": "^3.4.0"
   }
