html,
body {
  margin: 0;
  padding: 0;
  overflow: hidden;
}

html {
  position: fixed;
  height: 100%;
}

body {
  font-family: "Roboto", sans-serif;
  width: 100vw;
  height: 100vh;
  overflow-y: scroll;
  overflow-x: hidden;
  -webkit-overflow-scrolling: touch;
  /* prevent pinch-zoom on Android */
  touch-action: pan-y;
}

#map {
  /* restore pinch-zoom for map */
  touch-action: auto;
}

.app-start {
  font-family: Helvetica, Arial, sans-serif;
  position: absolute;
  top: 0;
  bottom: 0;
  left: 0;
  right: 0;
  display: flex;
  flex-direction: column;
  color: black !important;
  line-height: 1.4 !important;
  font-weight: 300 !important;
  font-size: 2rem !important;
  justify-content: center;
  align-items: center;
  background: rgb(63, 63, 63);
  color: white !important;
  fill: white;
}

.sr-only {
  /*Same style attributes as MaterialUI SrOnly*/
  width: 1px;
  height: 1px;
  overflow: hidden;
  position: absolute;
}

.compass {
  animation: compass 1.2s cubic-bezier(0.51, 0.41, 0.17, 1.1) infinite;
  height: 80px;
}

@keyframes compass {
  0% {
    transform: rotate(0deg);
  }
  100% {
    transform: rotate(360deg);
  }
}

.app-name {
  font-size: 5rem;
  font-variant-caps: all-small-caps;
  font-style: italic;
}

.app-version {
  font-size: 0.8rem;
  line-height: 5rem;
}

/* Used only for displaying error if nothing loaded (and we don't have any MUI yet) */
.start-error {
  color: red;
  background: rgb(255, 200, 200);
  border: 1px solid red;
  border-radius: 5px;
  padding: 15px;
  margin: 0 auto;
  width: 50%;
  text-align: center;
  margin-top: 5%;
}

.introjs-tooltip {
  min-width: 280px !important;
}

<<<<<<< HEAD
/* Z-index override for draggable listitem in layerswitcher */
.smooth-dnd-ghost.vertical.smooth-dnd-draggable-wrapper {
  z-index: 99999 !important;
=======
.material-icons {
  font-family: "Material Icons";
  font-weight: normal;
  font-style: normal;
  font-size: 24px; /* Preferred icon size */
  display: inline-block;
  line-height: 1;
  text-transform: none;
  letter-spacing: normal;
  word-wrap: normal;
  white-space: nowrap;
  direction: ltr;

  /* Support for all WebKit browsers. */
  -webkit-font-smoothing: antialiased;
  /* Support for Safari and Chrome. */
  text-rendering: optimizeLegibility;

  /* Support for Firefox. */
  -moz-osx-font-smoothing: grayscale;

  /* Support for IE. */
  font-feature-settings: "liga";
>>>>>>> 1814a2b0
}<|MERGE_RESOLUTION|>--- conflicted
+++ resolved
@@ -96,11 +96,10 @@
   min-width: 280px !important;
 }
 
-<<<<<<< HEAD
 /* Z-index override for draggable listitem in layerswitcher */
 .smooth-dnd-ghost.vertical.smooth-dnd-draggable-wrapper {
   z-index: 99999 !important;
-=======
+}
 .material-icons {
   font-family: "Material Icons";
   font-weight: normal;
@@ -124,5 +123,4 @@
 
   /* Support for IE. */
   font-feature-settings: "liga";
->>>>>>> 1814a2b0
 }