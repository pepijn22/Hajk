{
<<<<<<< HEAD
  "appName": "Hajk",
  "version": "3.13.0",
=======
>>>>>>> 4e257cdc
  "mapserviceBase": "/api/v1",
  "experimentalNewApi": true,
  "proxy": "",
  "searchProxy": "",
  "defaultMap": "map_1",
  "showExperimentalLanguageSwitcher": false,
  "lang": "en",
  "noLayerSwitcherMessage": "This map has no layer switcher, which indicates that you are not allowed to use this map!",
  "networkErrorMessage": "Nätverksfel. Försök att ladda om sidan genom att trycka på F5.",
  "parseErrorMessage": "Konfigurationsfel. Försök att ladda om sidan genom att trycka på F5.",
  "announcements": [
    {
      "id": 1,
      "active": true,
<<<<<<< HEAD
      "text": "This demo message from Hajk will show only once.",
      "showOnlyOnce": true,
      "maps": [
        "map_1"
=======
      "text": "Hi, this is **Hajk**! 😃 \n\nWe hope you enjoy it. 🚀💯",
      "showOnlyOnce": false,
      "maps": [
        "map_1",
        "simpleMapConfig"
>>>>>>> 4e257cdc
      ],
      "timeout": 5000,
      "startTime": "2020-06-29",
      "stopTime": "2099-12-31",
<<<<<<< HEAD
      "type": "info",
      "browsers": "all"
    },
    {
      "id": 2,
      "active": true,
      "text": "Your browser is not supported anymore. Please update to a modern browser.",
      "showOnlyOnce": false,
      "type": "warning",
      "browsers": [
        "ie"
      ]
=======
      "type": "info"
>>>>>>> 4e257cdc
    }
  ]
}<|MERGE_RESOLUTION|>--- conflicted
+++ resolved
@@ -1,9 +1,4 @@
 {
-<<<<<<< HEAD
-  "appName": "Hajk",
-  "version": "3.13.0",
-=======
->>>>>>> 4e257cdc
   "mapserviceBase": "/api/v1",
   "experimentalNewApi": true,
   "proxy": "",
@@ -18,38 +13,16 @@
     {
       "id": 1,
       "active": true,
-<<<<<<< HEAD
-      "text": "This demo message from Hajk will show only once.",
-      "showOnlyOnce": true,
-      "maps": [
-        "map_1"
-=======
       "text": "Hi, this is **Hajk**! 😃 \n\nWe hope you enjoy it. 🚀💯",
       "showOnlyOnce": false,
       "maps": [
         "map_1",
         "simpleMapConfig"
->>>>>>> 4e257cdc
       ],
       "timeout": 5000,
       "startTime": "2020-06-29",
       "stopTime": "2099-12-31",
-<<<<<<< HEAD
-      "type": "info",
-      "browsers": "all"
-    },
-    {
-      "id": 2,
-      "active": true,
-      "text": "Your browser is not supported anymore. Please update to a modern browser.",
-      "showOnlyOnce": false,
-      "type": "warning",
-      "browsers": [
-        "ie"
-      ]
-=======
       "type": "info"
->>>>>>> 4e257cdc
     }
   ]
 }