{
  "version": "3.13.0-dev",
  "projections": [
    {
      "code": "EPSG:3006",
      "definition": "+proj=utm +zone=33 +ellps=GRS80 +towgs84=0,0,0,0,0,0,0 +units=m +no_defs",
      "extent": [181896.33, 6101648.07, 864416.0, 7689478.3],
      "units": null
    },
    {
      "code": "http://www.opengis.net/gml/srs/epsg.xml#3006",
      "definition": "+proj=utm +zone=33 +ellps=GRS80 +towgs84=0,0,0,0,0,0,0 +units=m +no_defs",
      "extent": [181896.33, 6101648.07, 864416.0, 7689478.3],
      "units": null
    },
    {
      "code": "EPSG:3007",
      "definition": "+proj=tmerc +lat_0=0 +lon_0=12 +k=1 +x_0=150000 +y_0=0 +ellps=GRS80 +towgs84=0,0,0,0,0,0,0 +units=m +no_defs",
      "extent": [60436.5084, 6192389.565, 217643.4713, 6682784.4276],
      "units": null
    },
    {
      "code": "http://www.opengis.net/gml/srs/epsg.xml#3007",
      "definition": "+proj=tmerc +lat_0=0 +lon_0=12 +k=1 +x_0=150000 +y_0=0 +ellps=GRS80 +towgs84=0,0,0,0,0,0,0 +units=m +no_defs",
      "extent": [60436.5084, 6192389.565, 217643.4713, 6682784.4276],
      "units": null
    },
    {
      "code": "EPSG:3008",
      "definition": "+proj=tmerc +lat_0=0 +lon_0=13.5 +k=1 +x_0=150000 +y_0=0 +ellps=GRS80 +towgs84=0,0,0,0,0,0,0 +units=m +no_defs ",
      "extent": [60857.4994, 6120098.8505, 223225.0217, 6906693.7888],
      "units": null
    },
    {
      "code": "http://www.opengis.net/gml/srs/epsg.xml#3008",
      "definition": "+proj=tmerc +lat_0=0 +lon_0=13.5 +k=1 +x_0=150000 +y_0=0 +ellps=GRS80 +towgs84=0,0,0,0,0,0,0 +units=m +no_defs ",
      "extent": [60857.4994, 6120098.8505, 223225.0217, 6906693.7888],
      "units": null
    },
    {
      "code": "EPSG:3009",
      "definition": "+proj=tmerc +lat_0=0 +lon_0=15 +k=1 +x_0=150000 +y_0=0 +ellps=GRS80 +towgs84=0,0,0,0,0,0,0 +units=m +no_defs",
      "extent": [56294.0365, 6203542.5282, 218719.0581, 6835499.2391],
      "units": null
    },
    {
      "code": "http://www.opengis.net/gml/srs/epsg.xml#3009",
      "definition": "+proj=tmerc +lat_0=0 +lon_0=15 +k=1 +x_0=150000 +y_0=0 +ellps=GRS80 +towgs84=0,0,0,0,0,0,0 +units=m +no_defs",
      "extent": [56294.0365, 6203542.5282, 218719.0581, 6835499.2391],
      "units": null
    },
    {
      "code": "EPSG:3010",
      "definition": "+proj=tmerc +lat_0=0 +lon_0=16.5 +k=1 +x_0=150000 +y_0=0 +ellps=GRS80 +towgs84=0,0,0,0,0,0,0 +units=m +no_defs",
      "extent": [97213.6352, 6228930.1419, 225141.8681, 6916524.0785],
      "units": null
    },
    {
      "code": "http://www.opengis.net/gml/srs/epsg.xml#3010",
      "definition": "+proj=tmerc +lat_0=0 +lon_0=16.5 +k=1 +x_0=150000 +y_0=0 +ellps=GRS80 +towgs84=0,0,0,0,0,0,0 +units=m +no_defs",
      "extent": [97213.6352, 6228930.1419, 225141.8681, 6916524.0785],
      "units": null
    },
    {
      "code": "EPSG:3011",
      "definition": "+proj=tmerc +lat_0=0 +lon_0=18 +k=1 +x_0=150000 +y_0=0 +ellps=GRS80 +towgs84=0,0,0,0,0,0,0 +units=m +no_defs",
      "extent": [96664.5565, 6509617.2232, 220146.6914, 6727103.5879],
      "units": null
    },
    {
      "code": "http://www.opengis.net/gml/srs/epsg.xml#3011",
      "definition": "+proj=tmerc +lat_0=0 +lon_0=18 +k=1 +x_0=150000 +y_0=0 +ellps=GRS80 +towgs84=0,0,0,0,0,0,0 +units=m +no_defs",
      "extent": [96664.5565, 6509617.2232, 220146.6914, 6727103.5879],
      "units": null
    },
    {
      "code": "EPSG:3012",
      "definition": "+proj=tmerc +lat_0=0 +lon_0=14.25 +k=1 +x_0=150000 +y_0=0 +ellps=GRS80 +towgs84=0,0,0,0,0,0,0 +units=m +no_defs",
      "extent": [30462.5263, 6829647.9842, 216416.1584, 7154168.0208],
      "units": null
    },
    {
      "code": "http://www.opengis.net/gml/srs/epsg.xml#3012",
      "definition": "+proj=tmerc +lat_0=0 +lon_0=14.25 +k=1 +x_0=150000 +y_0=0 +ellps=GRS80 +towgs84=0,0,0,0,0,0,0 +units=m +no_defs",
      "extent": [30462.5263, 6829647.9842, 216416.1584, 7154168.0208],
      "units": null
    },
    {
      "code": "EPSG:3013",
      "definition": "+proj=tmerc +lat_0=0 +lon_0=15.75 +k=1 +x_0=150000 +y_0=0 +ellps=GRS80 +towgs84=0,0,0,0,0,0,0 +units=m +no_defs ",
      "extent": [34056.6264, 6710433.2884, 218692.0214, 7224144.732],
      "units": null
    },
    {
      "code": "http://www.opengis.net/gml/srs/epsg.xml#3013",
      "definition": "+proj=tmerc +lat_0=0 +lon_0=15.75 +k=1 +x_0=150000 +y_0=0 +ellps=GRS80 +towgs84=0,0,0,0,0,0,0 +units=m +no_defs ",
      "extent": [34056.6264, 6710433.2884, 218692.0214, 7224144.732],
      "units": null
    },
    {
      "code": "EPSG:3014",
      "definition": "+proj=tmerc +lat_0=0 +lon_0=17.25 +k=1 +x_0=150000 +y_0=0 +ellps=GRS80 +towgs84=0,0,0,0,0,0,0 +units=m +no_defs",
      "extent": [-1420.28, 6888655.5779, 212669.1333, 7459585.3378],
      "units": null
    },
    {
      "code": "http://www.opengis.net/gml/srs/epsg.xml#3014",
      "definition": "+proj=tmerc +lat_0=0 +lon_0=17.25 +k=1 +x_0=150000 +y_0=0 +ellps=GRS80 +towgs84=0,0,0,0,0,0,0 +units=m +no_defs",
      "extent": [-1420.28, 6888655.5779, 212669.1333, 7459585.3378],
      "units": null
    },
    {
      "code": "EPSG:3015",
      "definition": "+proj=tmerc +lat_0=0 +lon_0=18.75 +k=1 +x_0=150000 +y_0=0 +ellps=GRS80 +towgs84=0,0,0,0,0,0,0 +units=m +no_defs",
      "extent": [58479.4774, 6304213.2147, 241520.5226, 7276832.4419],
      "units": null
    },
    {
      "code": "http://www.opengis.net/gml/srs/epsg.xml#3015",
      "definition": "+proj=tmerc +lat_0=0 +lon_0=18.75 +k=1 +x_0=150000 +y_0=0 +ellps=GRS80 +towgs84=0,0,0,0,0,0,0 +units=m +no_defs",
      "extent": [58479.4774, 6304213.2147, 241520.5226, 7276832.4419],
      "units": null
    },
    {
      "code": "EPSG:3016",
      "definition": "+proj=tmerc +lat_0=0 +lon_0=20.25 +k=1 +x_0=150000 +y_0=0 +ellps=GRS80 +towgs84=0,0,0,0,0,0,0 +units=m +no_defs",
      "extent": [-93218.3385, 7034909.8738, 261434.6246, 7676279.8691],
      "units": null
    },
    {
      "code": "http://www.opengis.net/gml/srs/epsg.xml#3016",
      "definition": "+proj=tmerc +lat_0=0 +lon_0=20.25 +k=1 +x_0=150000 +y_0=0 +ellps=GRS80 +towgs84=0,0,0,0,0,0,0 +units=m +no_defs",
      "extent": [-93218.3385, 7034909.8738, 261434.6246, 7676279.8691],
      "units": null
    },
    {
      "code": "EPSG:3017",
      "definition": "+proj=tmerc +lat_0=0 +lon_0=21.75 +k=1 +x_0=150000 +y_0=0 +ellps=GRS80 +towgs84=0,0,0,0,0,0,0 +units=m +no_defs",
      "extent": [67451.0699, 7211342.8483, 145349.5699, 7254837.254],
      "units": null
    },
    {
      "code": "http://www.opengis.net/gml/srs/epsg.xml#3017",
      "definition": "+proj=tmerc +lat_0=0 +lon_0=21.75 +k=1 +x_0=150000 +y_0=0 +ellps=GRS80 +towgs84=0,0,0,0,0,0,0 +units=m +no_defs",
      "extent": [67451.0699, 7211342.8483, 145349.5699, 7254837.254],
      "units": null
    },
    {
      "code": "EPSG:3018",
      "definition": "+proj=tmerc +lat_0=0 +lon_0=23.25 +k=1 +x_0=150000 +y_0=0 +ellps=GRS80 +towgs84=0,0,0,0,0,0,0 +units=m +no_defs",
      "extent": [38920.7048, 7267405.2323, 193050.246, 7597992.2419],
      "units": null
    },
    {
      "code": "http://www.opengis.net/gml/srs/epsg.xml#3018",
      "definition": "+proj=tmerc +lat_0=0 +lon_0=23.25 +k=1 +x_0=150000 +y_0=0 +ellps=GRS80 +towgs84=0,0,0,0,0,0,0 +units=m +no_defs",
      "extent": [38920.7048, 7267405.2323, 193050.246, 7597992.2419],
      "units": null
    },
    {
      "code": "EPSG:3021",
      "definition": "+proj=tmerc +lat_0=0 +lon_0=15.80827777777778 +k=1 +x_0=1500000 +y_0=0 +ellps=bessel +units=m +no_defs",
      "extent": [1392811.0743, 6208496.7665, 1570600.8906, 7546077.6984],
      "units": null
    },
    {
      "code": "http://www.opengis.net/gml/srs/epsg.xml#3021",
      "definition": "+proj=tmerc +lat_0=0 +lon_0=15.80827777777778 +k=1 +x_0=1500000 +y_0=0 +ellps=bessel +units=m +no_defs",
      "extent": [1392811.0743, 6208496.7665, 1570600.8906, 7546077.6984],
      "units": null
    }
  ],
  "tools": [
    {
      "type": "layerswitcher",
      "options": {
        "baselayers": [
          {
            "id": "1",
            "visibleAtStart": true,
            "drawOrder": 0,
            "visibleForGroups": null,
            "infobox": ""
          },
          {
            "id": "2",
            "visibleAtStart": false,
            "drawOrder": 0,
            "visibleForGroups": null,
            "infobox": ""
          },
          {
            "id": "3",
            "visibleAtStart": false,
            "drawOrder": 0,
            "visibleForGroups": null,
            "infobox": ""
          }
        ],
        "groups": [
          {
            "id": "8838c969-590c-8683-435c-1ecaca271096",
            "parent": "-1",
            "name": "Länstyrelsen",
            "toggled": true,
            "expanded": false,
            "layers": [
              {
                "id": "7",
                "visibleAtStart": false,
                "drawOrder": 3,
                "visibleForGroups": null,
                "infobox": ""
              },
              {
                "id": "8",
                "visibleAtStart": false,
                "drawOrder": 3,
                "visibleForGroups": null,
                "infobox": ""
              }
            ],
            "groups": []
          },
          {
            "id": "9938c969-590c-8683-435c-1ecaca271096",
            "parent": "-1",
            "name": "Övrigt",
            "toggled": true,
            "expanded": false,
            "layers": [
              {
                "id": "1352",
                "visibleAtStart": true,
                "drawOrder": 4,
                "visibleForGroups": null,
                "infobox": ""
              }
            ],
            "groups": []
          }
        ],
        "quickLayersPresets": [
          {
            "id": "ac122e3f-8720-4b66-a780-5bd6ca19c3de",
            "title": "Exempel",
            "author": "Hajk",
            "description": "Beskrivning",
            "keywords": ["Nyckelord"],
            "layers": [
              {
                "id": "1352",
                "visible": true,
                "subLayers": [],
                "opacity": 1.0,
                "drawOrder": 4
              },
              {
                "id": "1",
                "visible": true,
                "subLayers": [],
                "opacity": 1.0,
                "drawOrder": 0
              }
            ],
            "metadata": {
              "savedAt": "",
              "numberOfLayers": 2,
              "title": "Exempel",
              "description": "Beskrivning"
            }
          }
        ],
        "active": true,
        "visibleAtStart": false,
        "visibleAtStartMobile": false,
        "backgroundSwitcherBlack": true,
        "backgroundSwitcherWhite": true,
        "enableOSM": true,
        "showBreadcrumbs": true,
        "showDrawOrderView": true,
        "showFilter": true,
        "showQuickAccess": true,
        "enableSystemLayersSwitch": false,
        "lockDrawOrderBaselayer": true,
        "drawOrderViewInfoText": "Här kan du ändra ritordning på tända lager i kartan. Dra lagret upp eller ner i listan och släpp på önskad plats.",
        "enableQuickAccessTopics": true,
        "quickAccessTopicsInfoText": "Här kan du ladda färdiga teman till snabbåtkomst. Teman innehåller tända och släckta lager, samt bakgrund.",
        "enableUserQuickAccessFavorites": true,
        "userQuickAccessFavoritesInfoText": "Här kan du hantera och redigera dina sparade favoriter.",
        "enableTransparencySlider": true,
        "minMaxZoomAlertOnToggleOnly": false,
        "cqlFilterVisible": false,
        "target": "left",
        "position": "left",
        "width": "",
        "height": "",
        "title": "Lagerhanterare",
        "description": "Välj vad du vill visa i kartan.",
        "dropdownThemeMaps": true,
        "themeMapHeaderCaption": "Standardkartan",
        "instruction": "",
        "visibleForGroups": []
      },
      "index": 1
    },
    {
      "type": "infoclick",
      "options": {
        "target": "",
        "displayPopup": false,
        "markerImg": "/marker.png",
        "anchor": [0.5, 1],
        "imgSize": [32, 32],
        "popupOffsetY": 0,
        "visibleForGroups": []
      },
      "index": 2
    },
    {
      "type": "sketch",
      "options": {
        "target": "left",
        "position": "left",
        "visibleForGroups": []
      },
      "index": 3
    },
    {
      "type": "measure",
      "options": {
        "target": "control",
        "position": "right",
        "instruction": "",
        "icons": ""
      },
      "index": 4
    },
    {
      "type": "streetview",
      "options": {
        "target": "control",
        "position": "right",
        "apiKey": "AIzaSyCb-bvLmybNb4QSERR43eGlvvQyUrBAQG4",
        "instruction": "",
        "visibleForGroups": []
      },
      "index": 5
    },
    {
      "type": "anchor",
      "options": {
        "target": "left",
        "position": "left",
        "instruction": "",
        "visibleForGroups": []
      },
      "index": 7
    },
    {
      "type": "search",
      "options": {
        "layers": [
          {
            "id": "4",
            "visibleForGroups": []
          }
        ],
        "visibleForGroups": [],
        "maxResultsPerDataset": 100,
        "anchor": ["", ""],
        "scale": "",
        "markerImg": "",
        "delayBeforeAutoSearch": 300,
        "searchBarPlaceholder": "Sök i Hajk",
        "autocompleteWildcardAtStart": false,
        "enablePolygonSearch": true,
        "enableRadiusSearch": true,
        "enableSelectSearch": true,
        "enableExtentSearch": true,
        "enableResultsFiltering": true,
        "enableResultsSorting": true,
        "enableResultsSelectionClearing": true,
        "enableResultsDownloading": true,
        "enableFeaturePreview": true,
        "enableLabelOnHighlight": true,
        "enableSelectedFeaturesCollection": true,
        "showResultFeaturesInMap": true,
        "enableFeatureToggler": true,
        "drawFillColor": "rgba(255,255,255,0.07)",
        "drawStrokeColor": "rgba(74,74,74,0.5)",
        "displayFillColor": "rgba(74,144,226,0.15)",
        "displayStrokeColor": "rgba(74,144,226,0.4)",
        "selectionTextStroke": "rgba(255,255,255,1)",
        "selectionTextFill": "rgba(63,122,190,1)",
        "selectionFillColor": "rgba(74,144,226,0.7)",
        "selectionStrokeColor": "rgba(74,144,226,0.8)",
        "highlightTextStroke": "rgba(255,255,255,1)",
        "highlightTextFill": "rgba(214,143,28,1)",
        "highlightFillColor": "rgba(245,166,35,0.7)",
        "highlightStrokeColor": "rgba(245,166,35,0.8)"
      },
      "index": 11
    },
    {
      "type": "routing",
      "options": {
        "target": "toolbar",
        "apiKey": "AIzaSyCb-bvLmybNb4QSERR43eGlvvQyUrBAQG4",
        "instruction": "",
        "visibleForGroups": []
      },
      "index": 12
    },
    {
      "type": "location",
      "options": {
        "target": "control",
        "position": "right",
        "visibleForGroups": []
      },
      "index": 13
    },
    {
      "type": "preset",
      "options": {
        "presetList": [
          {
            "name": "Halmstad",
            "presetUrl": "?m=simpleMapConfig&x=368494.9197547268&y=6282312.7413127115&z=6.7339618545565125&l=1&f=%7B%7D&clean=false"
          },
          {
            "name": "Alingsås",
            "presetUrl": "?m=simpleMapConfig&x=354049.24452326825&y=6424217.248216377&z=7.903686478656474&l=1&f=%7B%7D&clean=false"
          },
          {
            "name": "Göteborg",
            "presetUrl": "?m=simpleMapConfig&x=315850.5321760868&y=6398503.693206446&z=6.502756678859521&l=1&f=%7B%7D&clean=false"
          },
          {
            "name": "Jönköping",
            "presetUrl": "?m=simpleMapConfig&x=450214.34373580024&y=6403315.750951234&z=6.7931556775514546&l=1&f=%7B%7D&clean=false"
          },
          {
            "name": "Karlstad",
            "presetUrl": "?m=simpleMapConfig&x=416370.6129169631&y=6583095.470395488&z=6.221222447365537&l=1&f=%7B%7D&clean=false"
          },
          {
            "name": "Stockholm",
            "presetUrl": "?m=simpleMapConfig&x=671675.4989296548&y=6570377.474044046&z=4.9236065968776375&l=1&f=%7B%7D&clean=false"
          },
          {
            "name": "Umeå",
            "presetUrl": "?m=simpleMapConfig&x=758454.9972847599&y=7084504.860998487&z=6.739288215480473&l=1&f=%7B%7D&clean=false"
          },
          {
            "name": "Varberg",
            "presetUrl": "?m=simpleMapConfig&x=337544.0333333551&y=6331254.569479619&z=6.502756678859521&ss=ss&f=%7B%7D&clean=false"
          }
        ],
        "visibleForGroups": []
      },
      "index": 14
    },
    {
      "type": "coordinates",
      "options": {
        "target": "control",
        "position": "right",
        "instruction": "",
        "transformations": [
          {
            "code": "EPSG:3006",
            "default": true,
            "hint": "Sweref99 TM",
            "title": "Sweref99 TM",
            "xtitle": "E",
            "ytitle": "N",
            "inverseAxis": false
          }
        ],
        "visibleForGroups": []
      },
      "index": 15
    },
    {
      "type": "bookmarks",
      "options": {
        "target": "toolbar",
        "instruction": "",
        "visibleForGroups": []
      },
      "index": 16
    },
    {
      "type": "buffer",
      "options": {
        "target": "toolbar",
        "instruction": "",
        "varbergVer": false,
        "geoserverUrl": "",
        "notFeatureLayers": [],
        "visibleForGroups": []
      },
      "index": 17
    },
    {
      "type": "print",
      "options": {
        "target": "left",
        "position": "left",
        "scales": "200, 400, 1000, 2000, 5000, 10000, 25000, 50000, 100000, 200000, 400000, 800000, 1000000, 5000000, 10000000",
        "logo": "/logoLight.png",
        "northArrow": "/north_arrow.png",
        "copyright": "© Hajkmap",
        "disclaimer": "Observera att gränserna i kartan inte har någon rättsverkan.",
        "mapTextColor": "#000000",
        "includeNorthArrow": true,
        "northArrowPlacement": "topLeft",
        "includeScaleBar": true,
        "scaleBarPlacement": "bottomLeft",
        "includeLogo": true,
        "logoPlacement": "topRight",
        "date": "Utskriftsdatum: {date}",
        "instruction": "",
        "visibleAtStart": false,
        "visibleForGroups": []
      },
      "index": 2
    },
    {
      "type": "infodialog",
      "options": [
        {
          "target": "control",
          "name": "help",
          "icon": "helpcenter",
          "headerText": "Example: InfoDialog with complex MarkDown",
          "text": "# H1\n## H2\n### H3\n#### H4\n##### H5\n###### H6\n\nAlternatively, for H1 and H2, an underline-ish style:\n\nAlt-H1\n======\n\nAlt-H2\n------\n\nEmphasis, aka italics, with *asterisks* or _underscores_.\n\nStrong emphasis, aka bold, with **asterisks** or __underscores__.\n\nCombined emphasis with **asterisks and _underscores_**.\n\nStrikethrough uses two tildes. ~~Scratch this.~~\n\n# Lists\n\n1. First ordered list item\n2. Another item\n  * Unordered sub-list.\n1. Actual numbers don't matter, just that it's a number\n  1. Ordered sub-list\n4. And another item.\n\n    You can have properly indented paragraphs within list items. Notice the blank line above, and the leading spaces (at least one, but we'll use three here to also align the raw Markdown).\n\n    To have a line break without a paragraph, you will need to use two trailing spaces.\n    Note that this line is separate, but within the same paragraph.\n    (This is contrary to the typical GFM line break behaviour, where trailing spaces are not required.)\n\n* Unordered list can use asterisks\n- Or minuses\n+ Or pluses\n\n# Links\n[I'm an inline-style link](https://www.google.com)\n\n[I'm an inline-style link with title](https://www.google.com \"Google's Homepage\")\n\n[I'm a reference-style link][Arbitrary case-insensitive reference text]\n\n[I'm a relative reference to a repository file](../blob/master/LICENSE)\n\n[You can use numbers for reference-style link definitions][1]\n\nOr leave it empty and use the [link text itself].\n\nURLs and URLs in angle brackets will automatically get turned into links.\nhttp://www.example.com or <http://www.example.com> and sometimes\nexample.com (but not on Github, for example).\n\nSome text to show that the reference links can follow later.\n\n[arbitrary case-insensitive reference text]: https://www.mozilla.org\n[1]: http://slashdot.org\n[link text itself]: http://www.reddit.com\n\n# Images\nHere's our logo (hover to see the title text):\n\nInline-style:\n![alt text](https://github.com/adam-p/markdown-here/raw/master/src/common/images/icon48.png \"Logo Title Text 1\")\n\nReference-style:\n![alt text][logo]\n\n[logo]: https://github.com/adam-p/markdown-here/raw/master/src/common/images/icon48.png \"Logo Title Text 2\"\n\n# Code\nInline `code` has `back-ticks around` it.\n\nYou can have blocks of code too, just use ``` and ``` on new lines.\n\n\n# Tables\nColons can be used to align columns.\n\n| Tables        | Are           | Cool  |\n| ------------- |:-------------:| -----:|\n| col 3 is      | right-aligned | $1600 |\n| col 2 is      | centered      |   $12 |\n| zebra stripes | are neat      |    $1 |\n\nThere must be at least 3 dashes separating each header cell.\nThe outer pipes (|) are optional, and you don't need to make the\nraw Markdown line up prettily. You can also use inline Markdown.\n\nMarkdown | Less | Pretty\n--- | --- | ---\n*Still* | `renders` | **nicely**\n1 | 2 | 3\n\n# Quotes\n> Blockquotes are very handy in email to emulate reply text.\n> This line is part of the same quote.\n\nQuote break.\n\n> This is a very long line that will still be quoted properly when it wraps. Oh boy let's keep writing to make sure this is long enough to actually wrap for everyone. Oh, you can *put* **Markdown** into a blockquote.\n\n# Breakes\nThree or more...\n\n---\n\nHyphens\n\n***\n\nAsterisks\n\n___\n\nUnderscores",
          "allowDangerousHtml": false,
          "useLegacyNonMarkdownRenderer": false,
          "buttonText": "Stäng",
          "title": "Visa hjälp",
          "visibleAtStart": false,
          "showOnlyOnce": true,
          "visibleForGroups": []
        },
        {
          "target": "left",
          "name": "announcements",
          "headerText": "Nyheter i Hajk",
          "icon": "announcement",
          "text": "_[120 commits](https://github.com/hajkmap/Hajk/compare/v3.6.0...v3.7.0) since 3.6, here's Hajk 3.7! This release was brought to you by @Hallbergs  and @jacobwod . Please see the list of commits for all contributors._\n\n# Changelog\n\n## Major new features\n- Client: New plugin (Timeslider), allows for users to see how data changes over time (https://github.com/hajkmap/Hajk/wiki/Tidslinje)\n- Client: New plugin (VTsearch), allows for timetables searches (https://github.com/hajkmap/Hajk/wiki/Västtrafik)\n- Backend: Add a generic proxy to the backend (#824). This replaces the .NET proxy as it allows Hajk backend to proxy any service (exposed on any port), via a path on Hajk's API. Example usage includes solving CORS problems or proxying requests to underlying services running on different port (e.g. QGIS Server). \n- Client: **WMS layers** can be used as **search sources**, only minimal configuration is required to enabled search functionality for WMS (where a corresponding WFS service exists), (22d648e)\n- Client: Add support for WFS-T, including editing, from QGIS Server (#825)\n\n## New features\n- Search results labels in map can be turned off on a per-user basis, setting is stored locally in user's browser (#773)\n- WFS-T layers can be restricted to certain AD groups (#762)\n- **Min/max zoom** restrictions on layers are now visualized in client so that user knows that the layer is on, but outside current zoom (#788)\n- **New print** solution for the **DocumentHandler** plugin (#796)\n- Add support for **`dynamic` Window height** in Admin (#787)\n- Automatically **turn visibility on** for WMS search layers that got clicked (#816)\n- **More filters** in the feature-info dialog (#820)\n- Add **search phrase to Anchor link** (#830)\n- Updated the project's license to MIT to reflect recent policy change (799bcb5970f7e4b0febbd9ce4b48c96b3949605d)\n\n\n## Bug fixes\n- FeatureInfo: upgrade to ReactMarkdown 6.0 (#761)\n- Better infoclick (FeatureInfo) behavior (#771)\n- Unicode characters allowed in infoclick defintion placeholders (64bf6fa) \n- Breadcrumbs respect the chosen theme (light/dark) (#802)\n- Host Google Fonts locally (#809)\n- Map template updated to include all coordinate systems (RC1 only included EPSG:3006)\n- Minor bugfixes: #807, #812, #817, #822, #826, #831, #832, #836, #838, #839, #851, #852. \n\n---\n\n# Downloads\nThere are multiple ways to get the latest Hajk up and running. For the first time ever, we even provide a Docker container!\n\n## Pre-compiled releases\nThis time we have **three different** version of the pre-compiled solution (scroll down for download links):\n1. [Hajk 3.7.0 NodeJS edition](https://github.com/hajkmap/Hajk/releases/download/v3.7.0/hajk-v3.7.0-nodejs.zip)\n1. [Hajk 3.7.0 Simple edition](https://github.com/hajkmap/Hajk/releases/download/v3.7.0/hajk-v3.7.0-simple.zip)\n1. [Hajk 3.7.0 .NET edition](https://github.com/hajkmap/Hajk/releases/download/v3.7.0/hajk-v3.7.0-dotnet.zip)\n\n## Docker container\nThe container is available on Docker Hub: https://hub.docker.com/r/hallbergs/hajk\n\n# Installation\nRefer to our recently updated [installation guide](https://github.com/hajkmap/Hajk/wiki/Installation-guide-%28for-pre-packaged-releases%29).\n",
          "allowDangerousHtml": true,
          "useLegacyNonMarkdownRenderer": false,
          "buttonText": "Ok, uppfattat!",
          "title": "Visa nyheter",
          "visibleAtStart": true,
          "showOnlyOnce": true,
          "visibleForGroups": []
        }
      ],
      "index": 3
    }
  ],
  "map": {
    "target": "map",
    "center": [576357, 6386049],
    "title": "Hajk 3",
    "projection": "EPSG:3006",
    "zoom": 1,
    "maxZoom": 8,
    "minZoom": 0,
<<<<<<< HEAD
    "resolutions": [2048.0, 1024.0, 512.0, 256.0, 128.0, 64.0, 32.0, 16.0, 8.0],
    "extraPrintResolutions": [],
    "origin": [0.0, 0.0],
=======
    "resolutions": [2048, 1024, 512, 256, 128, 64, 32, 16, 8],
    "extraPrintResolutions": [],
    "origin": [0, 0],
>>>>>>> b3f4b0dd
    "extent": [-1200000.0, 4700000.0, 2600000.0, 8500000.0],
    "constrainOnlyCenter": false,
    "constrainResolution": false,
    "constrainResolutionMobile": false,
    "enableDownloadLink": false,
    "enableAppStateInHash": false,
    "logo": "logoLight.png",
    "logoLight": "logoLight.png",
    "logoDark": "logoDark.png",
    "geoserverLegendOptions": "",
    "mapselector": false,
    "mapcleaner": false,
    "mapresetter": false,
    "drawerVisible": false,
    "drawerVisibleMobile": false,
    "drawerPermanent": false,
    "drawerStatic": false,
    "activeDrawerOnStart": "plugins",
    "colors": {
      "primaryColor": "#333333",
      "secondaryColor": "#ffa000",
      "preferredColorScheme": "user"
    },
    "defaultCookieNoticeMessage": "Vi använder cookies för att följa upp användandet och ge en bra upplevelse av kartan. Du kan blockera cookies i webbläsaren men då visas detta meddelande igen.",
    "defaultCookieNoticeUrl": "https://pts.se/sv/bransch/regler/lagar/lag-om-elektronisk-kommunikation/kakor-cookies/",
    "crossOrigin": "anonymous",
    "showCookieNotice": false,
    "cookieUse3dPart": false,
    "showThemeToggler": true,
    "showUserAvatar": false,
    "introductionEnabled": true,
    "introductionShowControlButton": true,
    "introductionSteps": [],
    "altShiftDragRotate": false,
    "onFocusOnly": false,
    "doubleClickZoom": false,
    "keyboard": false,
    "mouseWheelZoom": true,
    "shiftDragZoom": false,
    "dragPan": true,
    "pinchRotate": false,
    "pinchZoom": false,
    "zoomDelta": false,
    "zoomDuration": null,
    "linkInDrawer": null,
    "showRecentlyUsedPlugins": false
  },
  "analytics": null
}<|MERGE_RESOLUTION|>--- conflicted
+++ resolved
@@ -180,21 +180,21 @@
             "visibleAtStart": true,
             "drawOrder": 0,
             "visibleForGroups": null,
-            "infobox": ""
+            "infobox": null
           },
           {
             "id": "2",
             "visibleAtStart": false,
             "drawOrder": 0,
             "visibleForGroups": null,
-            "infobox": ""
+            "infobox": null
           },
           {
             "id": "3",
             "visibleAtStart": false,
             "drawOrder": 0,
             "visibleForGroups": null,
-            "infobox": ""
+            "infobox": null
           }
         ],
         "groups": [
@@ -210,17 +210,16 @@
                 "visibleAtStart": false,
                 "drawOrder": 3,
                 "visibleForGroups": null,
-                "infobox": ""
+                "infobox": null
               },
               {
                 "id": "8",
                 "visibleAtStart": false,
                 "drawOrder": 3,
                 "visibleForGroups": null,
-                "infobox": ""
+                "infobox": null
               }
-            ],
-            "groups": []
+            ]
           },
           {
             "id": "9938c969-590c-8683-435c-1ecaca271096",
@@ -234,41 +233,9 @@
                 "visibleAtStart": true,
                 "drawOrder": 4,
                 "visibleForGroups": null,
-                "infobox": ""
+                "infobox": null
               }
-            ],
-            "groups": []
-          }
-        ],
-        "quickLayersPresets": [
-          {
-            "id": "ac122e3f-8720-4b66-a780-5bd6ca19c3de",
-            "title": "Exempel",
-            "author": "Hajk",
-            "description": "Beskrivning",
-            "keywords": ["Nyckelord"],
-            "layers": [
-              {
-                "id": "1352",
-                "visible": true,
-                "subLayers": [],
-                "opacity": 1.0,
-                "drawOrder": 4
-              },
-              {
-                "id": "1",
-                "visible": true,
-                "subLayers": [],
-                "opacity": 1.0,
-                "drawOrder": 0
-              }
-            ],
-            "metadata": {
-              "savedAt": "",
-              "numberOfLayers": 2,
-              "title": "Exempel",
-              "description": "Beskrivning"
-            }
+            ]
           }
         ],
         "active": true,
@@ -278,25 +245,13 @@
         "backgroundSwitcherWhite": true,
         "enableOSM": true,
         "showBreadcrumbs": true,
-        "showDrawOrderView": true,
-        "showFilter": true,
-        "showQuickAccess": true,
-        "enableSystemLayersSwitch": false,
-        "lockDrawOrderBaselayer": true,
-        "drawOrderViewInfoText": "Här kan du ändra ritordning på tända lager i kartan. Dra lagret upp eller ner i listan och släpp på önskad plats.",
-        "enableQuickAccessTopics": true,
-        "quickAccessTopicsInfoText": "Här kan du ladda färdiga teman till snabbåtkomst. Teman innehåller tända och släckta lager, samt bakgrund.",
-        "enableUserQuickAccessFavorites": true,
-        "userQuickAccessFavoritesInfoText": "Här kan du hantera och redigera dina sparade favoriter.",
-        "enableTransparencySlider": true,
-        "minMaxZoomAlertOnToggleOnly": false,
-        "cqlFilterVisible": false,
         "target": "left",
         "position": "left",
-        "width": "",
-        "height": "",
+        "width": 0,
+        "height": 0,
         "title": "Lagerhanterare",
         "description": "Välj vad du vill visa i kartan.",
+        "enableTransparencySlider": true,
         "dropdownThemeMaps": true,
         "themeMapHeaderCaption": "Standardkartan",
         "instruction": "",
@@ -530,6 +485,7 @@
     },
     {
       "type": "infodialog",
+      "index": 3,
       "options": [
         {
           "target": "control",
@@ -559,8 +515,7 @@
           "showOnlyOnce": true,
           "visibleForGroups": []
         }
-      ],
-      "index": 3
+      ]
     }
   ],
   "map": {
@@ -568,36 +523,24 @@
     "center": [576357, 6386049],
     "title": "Hajk 3",
     "projection": "EPSG:3006",
-    "zoom": 1,
+    "zoom": 1.33,
     "maxZoom": 8,
     "minZoom": 0,
-<<<<<<< HEAD
-    "resolutions": [2048.0, 1024.0, 512.0, 256.0, 128.0, 64.0, 32.0, 16.0, 8.0],
-    "extraPrintResolutions": [],
-    "origin": [0.0, 0.0],
-=======
     "resolutions": [2048, 1024, 512, 256, 128, 64, 32, 16, 8],
     "extraPrintResolutions": [],
     "origin": [0, 0],
->>>>>>> b3f4b0dd
     "extent": [-1200000.0, 4700000.0, 2600000.0, 8500000.0],
     "constrainOnlyCenter": false,
     "constrainResolution": false,
-    "constrainResolutionMobile": false,
-    "enableDownloadLink": false,
-    "enableAppStateInHash": false,
-    "logo": "logoLight.png",
-    "logoLight": "logoLight.png",
-    "logoDark": "logoDark.png",
+    "logo": "/logoLight.png",
     "geoserverLegendOptions": "",
     "mapselector": false,
     "mapcleaner": false,
-    "mapresetter": false,
     "drawerVisible": false,
+    "drawerPermanent": false,
     "drawerVisibleMobile": false,
-    "drawerPermanent": false,
-    "drawerStatic": false,
     "activeDrawerOnStart": "plugins",
+    "showThemeToggler": true,
     "colors": {
       "primaryColor": "#333333",
       "secondaryColor": "#ffa000",
@@ -605,27 +548,12 @@
     },
     "defaultCookieNoticeMessage": "Vi använder cookies för att följa upp användandet och ge en bra upplevelse av kartan. Du kan blockera cookies i webbläsaren men då visas detta meddelande igen.",
     "defaultCookieNoticeUrl": "https://pts.se/sv/bransch/regler/lagar/lag-om-elektronisk-kommunikation/kakor-cookies/",
-    "crossOrigin": "anonymous",
     "showCookieNotice": false,
     "cookieUse3dPart": false,
-    "showThemeToggler": true,
-    "showUserAvatar": false,
+    "crossOrigin": "anonymous",
     "introductionEnabled": true,
     "introductionShowControlButton": true,
     "introductionSteps": [],
-    "altShiftDragRotate": false,
-    "onFocusOnly": false,
-    "doubleClickZoom": false,
-    "keyboard": false,
-    "mouseWheelZoom": true,
-    "shiftDragZoom": false,
-    "dragPan": true,
-    "pinchRotate": false,
-    "pinchZoom": false,
-    "zoomDelta": false,
-    "zoomDuration": null,
-    "linkInDrawer": null,
     "showRecentlyUsedPlugins": false
-  },
-  "analytics": null
+  }
 }