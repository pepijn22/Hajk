--- conflicted
+++ resolved
@@ -327,11 +327,7 @@
         "scale": "",
         "markerImg": "",
         "delayBeforeAutoSearch": 300,
-<<<<<<< HEAD
-        "searchBarPlaceholder": "",
-=======
         "searchBarPlaceholder": "Sök i Hajk",
->>>>>>> af963bdc
         "autocompleteWildcardAtStart": false,
         "enablePolygonSearch": true,
         "enableRadiusSearch": true,
