{
<<<<<<< HEAD
  "version": "3.12.0-dev",
=======
  "version": "3.12.0-rc.2",
>>>>>>> c8781534
  "projections": [
    {
      "code": "EPSG:3006",
      "definition": "+proj=utm +zone=33 +ellps=GRS80 +towgs84=0,0,0,0,0,0,0 +units=m +no_defs",
      "extent": [181896.33, 6101648.07, 864416.0, 7689478.3],
      "units": null
    },
    {
      "code": "http://www.opengis.net/gml/srs/epsg.xml#3006",
      "definition": "+proj=utm +zone=33 +ellps=GRS80 +towgs84=0,0,0,0,0,0,0 +units=m +no_defs",
      "extent": [181896.33, 6101648.07, 864416.0, 7689478.3],
      "units": null
    },
    {
      "code": "EPSG:3007",
      "definition": "+proj=tmerc +lat_0=0 +lon_0=12 +k=1 +x_0=150000 +y_0=0 +ellps=GRS80 +towgs84=0,0,0,0,0,0,0 +units=m +no_defs",
      "extent": [60436.5084, 6192389.565, 217643.4713, 6682784.4276],
      "units": null
    },
    {
      "code": "http://www.opengis.net/gml/srs/epsg.xml#3007",
      "definition": "+proj=tmerc +lat_0=0 +lon_0=12 +k=1 +x_0=150000 +y_0=0 +ellps=GRS80 +towgs84=0,0,0,0,0,0,0 +units=m +no_defs",
      "extent": [60436.5084, 6192389.565, 217643.4713, 6682784.4276],
      "units": null
    },
    {
      "code": "EPSG:3008",
      "definition": "+proj=tmerc +lat_0=0 +lon_0=13.5 +k=1 +x_0=150000 +y_0=0 +ellps=GRS80 +towgs84=0,0,0,0,0,0,0 +units=m +no_defs ",
      "extent": [60857.4994, 6120098.8505, 223225.0217, 6906693.7888],
      "units": null
    },
    {
      "code": "http://www.opengis.net/gml/srs/epsg.xml#3008",
      "definition": "+proj=tmerc +lat_0=0 +lon_0=13.5 +k=1 +x_0=150000 +y_0=0 +ellps=GRS80 +towgs84=0,0,0,0,0,0,0 +units=m +no_defs ",
      "extent": [60857.4994, 6120098.8505, 223225.0217, 6906693.7888],
      "units": null
    },
    {
      "code": "EPSG:3009",
      "definition": "+proj=tmerc +lat_0=0 +lon_0=15 +k=1 +x_0=150000 +y_0=0 +ellps=GRS80 +towgs84=0,0,0,0,0,0,0 +units=m +no_defs",
      "extent": [56294.0365, 6203542.5282, 218719.0581, 6835499.2391],
      "units": null
    },
    {
      "code": "http://www.opengis.net/gml/srs/epsg.xml#3009",
      "definition": "+proj=tmerc +lat_0=0 +lon_0=15 +k=1 +x_0=150000 +y_0=0 +ellps=GRS80 +towgs84=0,0,0,0,0,0,0 +units=m +no_defs",
      "extent": [56294.0365, 6203542.5282, 218719.0581, 6835499.2391],
      "units": null
    },
    {
      "code": "EPSG:3010",
      "definition": "+proj=tmerc +lat_0=0 +lon_0=16.5 +k=1 +x_0=150000 +y_0=0 +ellps=GRS80 +towgs84=0,0,0,0,0,0,0 +units=m +no_defs",
      "extent": [97213.6352, 6228930.1419, 225141.8681, 6916524.0785],
      "units": null
    },
    {
      "code": "http://www.opengis.net/gml/srs/epsg.xml#3010",
      "definition": "+proj=tmerc +lat_0=0 +lon_0=16.5 +k=1 +x_0=150000 +y_0=0 +ellps=GRS80 +towgs84=0,0,0,0,0,0,0 +units=m +no_defs",
      "extent": [97213.6352, 6228930.1419, 225141.8681, 6916524.0785],
      "units": null
    },
    {
      "code": "EPSG:3011",
      "definition": "+proj=tmerc +lat_0=0 +lon_0=18 +k=1 +x_0=150000 +y_0=0 +ellps=GRS80 +towgs84=0,0,0,0,0,0,0 +units=m +no_defs",
      "extent": [96664.5565, 6509617.2232, 220146.6914, 6727103.5879],
      "units": null
    },
    {
      "code": "http://www.opengis.net/gml/srs/epsg.xml#3011",
      "definition": "+proj=tmerc +lat_0=0 +lon_0=18 +k=1 +x_0=150000 +y_0=0 +ellps=GRS80 +towgs84=0,0,0,0,0,0,0 +units=m +no_defs",
      "extent": [96664.5565, 6509617.2232, 220146.6914, 6727103.5879],
      "units": null
    },
    {
      "code": "EPSG:3012",
      "definition": "+proj=tmerc +lat_0=0 +lon_0=14.25 +k=1 +x_0=150000 +y_0=0 +ellps=GRS80 +towgs84=0,0,0,0,0,0,0 +units=m +no_defs",
      "extent": [30462.5263, 6829647.9842, 216416.1584, 7154168.0208],
      "units": null
    },
    {
      "code": "http://www.opengis.net/gml/srs/epsg.xml#3012",
      "definition": "+proj=tmerc +lat_0=0 +lon_0=14.25 +k=1 +x_0=150000 +y_0=0 +ellps=GRS80 +towgs84=0,0,0,0,0,0,0 +units=m +no_defs",
      "extent": [30462.5263, 6829647.9842, 216416.1584, 7154168.0208],
      "units": null
    },
    {
      "code": "EPSG:3013",
      "definition": "+proj=tmerc +lat_0=0 +lon_0=15.75 +k=1 +x_0=150000 +y_0=0 +ellps=GRS80 +towgs84=0,0,0,0,0,0,0 +units=m +no_defs ",
      "extent": [34056.6264, 6710433.2884, 218692.0214, 7224144.732],
      "units": null
    },
    {
      "code": "http://www.opengis.net/gml/srs/epsg.xml#3013",
      "definition": "+proj=tmerc +lat_0=0 +lon_0=15.75 +k=1 +x_0=150000 +y_0=0 +ellps=GRS80 +towgs84=0,0,0,0,0,0,0 +units=m +no_defs ",
      "extent": [34056.6264, 6710433.2884, 218692.0214, 7224144.732],
      "units": null
    },
    {
      "code": "EPSG:3014",
      "definition": "+proj=tmerc +lat_0=0 +lon_0=17.25 +k=1 +x_0=150000 +y_0=0 +ellps=GRS80 +towgs84=0,0,0,0,0,0,0 +units=m +no_defs",
      "extent": [-1420.28, 6888655.5779, 212669.1333, 7459585.3378],
      "units": null
    },
    {
      "code": "http://www.opengis.net/gml/srs/epsg.xml#3014",
      "definition": "+proj=tmerc +lat_0=0 +lon_0=17.25 +k=1 +x_0=150000 +y_0=0 +ellps=GRS80 +towgs84=0,0,0,0,0,0,0 +units=m +no_defs",
      "extent": [-1420.28, 6888655.5779, 212669.1333, 7459585.3378],
      "units": null
    },
    {
      "code": "EPSG:3015",
      "definition": "+proj=tmerc +lat_0=0 +lon_0=18.75 +k=1 +x_0=150000 +y_0=0 +ellps=GRS80 +towgs84=0,0,0,0,0,0,0 +units=m +no_defs",
      "extent": [58479.4774, 6304213.2147, 241520.5226, 7276832.4419],
      "units": null
    },
    {
      "code": "http://www.opengis.net/gml/srs/epsg.xml#3015",
      "definition": "+proj=tmerc +lat_0=0 +lon_0=18.75 +k=1 +x_0=150000 +y_0=0 +ellps=GRS80 +towgs84=0,0,0,0,0,0,0 +units=m +no_defs",
      "extent": [58479.4774, 6304213.2147, 241520.5226, 7276832.4419],
      "units": null
    },
    {
      "code": "EPSG:3016",
      "definition": "+proj=tmerc +lat_0=0 +lon_0=20.25 +k=1 +x_0=150000 +y_0=0 +ellps=GRS80 +towgs84=0,0,0,0,0,0,0 +units=m +no_defs",
      "extent": [-93218.3385, 7034909.8738, 261434.6246, 7676279.8691],
      "units": null
    },
    {
      "code": "http://www.opengis.net/gml/srs/epsg.xml#3016",
      "definition": "+proj=tmerc +lat_0=0 +lon_0=20.25 +k=1 +x_0=150000 +y_0=0 +ellps=GRS80 +towgs84=0,0,0,0,0,0,0 +units=m +no_defs",
      "extent": [-93218.3385, 7034909.8738, 261434.6246, 7676279.8691],
      "units": null
    },
    {
      "code": "EPSG:3017",
      "definition": "+proj=tmerc +lat_0=0 +lon_0=21.75 +k=1 +x_0=150000 +y_0=0 +ellps=GRS80 +towgs84=0,0,0,0,0,0,0 +units=m +no_defs",
      "extent": [67451.0699, 7211342.8483, 145349.5699, 7254837.254],
      "units": null
    },
    {
      "code": "http://www.opengis.net/gml/srs/epsg.xml#3017",
      "definition": "+proj=tmerc +lat_0=0 +lon_0=21.75 +k=1 +x_0=150000 +y_0=0 +ellps=GRS80 +towgs84=0,0,0,0,0,0,0 +units=m +no_defs",
      "extent": [67451.0699, 7211342.8483, 145349.5699, 7254837.254],
      "units": null
    },
    {
      "code": "EPSG:3018",
      "definition": "+proj=tmerc +lat_0=0 +lon_0=23.25 +k=1 +x_0=150000 +y_0=0 +ellps=GRS80 +towgs84=0,0,0,0,0,0,0 +units=m +no_defs",
      "extent": [38920.7048, 7267405.2323, 193050.246, 7597992.2419],
      "units": null
    },
    {
      "code": "http://www.opengis.net/gml/srs/epsg.xml#3018",
      "definition": "+proj=tmerc +lat_0=0 +lon_0=23.25 +k=1 +x_0=150000 +y_0=0 +ellps=GRS80 +towgs84=0,0,0,0,0,0,0 +units=m +no_defs",
      "extent": [38920.7048, 7267405.2323, 193050.246, 7597992.2419],
      "units": null
    },
    {
      "code": "EPSG:3021",
      "definition": "+proj=tmerc +lat_0=0 +lon_0=15.80827777777778 +k=1 +x_0=1500000 +y_0=0 +ellps=bessel +units=m +no_defs",
      "extent": [1392811.0743, 6208496.7665, 1570600.8906, 7546077.6984],
      "units": null
    },
    {
      "code": "http://www.opengis.net/gml/srs/epsg.xml#3021",
      "definition": "+proj=tmerc +lat_0=0 +lon_0=15.80827777777778 +k=1 +x_0=1500000 +y_0=0 +ellps=bessel +units=m +no_defs",
      "extent": [1392811.0743, 6208496.7665, 1570600.8906, 7546077.6984],
      "units": null
    }
  ],
  "tools": [
    {
      "type": "layerswitcher",
      "options": {
        "baselayers": [
          {
            "id": "1",
            "visibleAtStart": true,
            "drawOrder": 0,
            "visibleForGroups": null,
            "infobox": null
          },
          {
            "id": "2",
            "visibleAtStart": false,
            "drawOrder": 0,
            "visibleForGroups": null,
            "infobox": null
          },
          {
            "id": "3",
            "visibleAtStart": false,
            "drawOrder": 0,
            "visibleForGroups": null,
            "infobox": null
          }
        ],
        "groups": [
          {
            "id": "8838c969-590c-8683-435c-1ecaca271096",
            "parent": "-1",
            "name": "Länstyrelsen",
            "toggled": true,
            "expanded": false,
            "layers": [
              {
                "id": "7",
                "visibleAtStart": false,
                "drawOrder": 3,
                "visibleForGroups": null,
                "infobox": null
              },
              {
                "id": "8",
                "visibleAtStart": false,
                "drawOrder": 3,
                "visibleForGroups": null,
                "infobox": null
              }
            ]
          },
          {
            "id": "9938c969-590c-8683-435c-1ecaca271096",
            "parent": "-1",
            "name": "Övrigt",
            "toggled": true,
            "expanded": false,
            "layers": [
              {
                "id": "1352",
                "visibleAtStart": true,
                "drawOrder": 4,
                "visibleForGroups": null,
                "infobox": null
              }
            ]
          }
        ],
        "active": true,
        "visibleAtStart": false,
        "visibleAtStartMobile": false,
        "backgroundSwitcherBlack": true,
        "backgroundSwitcherWhite": true,
        "enableOSM": true,
        "showBreadcrumbs": true,
        "target": "left",
        "position": "left",
        "width": 0,
        "height": 0,
        "title": "Lagerhanterare",
        "description": "Välj vad du vill visa i kartan.",
        "enableTransparencySlider": true,
        "dropdownThemeMaps": true,
        "themeMapHeaderCaption": "Standardkartan",
        "instruction": "",
        "visibleForGroups": []
      },
      "index": 1
    },
    {
      "type": "infoclick",
      "options": {
        "target": "",
        "displayPopup": false,
        "markerImg": "/marker.png",
        "anchor": [0.5, 1],
        "imgSize": [32, 32],
        "popupOffsetY": 0,
        "visibleForGroups": []
      },
      "index": 2
    },
    {
      "type": "sketch",
      "options": {
        "target": "left",
        "position": "left",
        "visibleForGroups": []
      },
      "index": 3
    },
    {
      "type": "measure",
      "options": {
        "target": "control",
        "position": "right",
        "instruction": "",
        "icons": ""
      },
      "index": 4
    },
    {
      "type": "streetview",
      "options": {
        "target": "control",
        "position": "right",
        "apiKey": "AIzaSyCb-bvLmybNb4QSERR43eGlvvQyUrBAQG4",
        "instruction": "",
        "visibleForGroups": []
      },
      "index": 5
    },
    {
      "type": "anchor",
      "options": {
        "target": "left",
        "position": "left",
        "instruction": "",
        "visibleForGroups": []
      },
      "index": 7
    },
    {
      "type": "search",
      "options": {
        "layers": [
          {
            "id": "4",
            "visibleForGroups": []
          }
        ],
        "visibleForGroups": [],
        "maxResultsPerDataset": 100,
        "anchor": ["", ""],
        "scale": "",
        "markerImg": "",
        "delayBeforeAutoSearch": 300,
        "searchBarPlaceholder": "Sök i Hajk",
        "autocompleteWildcardAtStart": false,
        "enablePolygonSearch": true,
        "enableRadiusSearch": true,
        "enableSelectSearch": true,
        "enableExtentSearch": true,
        "enableResultsFiltering": true,
        "enableResultsSorting": true,
        "enableResultsSelectionClearing": true,
        "enableResultsDownloading": true,
        "enableFeaturePreview": true,
        "enableLabelOnHighlight": true,
        "enableSelectedFeaturesCollection": true,
        "showResultFeaturesInMap": true,
        "enableFeatureToggler": true,
        "drawFillColor": "rgba(255,255,255,0.07)",
        "drawStrokeColor": "rgba(74,74,74,0.5)",
        "displayFillColor": "rgba(74,144,226,0.15)",
        "displayStrokeColor": "rgba(74,144,226,0.4)",
        "selectionTextStroke": "rgba(255,255,255,1)",
        "selectionTextFill": "rgba(63,122,190,1)",
        "selectionFillColor": "rgba(74,144,226,0.7)",
        "selectionStrokeColor": "rgba(74,144,226,0.8)",
        "highlightTextStroke": "rgba(255,255,255,1)",
        "highlightTextFill": "rgba(214,143,28,1)",
        "highlightFillColor": "rgba(245,166,35,0.7)",
        "highlightStrokeColor": "rgba(245,166,35,0.8)"
      },
      "index": 11
    },
    {
      "type": "routing",
      "options": {
        "target": "toolbar",
        "apiKey": "AIzaSyCb-bvLmybNb4QSERR43eGlvvQyUrBAQG4",
        "instruction": "",
        "visibleForGroups": []
      },
      "index": 12
    },
    {
      "type": "location",
      "options": {
        "target": "control",
        "position": "right",
        "visibleForGroups": []
      },
      "index": 13
    },
    {
      "type": "preset",
      "options": {
        "presetList": [
          {
            "name": "Halmstad",
            "presetUrl": "?m=simpleMapConfig&x=368494.9197547268&y=6282312.7413127115&z=6.7339618545565125&l=1&f=%7B%7D&clean=false"
          },
          {
            "name": "Alingsås",
            "presetUrl": "?m=simpleMapConfig&x=354049.24452326825&y=6424217.248216377&z=7.903686478656474&l=1&f=%7B%7D&clean=false"
          },
          {
            "name": "Göteborg",
            "presetUrl": "?m=simpleMapConfig&x=315850.5321760868&y=6398503.693206446&z=6.502756678859521&l=1&f=%7B%7D&clean=false"
          },
          {
            "name": "Jönköping",
            "presetUrl": "?m=simpleMapConfig&x=450214.34373580024&y=6403315.750951234&z=6.7931556775514546&l=1&f=%7B%7D&clean=false"
          },
          {
            "name": "Karlstad",
            "presetUrl": "?m=simpleMapConfig&x=416370.6129169631&y=6583095.470395488&z=6.221222447365537&l=1&f=%7B%7D&clean=false"
          },
          {
            "name": "Stockholm",
            "presetUrl": "?m=simpleMapConfig&x=671675.4989296548&y=6570377.474044046&z=4.9236065968776375&l=1&f=%7B%7D&clean=false"
          },
          {
            "name": "Umeå",
            "presetUrl": "?m=simpleMapConfig&x=758454.9972847599&y=7084504.860998487&z=6.739288215480473&l=1&f=%7B%7D&clean=false"
          },
          {
            "name": "Varberg",
            "presetUrl": "?m=simpleMapConfig&x=337544.0333333551&y=6331254.569479619&z=6.502756678859521&ss=ss&f=%7B%7D&clean=false"
          }
        ],
        "visibleForGroups": []
      },
      "index": 14
    },
    {
      "type": "coordinates",
      "options": {
        "target": "control",
        "position": "right",
        "instruction": "",
        "transformations": [
          {
            "code": "EPSG:3006",
            "default": true,
            "hint": "Sweref99 TM",
            "title": "Sweref99 TM",
            "xtitle": "E",
            "ytitle": "N",
            "inverseAxis": false
          }
        ],
        "visibleForGroups": []
      },
      "index": 15
    },
    {
      "type": "bookmarks",
      "options": {
        "target": "toolbar",
        "instruction": "",
        "visibleForGroups": []
      },
      "index": 16
    },
    {
      "type": "buffer",
      "options": {
        "target": "toolbar",
        "instruction": "",
        "varbergVer": false,
        "geoserverUrl": "",
        "notFeatureLayers": [],
        "visibleForGroups": []
      },
      "index": 17
    },
    {
      "type": "print",
      "options": {
        "target": "left",
        "position": "left",
        "scales": "200, 400, 1000, 2000, 5000, 10000, 25000, 50000, 100000, 200000, 400000, 800000, 1000000, 5000000, 10000000",
        "logo": "/logoLight.png",
        "northArrow": "/north_arrow.png",
        "copyright": "© Hajkmap",
        "disclaimer": "Observera att gränserna i kartan inte har någon rättsverkan.",
        "mapTextColor": "#000000",
        "includeNorthArrow": true,
        "northArrowPlacement": "topLeft",
        "includeScaleBar": true,
        "scaleBarPlacement": "bottomLeft",
        "includeLogo": true,
        "logoPlacement": "topRight",
        "date": "Utskriftsdatum: {date}",
        "instruction": "",
        "visibleAtStart": false,
        "visibleForGroups": []
      },
      "index": 2
    },
    {
      "type": "infodialog",
      "index": 3,
      "options": [
        {
          "target": "control",
          "name": "help",
          "icon": "helpcenter",
          "headerText": "Example: InfoDialog with complex MarkDown",
          "text": "# H1\n## H2\n### H3\n#### H4\n##### H5\n###### H6\n\nAlternatively, for H1 and H2, an underline-ish style:\n\nAlt-H1\n======\n\nAlt-H2\n------\n\nEmphasis, aka italics, with *asterisks* or _underscores_.\n\nStrong emphasis, aka bold, with **asterisks** or __underscores__.\n\nCombined emphasis with **asterisks and _underscores_**.\n\nStrikethrough uses two tildes. ~~Scratch this.~~\n\n# Lists\n\n1. First ordered list item\n2. Another item\n  * Unordered sub-list.\n1. Actual numbers don't matter, just that it's a number\n  1. Ordered sub-list\n4. And another item.\n\n    You can have properly indented paragraphs within list items. Notice the blank line above, and the leading spaces (at least one, but we'll use three here to also align the raw Markdown).\n\n    To have a line break without a paragraph, you will need to use two trailing spaces.\n    Note that this line is separate, but within the same paragraph.\n    (This is contrary to the typical GFM line break behaviour, where trailing spaces are not required.)\n\n* Unordered list can use asterisks\n- Or minuses\n+ Or pluses\n\n# Links\n[I'm an inline-style link](https://www.google.com)\n\n[I'm an inline-style link with title](https://www.google.com \"Google's Homepage\")\n\n[I'm a reference-style link][Arbitrary case-insensitive reference text]\n\n[I'm a relative reference to a repository file](../blob/master/LICENSE)\n\n[You can use numbers for reference-style link definitions][1]\n\nOr leave it empty and use the [link text itself].\n\nURLs and URLs in angle brackets will automatically get turned into links.\nhttp://www.example.com or <http://www.example.com> and sometimes\nexample.com (but not on Github, for example).\n\nSome text to show that the reference links can follow later.\n\n[arbitrary case-insensitive reference text]: https://www.mozilla.org\n[1]: http://slashdot.org\n[link text itself]: http://www.reddit.com\n\n# Images\nHere's our logo (hover to see the title text):\n\nInline-style:\n![alt text](https://github.com/adam-p/markdown-here/raw/master/src/common/images/icon48.png \"Logo Title Text 1\")\n\nReference-style:\n![alt text][logo]\n\n[logo]: https://github.com/adam-p/markdown-here/raw/master/src/common/images/icon48.png \"Logo Title Text 2\"\n\n# Code\nInline `code` has `back-ticks around` it.\n\nYou can have blocks of code too, just use ``` and ``` on new lines.\n\n\n# Tables\nColons can be used to align columns.\n\n| Tables        | Are           | Cool  |\n| ------------- |:-------------:| -----:|\n| col 3 is      | right-aligned | $1600 |\n| col 2 is      | centered      |   $12 |\n| zebra stripes | are neat      |    $1 |\n\nThere must be at least 3 dashes separating each header cell.\nThe outer pipes (|) are optional, and you don't need to make the\nraw Markdown line up prettily. You can also use inline Markdown.\n\nMarkdown | Less | Pretty\n--- | --- | ---\n*Still* | `renders` | **nicely**\n1 | 2 | 3\n\n# Quotes\n> Blockquotes are very handy in email to emulate reply text.\n> This line is part of the same quote.\n\nQuote break.\n\n> This is a very long line that will still be quoted properly when it wraps. Oh boy let's keep writing to make sure this is long enough to actually wrap for everyone. Oh, you can *put* **Markdown** into a blockquote.\n\n# Breakes\nThree or more...\n\n---\n\nHyphens\n\n***\n\nAsterisks\n\n___\n\nUnderscores",
          "allowDangerousHtml": false,
          "useLegacyNonMarkdownRenderer": false,
          "buttonText": "Stäng",
          "title": "Visa hjälp",
          "visibleAtStart": false,
          "showOnlyOnce": true,
          "visibleForGroups": []
        },
        {
          "target": "left",
          "name": "announcements",
          "headerText": "Nyheter i Hajk",
          "icon": "announcement",
          "text": "_[120 commits](https://github.com/hajkmap/Hajk/compare/v3.6.0...v3.7.0) since 3.6, here's Hajk 3.7! This release was brought to you by @Hallbergs  and @jacobwod . Please see the list of commits for all contributors._\n\n# Changelog\n\n## Major new features\n- Client: New plugin (Timeslider), allows for users to see how data changes over time (https://github.com/hajkmap/Hajk/wiki/Tidslinje)\n- Client: New plugin (VTsearch), allows for timetables searches (https://github.com/hajkmap/Hajk/wiki/Västtrafik)\n- Backend: Add a generic proxy to the backend (#824). This replaces the .NET proxy as it allows Hajk backend to proxy any service (exposed on any port), via a path on Hajk's API. Example usage includes solving CORS problems or proxying requests to underlying services running on different port (e.g. QGIS Server). \n- Client: **WMS layers** can be used as **search sources**, only minimal configuration is required to enabled search functionality for WMS (where a corresponding WFS service exists), (22d648e)\n- Client: Add support for WFS-T, including editing, from QGIS Server (#825)\n\n## New features\n- Search results labels in map can be turned off on a per-user basis, setting is stored locally in user's browser (#773)\n- WFS-T layers can be restricted to certain AD groups (#762)\n- **Min/max zoom** restrictions on layers are now visualized in client so that user knows that the layer is on, but outside current zoom (#788)\n- **New print** solution for the **DocumentHandler** plugin (#796)\n- Add support for **`dynamic` Window height** in Admin (#787)\n- Automatically **turn visibility on** for WMS search layers that got clicked (#816)\n- **More filters** in the feature-info dialog (#820)\n- Add **search phrase to Anchor link** (#830)\n- Updated the project's license to MIT to reflect recent policy change (799bcb5970f7e4b0febbd9ce4b48c96b3949605d)\n\n\n## Bug fixes\n- FeatureInfo: upgrade to ReactMarkdown 6.0 (#761)\n- Better infoclick (FeatureInfo) behavior (#771)\n- Unicode characters allowed in infoclick defintion placeholders (64bf6fa) \n- Breadcrumbs respect the chosen theme (light/dark) (#802)\n- Host Google Fonts locally (#809)\n- Map template updated to include all coordinate systems (RC1 only included EPSG:3006)\n- Minor bugfixes: #807, #812, #817, #822, #826, #831, #832, #836, #838, #839, #851, #852. \n\n---\n\n# Downloads\nThere are multiple ways to get the latest Hajk up and running. For the first time ever, we even provide a Docker container!\n\n## Pre-compiled releases\nThis time we have **three different** version of the pre-compiled solution (scroll down for download links):\n1. [Hajk 3.7.0 NodeJS edition](https://github.com/hajkmap/Hajk/releases/download/v3.7.0/hajk-v3.7.0-nodejs.zip)\n1. [Hajk 3.7.0 Simple edition](https://github.com/hajkmap/Hajk/releases/download/v3.7.0/hajk-v3.7.0-simple.zip)\n1. [Hajk 3.7.0 .NET edition](https://github.com/hajkmap/Hajk/releases/download/v3.7.0/hajk-v3.7.0-dotnet.zip)\n\n## Docker container\nThe container is available on Docker Hub: https://hub.docker.com/r/hallbergs/hajk\n\n# Installation\nRefer to our recently updated [installation guide](https://github.com/hajkmap/Hajk/wiki/Installation-guide-%28for-pre-packaged-releases%29).\n",
          "allowDangerousHtml": true,
          "useLegacyNonMarkdownRenderer": false,
          "buttonText": "Ok, uppfattat!",
          "title": "Visa nyheter",
          "visibleAtStart": true,
          "showOnlyOnce": true,
          "visibleForGroups": []
        }
      ]
    }
  ],
  "map": {
    "target": "map",
    "center": [576357, 6386049],
    "title": "Hajk 3",
    "projection": "EPSG:3006",
    "zoom": 1.33,
    "maxZoom": 8,
    "minZoom": 0,
    "resolutions": [2048, 1024, 512, 256, 128, 64, 32, 16, 8],
    "extraPrintResolutions": [],
    "origin": [0, 0],
    "extent": [-1200000.0, 4700000.0, 2600000.0, 8500000.0],
    "constrainOnlyCenter": false,
    "constrainResolution": false,
    "logo": "/logoLight.png",
    "geoserverLegendOptions": "",
    "mapselector": false,
    "mapcleaner": false,
    "drawerVisible": false,
    "drawerPermanent": false,
    "drawerVisibleMobile": false,
    "activeDrawerOnStart": "plugins",
    "showThemeToggler": true,
    "colors": {
      "primaryColor": "#333333",
      "secondaryColor": "#ffa000",
      "preferredColorScheme": "user"
    },
    "defaultCookieNoticeMessage": "Vi använder cookies för att följa upp användandet och ge en bra upplevelse av kartan. Du kan blockera cookies i webbläsaren men då visas detta meddelande igen.",
    "defaultCookieNoticeUrl": "https://pts.se/sv/bransch/regler/lagar/lag-om-elektronisk-kommunikation/kakor-cookies/",
    "showCookieNotice": false,
    "cookieUse3dPart": false,
    "crossOrigin": "anonymous",
    "introductionEnabled": true,
    "introductionShowControlButton": true,
    "introductionSteps": [],
    "showRecentlyUsedPlugins": false
  }
}<|MERGE_RESOLUTION|>--- conflicted
+++ resolved
@@ -1,9 +1,5 @@
 {
-<<<<<<< HEAD
-  "version": "3.12.0-dev",
-=======
   "version": "3.12.0-rc.2",
->>>>>>> c8781534
   "projections": [
     {
       "code": "EPSG:3006",
