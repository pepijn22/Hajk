--- conflicted
+++ resolved
@@ -1,9 +1,5 @@
 {
-<<<<<<< HEAD
-  "version": "3.10.0-beta.9",
-=======
   "version": "3.11-dev",
->>>>>>> 45cebdf7
   "projections": [
     {
       "code": "EPSG:3006",
