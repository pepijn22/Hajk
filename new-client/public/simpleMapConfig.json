{
<<<<<<< HEAD
  "version": "3.12.5",
=======
  "version": "3.13.0-dev",
>>>>>>> dd1ac7d1
  "projections": [
    {
      "code": "EPSG:3006",
      "definition": "+proj=utm +zone=33 +ellps=GRS80 +towgs84=0,0,0,0,0,0,0 +units=m +no_defs",
      "extent": [
        181896.33,
        6101648.07,
        864416.0,
        7689478.3
      ],
      "units": null
    },
    {
      "code": "http://www.opengis.net/gml/srs/epsg.xml#3006",
      "definition": "+proj=utm +zone=33 +ellps=GRS80 +towgs84=0,0,0,0,0,0,0 +units=m +no_defs",
      "extent": [
        181896.33,
        6101648.07,
        864416.0,
        7689478.3
      ],
      "units": null
    },
    {
      "code": "EPSG:3007",
      "definition": "+proj=tmerc +lat_0=0 +lon_0=12 +k=1 +x_0=150000 +y_0=0 +ellps=GRS80 +towgs84=0,0,0,0,0,0,0 +units=m +no_defs",
      "extent": [
        60436.5084,
        6192389.565,
        217643.4713,
        6682784.4276
      ],
      "units": null
    },
    {
      "code": "http://www.opengis.net/gml/srs/epsg.xml#3007",
      "definition": "+proj=tmerc +lat_0=0 +lon_0=12 +k=1 +x_0=150000 +y_0=0 +ellps=GRS80 +towgs84=0,0,0,0,0,0,0 +units=m +no_defs",
      "extent": [
        60436.5084,
        6192389.565,
        217643.4713,
        6682784.4276
      ],
      "units": null
    },
    {
      "code": "EPSG:3008",
      "definition": "+proj=tmerc +lat_0=0 +lon_0=13.5 +k=1 +x_0=150000 +y_0=0 +ellps=GRS80 +towgs84=0,0,0,0,0,0,0 +units=m +no_defs ",
      "extent": [
        60857.4994,
        6120098.8505,
        223225.0217,
        6906693.7888
      ],
      "units": null
    },
    {
      "code": "http://www.opengis.net/gml/srs/epsg.xml#3008",
      "definition": "+proj=tmerc +lat_0=0 +lon_0=13.5 +k=1 +x_0=150000 +y_0=0 +ellps=GRS80 +towgs84=0,0,0,0,0,0,0 +units=m +no_defs ",
      "extent": [
        60857.4994,
        6120098.8505,
        223225.0217,
        6906693.7888
      ],
      "units": null
    },
    {
      "code": "EPSG:3009",
      "definition": "+proj=tmerc +lat_0=0 +lon_0=15 +k=1 +x_0=150000 +y_0=0 +ellps=GRS80 +towgs84=0,0,0,0,0,0,0 +units=m +no_defs",
      "extent": [
        56294.0365,
        6203542.5282,
        218719.0581,
        6835499.2391
      ],
      "units": null
    },
    {
      "code": "http://www.opengis.net/gml/srs/epsg.xml#3009",
      "definition": "+proj=tmerc +lat_0=0 +lon_0=15 +k=1 +x_0=150000 +y_0=0 +ellps=GRS80 +towgs84=0,0,0,0,0,0,0 +units=m +no_defs",
      "extent": [
        56294.0365,
        6203542.5282,
        218719.0581,
        6835499.2391
      ],
      "units": null
    },
    {
      "code": "EPSG:3010",
      "definition": "+proj=tmerc +lat_0=0 +lon_0=16.5 +k=1 +x_0=150000 +y_0=0 +ellps=GRS80 +towgs84=0,0,0,0,0,0,0 +units=m +no_defs",
      "extent": [
        97213.6352,
        6228930.1419,
        225141.8681,
        6916524.0785
      ],
      "units": null
    },
    {
      "code": "http://www.opengis.net/gml/srs/epsg.xml#3010",
      "definition": "+proj=tmerc +lat_0=0 +lon_0=16.5 +k=1 +x_0=150000 +y_0=0 +ellps=GRS80 +towgs84=0,0,0,0,0,0,0 +units=m +no_defs",
      "extent": [
        97213.6352,
        6228930.1419,
        225141.8681,
        6916524.0785
      ],
      "units": null
    },
    {
      "code": "EPSG:3011",
      "definition": "+proj=tmerc +lat_0=0 +lon_0=18 +k=1 +x_0=150000 +y_0=0 +ellps=GRS80 +towgs84=0,0,0,0,0,0,0 +units=m +no_defs",
      "extent": [
        96664.5565,
        6509617.2232,
        220146.6914,
        6727103.5879
      ],
      "units": null
    },
    {
      "code": "http://www.opengis.net/gml/srs/epsg.xml#3011",
      "definition": "+proj=tmerc +lat_0=0 +lon_0=18 +k=1 +x_0=150000 +y_0=0 +ellps=GRS80 +towgs84=0,0,0,0,0,0,0 +units=m +no_defs",
      "extent": [
        96664.5565,
        6509617.2232,
        220146.6914,
        6727103.5879
      ],
      "units": null
    },
    {
      "code": "EPSG:3012",
      "definition": "+proj=tmerc +lat_0=0 +lon_0=14.25 +k=1 +x_0=150000 +y_0=0 +ellps=GRS80 +towgs84=0,0,0,0,0,0,0 +units=m +no_defs",
      "extent": [
        30462.5263,
        6829647.9842,
        216416.1584,
        7154168.0208
      ],
      "units": null
    },
    {
      "code": "http://www.opengis.net/gml/srs/epsg.xml#3012",
      "definition": "+proj=tmerc +lat_0=0 +lon_0=14.25 +k=1 +x_0=150000 +y_0=0 +ellps=GRS80 +towgs84=0,0,0,0,0,0,0 +units=m +no_defs",
      "extent": [
        30462.5263,
        6829647.9842,
        216416.1584,
        7154168.0208
      ],
      "units": null
    },
    {
      "code": "EPSG:3013",
      "definition": "+proj=tmerc +lat_0=0 +lon_0=15.75 +k=1 +x_0=150000 +y_0=0 +ellps=GRS80 +towgs84=0,0,0,0,0,0,0 +units=m +no_defs ",
      "extent": [
        34056.6264,
        6710433.2884,
        218692.0214,
        7224144.732
      ],
      "units": null
    },
    {
      "code": "http://www.opengis.net/gml/srs/epsg.xml#3013",
      "definition": "+proj=tmerc +lat_0=0 +lon_0=15.75 +k=1 +x_0=150000 +y_0=0 +ellps=GRS80 +towgs84=0,0,0,0,0,0,0 +units=m +no_defs ",
      "extent": [
        34056.6264,
        6710433.2884,
        218692.0214,
        7224144.732
      ],
      "units": null
    },
    {
      "code": "EPSG:3014",
      "definition": "+proj=tmerc +lat_0=0 +lon_0=17.25 +k=1 +x_0=150000 +y_0=0 +ellps=GRS80 +towgs84=0,0,0,0,0,0,0 +units=m +no_defs",
      "extent": [
        -1420.28,
        6888655.5779,
        212669.1333,
        7459585.3378
      ],
      "units": null
    },
    {
      "code": "http://www.opengis.net/gml/srs/epsg.xml#3014",
      "definition": "+proj=tmerc +lat_0=0 +lon_0=17.25 +k=1 +x_0=150000 +y_0=0 +ellps=GRS80 +towgs84=0,0,0,0,0,0,0 +units=m +no_defs",
      "extent": [
        -1420.28,
        6888655.5779,
        212669.1333,
        7459585.3378
      ],
      "units": null
    },
    {
      "code": "EPSG:3015",
      "definition": "+proj=tmerc +lat_0=0 +lon_0=18.75 +k=1 +x_0=150000 +y_0=0 +ellps=GRS80 +towgs84=0,0,0,0,0,0,0 +units=m +no_defs",
      "extent": [
        58479.4774,
        6304213.2147,
        241520.5226,
        7276832.4419
      ],
      "units": null
    },
    {
      "code": "http://www.opengis.net/gml/srs/epsg.xml#3015",
      "definition": "+proj=tmerc +lat_0=0 +lon_0=18.75 +k=1 +x_0=150000 +y_0=0 +ellps=GRS80 +towgs84=0,0,0,0,0,0,0 +units=m +no_defs",
      "extent": [
        58479.4774,
        6304213.2147,
        241520.5226,
        7276832.4419
      ],
      "units": null
    },
    {
      "code": "EPSG:3016",
      "definition": "+proj=tmerc +lat_0=0 +lon_0=20.25 +k=1 +x_0=150000 +y_0=0 +ellps=GRS80 +towgs84=0,0,0,0,0,0,0 +units=m +no_defs",
      "extent": [
        -93218.3385,
        7034909.8738,
        261434.6246,
        7676279.8691
      ],
      "units": null
    },
    {
      "code": "http://www.opengis.net/gml/srs/epsg.xml#3016",
      "definition": "+proj=tmerc +lat_0=0 +lon_0=20.25 +k=1 +x_0=150000 +y_0=0 +ellps=GRS80 +towgs84=0,0,0,0,0,0,0 +units=m +no_defs",
      "extent": [
        -93218.3385,
        7034909.8738,
        261434.6246,
        7676279.8691
      ],
      "units": null
    },
    {
      "code": "EPSG:3017",
      "definition": "+proj=tmerc +lat_0=0 +lon_0=21.75 +k=1 +x_0=150000 +y_0=0 +ellps=GRS80 +towgs84=0,0,0,0,0,0,0 +units=m +no_defs",
      "extent": [
        67451.0699,
        7211342.8483,
        145349.5699,
        7254837.254
      ],
      "units": null
    },
    {
      "code": "http://www.opengis.net/gml/srs/epsg.xml#3017",
      "definition": "+proj=tmerc +lat_0=0 +lon_0=21.75 +k=1 +x_0=150000 +y_0=0 +ellps=GRS80 +towgs84=0,0,0,0,0,0,0 +units=m +no_defs",
      "extent": [
        67451.0699,
        7211342.8483,
        145349.5699,
        7254837.254
      ],
      "units": null
    },
    {
      "code": "EPSG:3018",
      "definition": "+proj=tmerc +lat_0=0 +lon_0=23.25 +k=1 +x_0=150000 +y_0=0 +ellps=GRS80 +towgs84=0,0,0,0,0,0,0 +units=m +no_defs",
      "extent": [
        38920.7048,
        7267405.2323,
        193050.246,
        7597992.2419
      ],
      "units": null
    },
    {
      "code": "http://www.opengis.net/gml/srs/epsg.xml#3018",
      "definition": "+proj=tmerc +lat_0=0 +lon_0=23.25 +k=1 +x_0=150000 +y_0=0 +ellps=GRS80 +towgs84=0,0,0,0,0,0,0 +units=m +no_defs",
      "extent": [
        38920.7048,
        7267405.2323,
        193050.246,
        7597992.2419
      ],
      "units": null
    },
    {
      "code": "EPSG:3021",
      "definition": "+proj=tmerc +lat_0=0 +lon_0=15.80827777777778 +k=1 +x_0=1500000 +y_0=0 +ellps=bessel +units=m +no_defs",
      "extent": [
        1392811.0743,
        6208496.7665,
        1570600.8906,
        7546077.6984
      ],
      "units": null
    },
    {
      "code": "http://www.opengis.net/gml/srs/epsg.xml#3021",
      "definition": "+proj=tmerc +lat_0=0 +lon_0=15.80827777777778 +k=1 +x_0=1500000 +y_0=0 +ellps=bessel +units=m +no_defs",
      "extent": [
        1392811.0743,
        6208496.7665,
        1570600.8906,
        7546077.6984
      ],
      "units": null
    }
  ],
  "tools": [
    {
      "type": "layerswitcher",
      "options": {
        "baselayers": [
          {
            "id": "1",
            "visibleAtStart": true,
            "drawOrder": 0,
            "visibleForGroups": null,
            "infobox": null
          },
          {
            "id": "2",
            "visibleAtStart": false,
            "drawOrder": 0,
            "visibleForGroups": null,
            "infobox": null
          },
          {
            "id": "3",
            "visibleAtStart": false,
            "drawOrder": 0,
            "visibleForGroups": null,
            "infobox": null
          }
        ],
        "groups": [
          {
            "id": "8838c969-590c-8683-435c-1ecaca271096",
            "parent": "-1",
            "name": "Länstyrelsen",
            "toggled": true,
            "expanded": false,
            "layers": [
              {
                "id": "7",
                "visibleAtStart": false,
                "drawOrder": 3,
                "visibleForGroups": null,
                "infobox": null
              },
              {
                "id": "8",
                "visibleAtStart": false,
                "drawOrder": 3,
                "visibleForGroups": null,
                "infobox": null
              }
            ]
          },
          {
            "id": "9938c969-590c-8683-435c-1ecaca271096",
            "parent": "-1",
            "name": "Övrigt",
            "toggled": true,
            "expanded": false,
            "layers": [
              {
                "id": "1352",
                "visibleAtStart": true,
                "drawOrder": 4,
                "visibleForGroups": null,
                "infobox": null
              }
            ]
          }
        ],
        "active": true,
        "visibleAtStart": false,
        "visibleAtStartMobile": false,
        "backgroundSwitcherBlack": true,
        "backgroundSwitcherWhite": true,
        "enableOSM": true,
        "showBreadcrumbs": true,
        "target": "left",
        "position": "left",
        "width": 0,
        "height": 0,
        "title": "Lagerhanterare",
        "description": "Välj vad du vill visa i kartan.",
        "enableTransparencySlider": true,
        "dropdownThemeMaps": true,
        "themeMapHeaderCaption": "Standardkartan",
        "instruction": "",
        "visibleForGroups": []
      },
      "index": 1
    },
    {
      "type": "infoclick",
      "options": {
        "target": "",
        "displayPopup": false,
        "markerImg": "/marker.png",
        "anchor": [
          0.5,
          1
        ],
        "imgSize": [
          32,
          32
        ],
        "popupOffsetY": 0,
        "visibleForGroups": []
      },
      "index": 2
    },
    {
      "type": "sketch",
      "options": {
        "target": "left",
        "position": "left",
        "visibleForGroups": []
      },
      "index": 3
    },
    {
      "type": "measure",
      "options": {
        "target": "control",
        "position": "right",
        "instruction": "",
        "icons": ""
      },
      "index": 4
    },
    {
      "type": "streetview",
      "options": {
        "target": "control",
        "position": "right",
        "apiKey": "AIzaSyCb-bvLmybNb4QSERR43eGlvvQyUrBAQG4",
        "instruction": "",
        "visibleForGroups": []
      },
      "index": 5
    },
    {
      "type": "anchor",
      "options": {
        "target": "left",
        "position": "left",
        "instruction": "",
        "visibleForGroups": []
      },
      "index": 7
    },
    {
      "type": "search",
      "options": {
        "layers": [
          {
            "id": "4",
            "visibleForGroups": []
          }
        ],
        "visibleForGroups": [],
        "maxResultsPerDataset": 100,
        "anchor": [
          "",
          ""
        ],
        "scale": "",
        "markerImg": "",
        "delayBeforeAutoSearch": 300,
        "searchBarPlaceholder": "Sök i Hajk",
        "autocompleteWildcardAtStart": false,
        "enablePolygonSearch": true,
        "enableRadiusSearch": true,
        "enableSelectSearch": true,
        "enableExtentSearch": true,
        "enableResultsFiltering": true,
        "enableResultsSorting": true,
        "enableResultsSelectionClearing": true,
        "enableResultsDownloading": true,
        "enableFeaturePreview": true,
        "enableLabelOnHighlight": true,
        "enableSelectedFeaturesCollection": true,
        "showResultFeaturesInMap": true,
        "enableFeatureToggler": true,
        "drawFillColor": "rgba(255,255,255,0.07)",
        "drawStrokeColor": "rgba(74,74,74,0.5)",
        "displayFillColor": "rgba(74,144,226,0.15)",
        "displayStrokeColor": "rgba(74,144,226,0.4)",
        "selectionTextStroke": "rgba(255,255,255,1)",
        "selectionTextFill": "rgba(63,122,190,1)",
        "selectionFillColor": "rgba(74,144,226,0.7)",
        "selectionStrokeColor": "rgba(74,144,226,0.8)",
        "highlightTextStroke": "rgba(255,255,255,1)",
        "highlightTextFill": "rgba(214,143,28,1)",
        "highlightFillColor": "rgba(245,166,35,0.7)",
        "highlightStrokeColor": "rgba(245,166,35,0.8)"
      },
      "index": 11
    },
    {
      "type": "routing",
      "options": {
        "target": "toolbar",
        "apiKey": "AIzaSyCb-bvLmybNb4QSERR43eGlvvQyUrBAQG4",
        "instruction": "",
        "visibleForGroups": []
      },
      "index": 12
    },
    {
      "type": "location",
      "options": {
        "target": "control",
        "position": "right",
        "visibleForGroups": []
      },
      "index": 13
    },
    {
      "type": "preset",
      "options": {
        "presetList": [
          {
            "name": "Halmstad",
            "presetUrl": "?m=simpleMapConfig&x=368494.9197547268&y=6282312.7413127115&z=6.7339618545565125&l=1&f=%7B%7D&clean=false"
          },
          {
            "name": "Alingsås",
            "presetUrl": "?m=simpleMapConfig&x=354049.24452326825&y=6424217.248216377&z=7.903686478656474&l=1&f=%7B%7D&clean=false"
          },
          {
            "name": "Göteborg",
            "presetUrl": "?m=simpleMapConfig&x=315850.5321760868&y=6398503.693206446&z=6.502756678859521&l=1&f=%7B%7D&clean=false"
          },
          {
            "name": "Jönköping",
            "presetUrl": "?m=simpleMapConfig&x=450214.34373580024&y=6403315.750951234&z=6.7931556775514546&l=1&f=%7B%7D&clean=false"
          },
          {
            "name": "Karlstad",
            "presetUrl": "?m=simpleMapConfig&x=416370.6129169631&y=6583095.470395488&z=6.221222447365537&l=1&f=%7B%7D&clean=false"
          },
          {
            "name": "Stockholm",
            "presetUrl": "?m=simpleMapConfig&x=671675.4989296548&y=6570377.474044046&z=4.9236065968776375&l=1&f=%7B%7D&clean=false"
          },
          {
            "name": "Umeå",
            "presetUrl": "?m=simpleMapConfig&x=758454.9972847599&y=7084504.860998487&z=6.739288215480473&l=1&f=%7B%7D&clean=false"
          },
          {
            "name": "Varberg",
            "presetUrl": "?m=simpleMapConfig&x=337544.0333333551&y=6331254.569479619&z=6.502756678859521&ss=ss&f=%7B%7D&clean=false"
          }
        ],
        "visibleForGroups": []
      },
      "index": 14
    },
    {
      "type": "coordinates",
      "options": {
        "target": "control",
        "position": "right",
        "instruction": "",
        "transformations": [
          {
            "code": "EPSG:3006",
            "default": true,
            "hint": "Sweref99 TM",
            "title": "Sweref99 TM",
            "xtitle": "E",
            "ytitle": "N",
            "inverseAxis": false
          }
        ],
        "visibleForGroups": []
      },
      "index": 15
    },
    {
      "type": "bookmarks",
      "options": {
        "target": "toolbar",
        "instruction": "",
        "visibleForGroups": []
      },
      "index": 16
    },
    {
      "type": "buffer",
      "options": {
        "target": "toolbar",
        "instruction": "",
        "varbergVer": false,
        "geoserverUrl": "",
        "notFeatureLayers": [],
        "visibleForGroups": []
      },
      "index": 17
    },
    {
      "type": "print",
      "options": {
        "target": "left",
        "position": "left",
        "scales": "200, 400, 1000, 2000, 5000, 10000, 25000, 50000, 100000, 200000, 400000, 800000, 1000000, 5000000, 10000000",
        "logo": "/logoLight.png",
        "northArrow": "/north_arrow.png",
        "copyright": "© Hajkmap",
        "disclaimer": "Observera att gränserna i kartan inte har någon rättsverkan.",
        "mapTextColor": "#000000",
        "includeNorthArrow": true,
        "northArrowPlacement": "topLeft",
        "includeScaleBar": true,
        "scaleBarPlacement": "bottomLeft",
        "includeLogo": true,
        "logoPlacement": "topRight",
        "date": "Utskriftsdatum: {date}",
        "instruction": "",
        "visibleAtStart": false,
        "visibleForGroups": []
      },
      "index": 2
    },
    {
      "type": "infodialog",
      "index": 3,
      "options": [
        {
          "target": "control",
          "name": "help",
          "icon": "helpcenter",
          "headerText": "Example: InfoDialog with complex MarkDown",
          "text": "# H1\n## H2\n### H3\n#### H4\n##### H5\n###### H6\n\nAlternatively, for H1 and H2, an underline-ish style:\n\nAlt-H1\n======\n\nAlt-H2\n------\n\nEmphasis, aka italics, with *asterisks* or _underscores_.\n\nStrong emphasis, aka bold, with **asterisks** or __underscores__.\n\nCombined emphasis with **asterisks and _underscores_**.\n\nStrikethrough uses two tildes. ~~Scratch this.~~\n\n# Lists\n\n1. First ordered list item\n2. Another item\n  * Unordered sub-list.\n1. Actual numbers don't matter, just that it's a number\n  1. Ordered sub-list\n4. And another item.\n\n    You can have properly indented paragraphs within list items. Notice the blank line above, and the leading spaces (at least one, but we'll use three here to also align the raw Markdown).\n\n    To have a line break without a paragraph, you will need to use two trailing spaces.\n    Note that this line is separate, but within the same paragraph.\n    (This is contrary to the typical GFM line break behaviour, where trailing spaces are not required.)\n\n* Unordered list can use asterisks\n- Or minuses\n+ Or pluses\n\n# Links\n[I'm an inline-style link](https://www.google.com)\n\n[I'm an inline-style link with title](https://www.google.com \"Google's Homepage\")\n\n[I'm a reference-style link][Arbitrary case-insensitive reference text]\n\n[I'm a relative reference to a repository file](../blob/master/LICENSE)\n\n[You can use numbers for reference-style link definitions][1]\n\nOr leave it empty and use the [link text itself].\n\nURLs and URLs in angle brackets will automatically get turned into links.\nhttp://www.example.com or <http://www.example.com> and sometimes\nexample.com (but not on Github, for example).\n\nSome text to show that the reference links can follow later.\n\n[arbitrary case-insensitive reference text]: https://www.mozilla.org\n[1]: http://slashdot.org\n[link text itself]: http://www.reddit.com\n\n# Images\nHere's our logo (hover to see the title text):\n\nInline-style:\n![alt text](https://github.com/adam-p/markdown-here/raw/master/src/common/images/icon48.png \"Logo Title Text 1\")\n\nReference-style:\n![alt text][logo]\n\n[logo]: https://github.com/adam-p/markdown-here/raw/master/src/common/images/icon48.png \"Logo Title Text 2\"\n\n# Code\nInline `code` has `back-ticks around` it.\n\nYou can have blocks of code too, just use ``` and ``` on new lines.\n\n\n# Tables\nColons can be used to align columns.\n\n| Tables        | Are           | Cool  |\n| ------------- |:-------------:| -----:|\n| col 3 is      | right-aligned | $1600 |\n| col 2 is      | centered      |   $12 |\n| zebra stripes | are neat      |    $1 |\n\nThere must be at least 3 dashes separating each header cell.\nThe outer pipes (|) are optional, and you don't need to make the\nraw Markdown line up prettily. You can also use inline Markdown.\n\nMarkdown | Less | Pretty\n--- | --- | ---\n*Still* | `renders` | **nicely**\n1 | 2 | 3\n\n# Quotes\n> Blockquotes are very handy in email to emulate reply text.\n> This line is part of the same quote.\n\nQuote break.\n\n> This is a very long line that will still be quoted properly when it wraps. Oh boy let's keep writing to make sure this is long enough to actually wrap for everyone. Oh, you can *put* **Markdown** into a blockquote.\n\n# Breakes\nThree or more...\n\n---\n\nHyphens\n\n***\n\nAsterisks\n\n___\n\nUnderscores",
          "allowDangerousHtml": false,
          "useLegacyNonMarkdownRenderer": false,
          "buttonText": "Stäng",
          "title": "Visa hjälp",
          "visibleAtStart": false,
          "showOnlyOnce": true,
          "visibleForGroups": []
        },
        {
          "target": "left",
          "name": "announcements",
          "headerText": "Nyheter i Hajk",
          "icon": "announcement",
          "text": "_[120 commits](https://github.com/hajkmap/Hajk/compare/v3.6.0...v3.7.0) since 3.6, here's Hajk 3.7! This release was brought to you by @Hallbergs  and @jacobwod . Please see the list of commits for all contributors._\n\n# Changelog\n\n## Major new features\n- Client: New plugin (Timeslider), allows for users to see how data changes over time (https://github.com/hajkmap/Hajk/wiki/Tidslinje)\n- Client: New plugin (VTsearch), allows for timetables searches (https://github.com/hajkmap/Hajk/wiki/Västtrafik)\n- Backend: Add a generic proxy to the backend (#824). This replaces the .NET proxy as it allows Hajk backend to proxy any service (exposed on any port), via a path on Hajk's API. Example usage includes solving CORS problems or proxying requests to underlying services running on different port (e.g. QGIS Server). \n- Client: **WMS layers** can be used as **search sources**, only minimal configuration is required to enabled search functionality for WMS (where a corresponding WFS service exists), (22d648e)\n- Client: Add support for WFS-T, including editing, from QGIS Server (#825)\n\n## New features\n- Search results labels in map can be turned off on a per-user basis, setting is stored locally in user's browser (#773)\n- WFS-T layers can be restricted to certain AD groups (#762)\n- **Min/max zoom** restrictions on layers are now visualized in client so that user knows that the layer is on, but outside current zoom (#788)\n- **New print** solution for the **DocumentHandler** plugin (#796)\n- Add support for **`dynamic` Window height** in Admin (#787)\n- Automatically **turn visibility on** for WMS search layers that got clicked (#816)\n- **More filters** in the feature-info dialog (#820)\n- Add **search phrase to Anchor link** (#830)\n- Updated the project's license to MIT to reflect recent policy change (799bcb5970f7e4b0febbd9ce4b48c96b3949605d)\n\n\n## Bug fixes\n- FeatureInfo: upgrade to ReactMarkdown 6.0 (#761)\n- Better infoclick (FeatureInfo) behavior (#771)\n- Unicode characters allowed in infoclick defintion placeholders (64bf6fa) \n- Breadcrumbs respect the chosen theme (light/dark) (#802)\n- Host Google Fonts locally (#809)\n- Map template updated to include all coordinate systems (RC1 only included EPSG:3006)\n- Minor bugfixes: #807, #812, #817, #822, #826, #831, #832, #836, #838, #839, #851, #852. \n\n---\n\n# Downloads\nThere are multiple ways to get the latest Hajk up and running. For the first time ever, we even provide a Docker container!\n\n## Pre-compiled releases\nThis time we have **three different** version of the pre-compiled solution (scroll down for download links):\n1. [Hajk 3.7.0 NodeJS edition](https://github.com/hajkmap/Hajk/releases/download/v3.7.0/hajk-v3.7.0-nodejs.zip)\n1. [Hajk 3.7.0 Simple edition](https://github.com/hajkmap/Hajk/releases/download/v3.7.0/hajk-v3.7.0-simple.zip)\n1. [Hajk 3.7.0 .NET edition](https://github.com/hajkmap/Hajk/releases/download/v3.7.0/hajk-v3.7.0-dotnet.zip)\n\n## Docker container\nThe container is available on Docker Hub: https://hub.docker.com/r/hallbergs/hajk\n\n# Installation\nRefer to our recently updated [installation guide](https://github.com/hajkmap/Hajk/wiki/Installation-guide-%28for-pre-packaged-releases%29).\n",
          "allowDangerousHtml": true,
          "useLegacyNonMarkdownRenderer": false,
          "buttonText": "Ok, uppfattat!",
          "title": "Visa nyheter",
          "visibleAtStart": true,
          "showOnlyOnce": true,
          "visibleForGroups": []
        }
      ]
    }
  ],
  "map": {
    "target": "map",
    "center": [
      576357,
      6386049
    ],
    "title": "Hajk 3",
    "projection": "EPSG:3006",
    "zoom": 1.33,
    "maxZoom": 8,
    "minZoom": 0,
    "resolutions": [
      2048,
      1024,
      512,
      256,
      128,
      64,
      32,
      16,
      8
    ],
    "extraPrintResolutions": [],
    "origin": [
      0,
      0
    ],
    "extent": [
      -1200000.0,
      4700000.0,
      2600000.0,
      8500000.0
    ],
    "constrainOnlyCenter": false,
    "constrainResolution": false,
    "logo": "/logoLight.png",
    "geoserverLegendOptions": "",
    "mapselector": false,
    "mapcleaner": false,
    "drawerVisible": false,
    "drawerPermanent": false,
    "drawerVisibleMobile": false,
    "activeDrawerOnStart": "plugins",
    "showThemeToggler": true,
    "colors": {
      "primaryColor": "#333333",
      "secondaryColor": "#ffa000",
      "preferredColorScheme": "user"
    },
    "defaultCookieNoticeMessage": "Vi använder cookies för att följa upp användandet och ge en bra upplevelse av kartan. Du kan blockera cookies i webbläsaren men då visas detta meddelande igen.",
    "defaultCookieNoticeUrl": "https://pts.se/sv/bransch/regler/lagar/lag-om-elektronisk-kommunikation/kakor-cookies/",
    "showCookieNotice": false,
    "cookieUse3dPart": false,
    "crossOrigin": "anonymous",
    "introductionEnabled": true,
    "introductionShowControlButton": true,
    "introductionSteps": [],
    "showRecentlyUsedPlugins": false
  }
}<|MERGE_RESOLUTION|>--- conflicted
+++ resolved
@@ -1,9 +1,5 @@
 {
-<<<<<<< HEAD
-  "version": "3.12.5",
-=======
-  "version": "3.13.0-dev",
->>>>>>> dd1ac7d1
+  "version": "3.13.0",
   "projections": [
     {
       "code": "EPSG:3006",
