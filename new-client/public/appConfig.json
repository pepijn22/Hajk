--- conflicted
+++ resolved
@@ -1,12 +1,7 @@
 {
   "appName": "Hajk",
-<<<<<<< HEAD
-  "version": "3.11.0-dev",
+  "version": "3.11.0-rc.1",
   "mapserviceBase": "http://localhost:3002/api/v1",
-=======
-  "version": "3.11.0-rc.1",
-  "mapserviceBase": "",
->>>>>>> 3d708b4b
   "proxy": "",
   "searchProxy": "",
   "defaultMap": "map_1",
