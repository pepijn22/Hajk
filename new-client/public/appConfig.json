{
  "appName": "Hajk",
<<<<<<< HEAD
  "version": "3.10.0-rc.2",
  "mapserviceBase": "http://localhost:3002/api/v1",
=======
  "version": "3.11.0-dev",
  "mapserviceBase": "",
>>>>>>> fcf664f3
  "proxy": "",
  "searchProxy": "",
  "defaultMap": "map_1",
  "experimentalNewApi": true,
  "noLayerSwitcherMessage": "This map has no layer switcher, which indicates that you are not allowed to use this map!",
  "networkErrorMessage": "Nätverksfel. Försök att ladda om sidan genom att trycka på F5.",
  "parseErrorMessage": "Konfigurationsfel. Försök att ladda om sidan genom att trycka på F5.",
  "announcements": [
    {
      "id": 1,
      "active": true,
      "text": "This demo message from Hajk will show only once.",
      "showOnlyOnce": true,
      "maps": ["map_1"],
      "timeout": 5000,
      "startTime": "2020-06-29",
      "stopTime": "2099-12-31",
      "type": "info",
      "browsers": "all"
    },
    {
      "id": 2,
      "active": true,
      "text": "Your browser is not supported anymore. Please update to a modern browser.",
      "showOnlyOnce": false,
      "type": "warning",
      "browsers": ["ie"]
    }
  ]
}<|MERGE_RESOLUTION|>--- conflicted
+++ resolved
@@ -1,12 +1,7 @@
 {
   "appName": "Hajk",
-<<<<<<< HEAD
-  "version": "3.10.0-rc.2",
+  "version": "3.11.0-dev",
   "mapserviceBase": "http://localhost:3002/api/v1",
-=======
-  "version": "3.11.0-dev",
-  "mapserviceBase": "",
->>>>>>> fcf664f3
   "proxy": "",
   "searchProxy": "",
   "defaultMap": "map_1",
