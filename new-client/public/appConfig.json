--- conflicted
+++ resolved
@@ -1,9 +1,4 @@
 {
-<<<<<<< HEAD
-=======
-  "appName": "Hajk",
-  "version": "3.12.1",
->>>>>>> b0ef09fd
   "mapserviceBase": "",
   "experimentalNewApi": false,
   "proxy": "",
@@ -20,10 +15,7 @@
       "active": true,
       "text": "Hi, this is **Hajk**! 😃 \n\nWe hope you enjoy it. 🚀💯",
       "showOnlyOnce": false,
-      "maps": [
-        "map_1",
-        "simpleMapConfig"
-      ],
+      "maps": ["map_1", "simpleMapConfig"],
       "timeout": 5000,
       "startTime": "2020-06-29",
       "stopTime": "2099-12-31",
